--- conflicted
+++ resolved
@@ -1,6 +1,2 @@
 [toolchain]
-<<<<<<< HEAD
-channel = "1.74.0"
-=======
-channel = "1.77.2"
->>>>>>> 9dec8acf
+channel = "1.77.2"