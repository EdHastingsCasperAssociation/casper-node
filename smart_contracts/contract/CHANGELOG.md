--- conflicted
+++ resolved
@@ -11,11 +11,7 @@
 
 
 
-<<<<<<< HEAD
-## [Unreleased] (node 1.5.4)
-=======
 ## 4.0.0
->>>>>>> e4e700e4
 
 ### Added
 * Add `storage::enable_contract_version` for enabling a specific version of a contract.
