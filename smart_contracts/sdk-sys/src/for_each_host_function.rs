--- conflicted
+++ resolved
@@ -62,11 +62,6 @@
                 input_ptr: *const u8,
                 input_size: usize,
             ) -> u32;
-<<<<<<< HEAD
-            pub fn casper_env_caller(dest: *mut u8, dest_len: usize, entity_kind: *mut u32,) -> *const u8;
-            pub fn casper_env_transferred_value() -> u64;
-=======
->>>>>>> 6d0f243a
             #[doc = r"Get balance of an entity by its address."]
             pub fn casper_env_balance(entity_kind: u32, entity_addr_ptr: *const u8, entity_addr_len: usize, output_ptr: *mut core::ffi::c_void,) -> u32;
             pub fn casper_env_info(info_ptr: *const u8, info_size: u32,) -> u32;
