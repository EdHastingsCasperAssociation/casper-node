#![no_std]
#![no_main]

#[macro_use]
extern crate alloc;

use alloc::string::ToString;

use casper_contract::{
    contract_api::{account, runtime, storage, system},
    unwrap_or_revert::UnwrapOrRevert,
};
use casper_types::{
    account::AccountHash,
<<<<<<< HEAD
=======
    addressable_entity::NamedKeys,
>>>>>>> a0147930
    runtime_args,
    system::{handle_payment, mint},
    AccessRights, CLType, CLTyped, EntryPoint, EntryPointAccess, EntryPointType, EntryPoints,
    NamedKeys, Parameter, RuntimeArgs, URef, U512,
};

const HARDCODED_UREF: URef = URef::new([42; 32], AccessRights::READ_ADD_WRITE);

const PACKAGE_HASH_NAME: &str = "package_hash_name";
const ACCESS_UREF_NAME: &str = "uref_name";
const CONTRACT_HASH_NAME: &str = "contract_hash";

const ARG_SOURCE: &str = "source";
const ARG_RECIPIENT: &str = "recipient";
const ARG_AMOUNT: &str = "amount";
const ARG_TARGET: &str = "target";

const METHOD_SEND_TO_ACCOUNT: &str = "send_to_account";
const METHOD_SEND_TO_PURSE: &str = "send_to_purse";
const METHOD_HARDCODED_PURSE_SRC: &str = "hardcoded_purse_src";
const METHOD_STORED_PAYMENT: &str = "stored_payment";
const METHOD_HARDCODED_PAYMENT: &str = "hardcoded_payment";

pub fn get_payment_purse() -> URef {
    runtime::call_contract(
        system::get_handle_payment(),
        handle_payment::METHOD_GET_PAYMENT_PURSE,
        RuntimeArgs::default(),
    )
}

pub fn set_refund_purse(refund_purse: URef) {
    let args = runtime_args! {
        mint::ARG_PURSE => refund_purse,
    };
    runtime::call_contract(
        system::get_handle_payment(),
        handle_payment::METHOD_SET_REFUND_PURSE,
        args,
    )
}

#[no_mangle]
pub extern "C" fn send_to_account() {
    let source = runtime::get_key("purse")
        .unwrap_or_revert()
        .into_uref()
        .unwrap_or_revert();
    let recipient: AccountHash = runtime::get_named_arg(ARG_RECIPIENT);
    let amount: U512 = runtime::get_named_arg(ARG_AMOUNT);

    system::transfer_from_purse_to_account(source, recipient, amount, None).unwrap();
}

#[no_mangle]
pub extern "C" fn send_to_purse() {
    let source = runtime::get_key("purse")
        .unwrap_or_revert()
        .into_uref()
        .unwrap_or_revert();
    let target: URef = runtime::get_named_arg(ARG_TARGET);
    let amount: U512 = runtime::get_named_arg(ARG_AMOUNT);

    system::transfer_from_purse_to_purse(source, target, amount, None).unwrap();
}

#[no_mangle]
pub extern "C" fn hardcoded_purse_src() {
    let source = HARDCODED_UREF;
    let target = runtime::get_key("purse")
        .unwrap_or_revert()
        .into_uref()
        .unwrap_or_revert();

    let amount: U512 = runtime::get_named_arg(ARG_AMOUNT);

    system::transfer_from_purse_to_purse(source, target, amount, None).unwrap();
}

#[no_mangle]
pub extern "C" fn stored_payment() {
    // Refund purse
    let refund_purse: URef = runtime::get_key("purse")
        .unwrap_or_revert()
        .into_uref()
        .unwrap_or_revert();
    // Who will be charged
    let source: URef = runtime::get_named_arg(ARG_SOURCE);
    // How much to pay for execution
    let amount: U512 = runtime::get_named_arg(ARG_AMOUNT);

    // set refund purse to specified purse
    set_refund_purse(refund_purse);

    // get payment purse for current execution
    let payment_purse: URef = get_payment_purse();

    // transfer amount from named purse to payment purse, which will be used to pay for execution
    system::transfer_from_purse_to_purse(source, payment_purse, amount, None).unwrap_or_revert();
}

#[no_mangle]
pub extern "C" fn hardcoded_payment() {
    // Refund purse
    let refund_purse: URef = runtime::get_key("purse")
        .unwrap_or_revert()
        .into_uref()
        .unwrap_or_revert();
    // Who will be charged
    let source: URef = HARDCODED_UREF;
    // How much to pay for execution
    let amount: U512 = runtime::get_named_arg(ARG_AMOUNT);

    // set refund purse to specified purse
    set_refund_purse(refund_purse);

    // get payment purse for current execution
    let payment_purse: URef = get_payment_purse();

    // transfer amount from named purse to payment purse, which will be used to pay for execution
    system::transfer_from_purse_to_purse(source, payment_purse, amount, None).unwrap_or_revert();
}

#[no_mangle]
pub extern "C" fn call() {
    let mut entry_points = EntryPoints::new();

    let send_to_account = EntryPoint::new(
        METHOD_SEND_TO_ACCOUNT,
        vec![
            Parameter::new(ARG_SOURCE, URef::cl_type()),
            Parameter::new(ARG_RECIPIENT, AccountHash::cl_type()),
            Parameter::new(ARG_AMOUNT, CLType::U512),
        ],
        CLType::Unit,
        EntryPointAccess::Public,
        EntryPointType::Contract,
    );
    let send_to_purse = EntryPoint::new(
        METHOD_SEND_TO_PURSE,
        vec![
            Parameter::new(ARG_SOURCE, URef::cl_type()),
            Parameter::new(ARG_TARGET, URef::cl_type()),
            Parameter::new(ARG_AMOUNT, CLType::U512),
        ],
        CLType::Unit,
        EntryPointAccess::Public,
        EntryPointType::Contract,
    );
    let hardcoded_src = EntryPoint::new(
        METHOD_HARDCODED_PURSE_SRC,
        vec![
            Parameter::new(ARG_TARGET, URef::cl_type()),
            Parameter::new(ARG_AMOUNT, CLType::U512),
        ],
        CLType::Unit,
        EntryPointAccess::Public,
        EntryPointType::Contract,
    );
    let stored_payment = EntryPoint::new(
        METHOD_STORED_PAYMENT,
        vec![
            Parameter::new(ARG_SOURCE, URef::cl_type()),
            Parameter::new(ARG_AMOUNT, CLType::U512),
        ],
        CLType::Unit,
        EntryPointAccess::Public,
        EntryPointType::Contract,
    );
    let hardcoded_payment = EntryPoint::new(
        METHOD_HARDCODED_PAYMENT,
        vec![Parameter::new(ARG_AMOUNT, CLType::U512)],
        CLType::Unit,
        EntryPointAccess::Public,
        EntryPointType::Contract,
    );

    entry_points.add_entry_point(send_to_account);
    entry_points.add_entry_point(send_to_purse);
    entry_points.add_entry_point(hardcoded_src);
    entry_points.add_entry_point(stored_payment);
    entry_points.add_entry_point(hardcoded_payment);

    let amount: U512 = runtime::get_named_arg("amount");

    let named_keys = {
        let purse = system::create_purse();
        system::transfer_from_purse_to_purse(account::get_main_purse(), purse, amount, None)
            .unwrap_or_revert();

        let mut named_keys = NamedKeys::new();
        named_keys.insert("purse".to_string(), purse.into());
        named_keys
    };

    let (contract_hash, _version) = storage::new_contract(
        entry_points,
        Some(named_keys),
        Some(PACKAGE_HASH_NAME.to_string()),
        Some(ACCESS_UREF_NAME.to_string()),
    );
    runtime::put_key(CONTRACT_HASH_NAME, contract_hash.into());
}<|MERGE_RESOLUTION|>--- conflicted
+++ resolved
@@ -12,14 +12,11 @@
 };
 use casper_types::{
     account::AccountHash,
-<<<<<<< HEAD
-=======
     addressable_entity::NamedKeys,
->>>>>>> a0147930
     runtime_args,
     system::{handle_payment, mint},
     AccessRights, CLType, CLTyped, EntryPoint, EntryPointAccess, EntryPointType, EntryPoints,
-    NamedKeys, Parameter, RuntimeArgs, URef, U512,
+    Parameter, RuntimeArgs, URef, U512,
 };
 
 const HARDCODED_UREF: URef = URef::new([42; 32], AccessRights::READ_ADD_WRITE);
