--- conflicted
+++ resolved
@@ -12,13 +12,8 @@
 use core::convert::TryInto;
 
 use casper_types::{
-<<<<<<< HEAD
-    contracts::{EntryPoint, EntryPointAccess, EntryPointType, EntryPoints},
-    CLType, CLTyped, ContractPackageHash, Key, NamedKeys, Parameter, URef,
-=======
     addressable_entity::{EntryPoint, EntryPointAccess, EntryPointType, EntryPoints, NamedKeys},
     CLType, CLTyped, ContractPackageHash, Key, Parameter, URef,
->>>>>>> a0147930
 };
 
 const ENTRY_FUNCTION_NAME: &str = "delegate";
