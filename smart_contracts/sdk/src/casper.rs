--- conflicted
+++ resolved
@@ -495,12 +495,8 @@
 /// Get the transferred token value passed to the contract.
 #[must_use]
 pub fn transferred_value() -> u64 {
-<<<<<<< HEAD
-    unsafe { casper_sdk_sys::casper_env_transferred_value() }
-=======
     let info = get_env_info();
     info.transferred_value
->>>>>>> 6d0f243a
 }
 
 /// Transfer tokens from the current contract to another account or contract.
