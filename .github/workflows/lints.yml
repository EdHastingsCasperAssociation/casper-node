---
name: lints
permissions:
  contents: read

on:
  push:
    branches:
      - dev
      - trying
      - staging
      - 'release-**'
      - 'feat-**'
    paths-ignore:
      - '**.md'

  pull_request:
    branches:
      - dev
      - 'release-**'
      - 'feat-**'
    paths-ignore:
      - '**.md'

jobs:
  lints:
    name: lints
    runs-on: ubuntu-latest
    container:
      image: rust:latest

    steps:
      - name: Checkout
        uses: actions/checkout@v4
        with:
          persist-credentials: false

<<<<<<< HEAD
=======
      - name: Get nightly toolchain from smart_contracts dir
        id: nightly-toolchain
        run: echo "::set-output name=version::$(cat smart_contracts/rust-toolchain)"

      - name: Get nightly toolchain for docs
        id: nightly-toolchain-doc
        run: echo "::set-output name=version::nightly-2024-01-01"

      - name: Get stable from rust-toolchain.toml
        id: stable-toolchain
        run: echo "::set-output name=version::$(sed -nr 's/channel\s+=\s+\"(.*)\"/\1/p' rust-toolchain.toml)"

      - name: Install Toolchain - Stable
        uses: actions-rs/toolchain@16499b5e05bf2e26879000db0c1d13f7e13fa3af #tag v1.0.7
        with:
          profile: minimal
          toolchain: ${{ steps.stable-toolchain.outputs.version }}
          components: rustfmt, clippy
          target: wasm32-unknown-unknown

      - name: Install Toolchain - Nightly
        uses: actions-rs/toolchain@16499b5e05bf2e26879000db0c1d13f7e13fa3af #tag v1.0.7
        with:
          profile: minimal
          toolchain: ${{ steps.nightly-toolchain.outputs.version }}
          components: rustfmt, clippy
          target: wasm32-unknown-unknown

      - name: Install Toolchain - Nightly for docs
        uses: actions-rs/toolchain@16499b5e05bf2e26879000db0c1d13f7e13fa3af #tag v1.0.7
        with:
          profile: minimal
          toolchain: ${{ steps.nightly-toolchain-doc.outputs.version }}
          components: rustfmt, clippy
          target: wasm32-unknown-unknown

      - uses: Swatinem/rust-cache@v1

      - name: fmt
        run: make check-format

      - name: clippy
        run: make lint

      - name: doc
        run: make doc

      - name: audit
        run: |
          cargo install cargo-audit --locked
          make audit
>>>>>>> ecab85a4
<|MERGE_RESOLUTION|>--- conflicted
+++ resolved
@@ -34,58 +34,3 @@
         uses: actions/checkout@v4
         with:
           persist-credentials: false
-
-<<<<<<< HEAD
-=======
-      - name: Get nightly toolchain from smart_contracts dir
-        id: nightly-toolchain
-        run: echo "::set-output name=version::$(cat smart_contracts/rust-toolchain)"
-
-      - name: Get nightly toolchain for docs
-        id: nightly-toolchain-doc
-        run: echo "::set-output name=version::nightly-2024-01-01"
-
-      - name: Get stable from rust-toolchain.toml
-        id: stable-toolchain
-        run: echo "::set-output name=version::$(sed -nr 's/channel\s+=\s+\"(.*)\"/\1/p' rust-toolchain.toml)"
-
-      - name: Install Toolchain - Stable
-        uses: actions-rs/toolchain@16499b5e05bf2e26879000db0c1d13f7e13fa3af #tag v1.0.7
-        with:
-          profile: minimal
-          toolchain: ${{ steps.stable-toolchain.outputs.version }}
-          components: rustfmt, clippy
-          target: wasm32-unknown-unknown
-
-      - name: Install Toolchain - Nightly
-        uses: actions-rs/toolchain@16499b5e05bf2e26879000db0c1d13f7e13fa3af #tag v1.0.7
-        with:
-          profile: minimal
-          toolchain: ${{ steps.nightly-toolchain.outputs.version }}
-          components: rustfmt, clippy
-          target: wasm32-unknown-unknown
-
-      - name: Install Toolchain - Nightly for docs
-        uses: actions-rs/toolchain@16499b5e05bf2e26879000db0c1d13f7e13fa3af #tag v1.0.7
-        with:
-          profile: minimal
-          toolchain: ${{ steps.nightly-toolchain-doc.outputs.version }}
-          components: rustfmt, clippy
-          target: wasm32-unknown-unknown
-
-      - uses: Swatinem/rust-cache@v1
-
-      - name: fmt
-        run: make check-format
-
-      - name: clippy
-        run: make lint
-
-      - name: doc
-        run: make doc
-
-      - name: audit
-        run: |
-          cargo install cargo-audit --locked
-          make audit
->>>>>>> ecab85a4
