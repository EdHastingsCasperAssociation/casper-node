--- conflicted
+++ resolved
@@ -50,12 +50,7 @@
 mod json_pretty_printer;
 mod key;
 mod motes;
-<<<<<<< HEAD
-mod named_key;
-mod past_finality_signatures;
-=======
 pub mod package;
->>>>>>> cb547b0e
 mod phase;
 mod protocol_version;
 mod semver;
@@ -96,7 +91,10 @@
 };
 
 #[cfg(all(feature = "std", feature = "json-schema"))]
-pub use block::JsonBlockWithSignatures;
+pub use block::{
+    JsonBlock, JsonBlockBody, JsonBlockHeader, JsonEraEnd, JsonEraReport, JsonProof, JsonReward,
+    JsonValidatorWeight,
+};
 pub use block_time::{BlockTime, BLOCKTIME_SERIALIZED_LENGTH};
 #[cfg(any(feature = "std", test))]
 pub use chainspec::{
