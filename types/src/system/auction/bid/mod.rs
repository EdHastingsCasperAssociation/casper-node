mod vesting;

use alloc::{collections::BTreeMap, vec::Vec};

use serde::{Deserialize, Serialize};

use crate::{
    bytesrepr::{self, FromBytes, ToBytes},
    system::auction::{DelegationRate, Delegator, Error},
    CLType, CLTyped, PublicKey, URef, U512,
};

pub use vesting::VestingSchedule;

/// An entry in the validator map.
#[derive(PartialEq, Debug, Serialize, Deserialize, Clone)]
pub struct Bid {
    /// Validator public key
    validator_public_key: PublicKey,
    /// The purse that was used for bonding.
    bonding_purse: URef,
    /// The amount of tokens staked by a validator (not including delegators).
    staked_amount: U512,
    /// Delegation rate
    delegation_rate: DelegationRate,
    /// Vesting schedule for a genesis validator. `None` if non-genesis validator.
    vesting_schedule: Option<VestingSchedule>,
    /// This validator's delegators, indexed by their public keys
    delegators: BTreeMap<PublicKey, Delegator>,
    /// `true` if validator has been "evicted"
    inactive: bool,
}

impl Bid {
    /// Creates new instance of a bid with locked funds.
    pub fn locked(
        validator_public_key: PublicKey,
        bonding_purse: URef,
        staked_amount: U512,
        release_timestamp_millis: u64,
    ) -> Self {
        let delegation_rate = 0;
        let vesting_schedule = Some(VestingSchedule::new(release_timestamp_millis));
        let delegators = BTreeMap::new();
        let inactive = false;
        Self {
            validator_public_key,
            bonding_purse,
            staked_amount,
            delegation_rate,
            vesting_schedule,
            delegators,
            inactive,
        }
    }

    /// Creates new instance of a bid with unlocked funds.
    pub fn unlocked(
        validator_public_key: PublicKey,
        bonding_purse: URef,
        staked_amount: U512,
        delegation_rate: DelegationRate,
    ) -> Self {
        let vesting_schedule = None;
        let delegators = BTreeMap::new();
        let inactive = false;
        Self {
            validator_public_key,
            bonding_purse,
            staked_amount,
            delegation_rate,
            vesting_schedule,
            delegators,
            inactive,
        }
    }

    /// Gets the bonding purse of the provided bid
    pub fn bonding_purse(&self) -> &URef {
        &self.bonding_purse
    }

    /// Gets the staked amount of the provided bid
    pub fn staked_amount(&self) -> &U512 {
        &self.staked_amount
    }

    /// Gets the staked amount of the provided bid
    pub fn staked_amount_mut(&mut self) -> &mut U512 {
        &mut self.staked_amount
    }

    /// Gets the delegation rate of the provided bid
    pub fn delegation_rate(&self) -> &DelegationRate {
        &self.delegation_rate
    }

    /// Returns a reference to the vesting schedule of the provided bid.  `None` if a non-genesis
    /// validator.
    pub fn vesting_schedule(&self) -> Option<&VestingSchedule> {
        self.vesting_schedule.as_ref()
    }

    /// Returns a mutable reference to the vesting schedule of the provided bid.  `None` if a
    /// non-genesis validator.
    pub fn vesting_schedule_mut(&mut self) -> Option<&mut VestingSchedule> {
        self.vesting_schedule.as_mut()
    }

    /// Returns a reference to the delegators of the provided bid
    pub fn delegators(&self) -> &BTreeMap<PublicKey, Delegator> {
        &self.delegators
    }

    /// Returns a mutable reference to the delegators of the provided bid
    pub fn delegators_mut(&mut self) -> &mut BTreeMap<PublicKey, Delegator> {
        &mut self.delegators
    }

    /// Returns `true` if validator is inactive
    pub fn inactive(&self) -> bool {
        self.inactive
    }

    /// Decreases the stake of the provided bid
    pub fn decrease_stake(
        &mut self,
        amount: U512,
        era_end_timestamp_millis: u64,
    ) -> Result<U512, Error> {
        let updated_staked_amount = self
            .staked_amount
            .checked_sub(amount)
            .ok_or(Error::UnbondTooLarge)?;

        let vesting_schedule = match self.vesting_schedule.as_ref() {
            Some(vesting_sechdule) => vesting_sechdule,
            None => {
                self.staked_amount = updated_staked_amount;
                return Ok(updated_staked_amount);
            }
        };

        match vesting_schedule.locked_amount(era_end_timestamp_millis) {
            Some(locked_amount) if updated_staked_amount < locked_amount => {
                Err(Error::ValidatorFundsLocked)
            }
            None => {
                // If `None`, then the locked amounts table has yet to be initialized (likely
                // pre-90 day mark)
                Err(Error::ValidatorFundsLocked)
            }
            Some(_) => {
                self.staked_amount = updated_staked_amount;
                Ok(updated_staked_amount)
            }
        }
    }

    /// Increases the stake of the provided bid
    pub fn increase_stake(&mut self, amount: U512) -> Result<U512, Error> {
        let updated_staked_amount = self
            .staked_amount
            .checked_add(amount)
            .ok_or(Error::InvalidAmount)?;

        self.staked_amount = updated_staked_amount;

        Ok(updated_staked_amount)
    }

    /// Updates the delegation rate of the provided bid
    pub fn with_delegation_rate(&mut self, delegation_rate: DelegationRate) -> &mut Self {
        self.delegation_rate = delegation_rate;
        self
    }

    /// Initializes the vesting schedule of provided bid if the provided timestamp is greater than
    /// or equal to the bid's initial release timestamp and the bid is owned by a genesis
    /// validator.
    ///
    /// Returns `true` if the provided bid's vesting schedule was initialized.
    pub fn process(&mut self, timestamp_millis: u64) -> bool {
        // Put timestamp-sensitive processing logic in here
        let staked_amount = self.staked_amount;
        let vesting_schedule = match self.vesting_schedule_mut() {
            Some(vesting_schedule) => vesting_schedule,
            None => return false,
        };
        if timestamp_millis < vesting_schedule.initial_release_timestamp_millis() {
            return false;
        }

        let mut initialized = false;

        if vesting_schedule.initialize(staked_amount) {
            initialized = true;
        }

        for delegator in self.delegators_mut().values_mut() {
            let staked_amount = *delegator.staked_amount();
            if let Some(vesting_schedule) = delegator.vesting_schedule_mut() {
                if timestamp_millis >= vesting_schedule.initial_release_timestamp_millis()
                    && vesting_schedule.initialize(staked_amount)
                {
                    initialized = true;
                }
            }
        }

        initialized
    }

    /// Sets given bid's `inactive` field to `false`
    pub fn activate(&mut self) -> bool {
        self.inactive = false;
        false
    }

    /// Sets given bid's `inactive` field to `true`
    pub fn deactivate(&mut self) -> bool {
        self.inactive = true;
        true
    }

    /// Returns the total staked amount of validator + all delegators
    pub fn total_staked_amount(&self) -> Result<U512, Error> {
        self.delegators
            .iter()
            .fold(Some(U512::zero()), |maybe_a, (_, b)| {
                maybe_a.and_then(|a| a.checked_add(*b.staked_amount()))
            })
            .and_then(|delegators_sum| delegators_sum.checked_add(*self.staked_amount()))
            .ok_or(Error::InvalidAmount)
    }
}

impl CLTyped for Bid {
    fn cl_type() -> CLType {
        CLType::Any
    }
}

impl ToBytes for Bid {
    fn to_bytes(&self) -> Result<Vec<u8>, bytesrepr::Error> {
        let mut result = bytesrepr::allocate_buffer(self)?;
        result.extend(self.validator_public_key.to_bytes()?);
        result.extend(self.bonding_purse.to_bytes()?);
        result.extend(self.staked_amount.to_bytes()?);
        result.extend(self.delegation_rate.to_bytes()?);
        result.extend(self.vesting_schedule.to_bytes()?);
        result.extend(self.delegators.to_bytes()?);
        result.extend(self.inactive.to_bytes()?);
        Ok(result)
    }

    fn serialized_length(&self) -> usize {
        self.validator_public_key.serialized_length()
            + self.bonding_purse.serialized_length()
            + self.staked_amount.serialized_length()
            + self.delegation_rate.serialized_length()
            + self.vesting_schedule.serialized_length()
            + self.delegators.serialized_length()
            + self.inactive.serialized_length()
    }
}

impl FromBytes for Bid {
    fn from_bytes(bytes: &[u8]) -> Result<(Self, &[u8]), bytesrepr::Error> {
        let (validator_public_key, bytes) = FromBytes::from_bytes(bytes)?;
        let (bonding_purse, bytes) = FromBytes::from_bytes(bytes)?;
        let (staked_amount, bytes) = FromBytes::from_bytes(bytes)?;
        let (delegation_rate, bytes) = FromBytes::from_bytes(bytes)?;
        let (vesting_schedule, bytes) = FromBytes::from_bytes(bytes)?;
        let (delegators, bytes) = FromBytes::from_bytes(bytes)?;
        let (inactive, bytes) = FromBytes::from_bytes(bytes)?;
        Ok((
            Bid {
                validator_public_key,
                bonding_purse,
                staked_amount,
                delegation_rate,
                vesting_schedule,
                delegators,
                inactive,
            },
            bytes,
        ))
    }
}

#[cfg(test)]
mod tests {
    use alloc::collections::BTreeMap;

    use crate::{
        bytesrepr,
<<<<<<< HEAD
        system::auction::{bid::VestingSchedule, Bid, DelegationRate},
        AccessRights, PublicKey, SecretKey, URef, U512,
=======
        system::auction::{bid::VestingSchedule, Bid, DelegationRate, Delegator},
        AccessRights, SecretKey, URef, U512,
>>>>>>> acf08ab2
    };

    #[test]
    fn serialization_roundtrip() {
        let founding_validator = Bid {
            validator_public_key: PublicKey::from(SecretKey::ed25519(
                [0u8; SecretKey::ED25519_LENGTH],
            )),
            bonding_purse: URef::new([42; 32], AccessRights::READ_ADD_WRITE),
            staked_amount: U512::one(),
            delegation_rate: DelegationRate::max_value(),
            vesting_schedule: Some(VestingSchedule::default()),
            delegators: BTreeMap::default(),
            inactive: true,
        };
        bytesrepr::test_serialization_roundtrip(&founding_validator);
    }

    #[test]
    fn should_initialize_delegators_different_timestamps() {
        const WEEK_MILLIS: u64 = 7 * 24 * 60 * 60 * 1000;

        const TIMESTAMP_MILLIS: u64 = WEEK_MILLIS as u64;

        let validator_pk = SecretKey::ed25519([42; 32]).into();

        let delegator_1_pk = SecretKey::ed25519([43; 32]).into();
        let delegator_2_pk = SecretKey::ed25519([44; 32]).into();

        let validator_release_timestamp = TIMESTAMP_MILLIS;
        let validator_bonding_purse = URef::new([42; 32], AccessRights::ADD);
        let validator_staked_amount = U512::from(1000);

        let delegator_1_release_timestamp = TIMESTAMP_MILLIS + 1;
        let delegator_1_bonding_purse = URef::new([52; 32], AccessRights::ADD);
        let delegator_1_staked_amount = U512::from(2000);

        let delegator_2_release_timestamp = TIMESTAMP_MILLIS + 2;
        let delegator_2_bonding_purse = URef::new([62; 32], AccessRights::ADD);
        let delegator_2_staked_amount = U512::from(3000);

        let delegator_1 = Delegator::locked(
            delegator_1_staked_amount,
            delegator_1_bonding_purse,
            validator_pk,
            delegator_1_release_timestamp,
        );

        let delegator_2 = Delegator::locked(
            delegator_2_staked_amount,
            delegator_2_bonding_purse,
            validator_pk,
            delegator_2_release_timestamp,
        );

        let mut bid = Bid::locked(
            validator_bonding_purse,
            validator_staked_amount,
            validator_release_timestamp,
        );

        assert!(!bid.process(validator_release_timestamp - 1));

        {
            let delegators = bid.delegators_mut();

            delegators.insert(delegator_1_pk, delegator_1);
            delegators.insert(delegator_2_pk, delegator_2);
        }

        assert!(bid.process(delegator_1_release_timestamp));

        let delegator_1_updated_1 = bid.delegators().get(&delegator_1_pk).cloned().unwrap();
        assert!(delegator_1_updated_1
            .vesting_schedule()
            .unwrap()
            .locked_amounts()
            .is_some());

        let delegator_2_updated_1 = bid.delegators().get(&delegator_2_pk).cloned().unwrap();
        assert!(delegator_2_updated_1
            .vesting_schedule()
            .unwrap()
            .locked_amounts()
            .is_none());

        assert!(bid.process(delegator_2_release_timestamp));

        let delegator_1_updated_2 = bid.delegators().get(&delegator_1_pk).cloned().unwrap();
        assert!(delegator_1_updated_2
            .vesting_schedule()
            .unwrap()
            .locked_amounts()
            .is_some());
        // Delegator 1 is already initialized and did not change after 2nd Bid::process
        assert_eq!(delegator_1_updated_1, delegator_1_updated_2);

        let delegator_2_updated_2 = bid.delegators().get(&delegator_2_pk).cloned().unwrap();
        assert!(delegator_2_updated_2
            .vesting_schedule()
            .unwrap()
            .locked_amounts()
            .is_some());

        // Delegator 2 is different compared to first Bid::process
        assert_ne!(delegator_2_updated_1, delegator_2_updated_2);

        // Validator initialized, and all delegators initialized
        assert!(!bid.process(delegator_2_release_timestamp + 1));
    }
}<|MERGE_RESOLUTION|>--- conflicted
+++ resolved
@@ -295,13 +295,8 @@
 
     use crate::{
         bytesrepr,
-<<<<<<< HEAD
-        system::auction::{bid::VestingSchedule, Bid, DelegationRate},
+        system::auction::{bid::VestingSchedule, Bid, DelegationRate, Delegator},
         AccessRights, PublicKey, SecretKey, URef, U512,
-=======
-        system::auction::{bid::VestingSchedule, Bid, DelegationRate, Delegator},
-        AccessRights, SecretKey, URef, U512,
->>>>>>> acf08ab2
     };
 
     #[test]
@@ -344,6 +339,7 @@
         let delegator_2_staked_amount = U512::from(3000);
 
         let delegator_1 = Delegator::locked(
+            delegator_1_pk,
             delegator_1_staked_amount,
             delegator_1_bonding_purse,
             validator_pk,
@@ -351,6 +347,7 @@
         );
 
         let delegator_2 = Delegator::locked(
+            delegator_2_pk,
             delegator_2_staked_amount,
             delegator_2_bonding_purse,
             validator_pk,
@@ -358,6 +355,7 @@
         );
 
         let mut bid = Bid::locked(
+            validator_pk,
             validator_bonding_purse,
             validator_staked_amount,
             validator_release_timestamp,
