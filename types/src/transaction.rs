mod addressable_entity_identifier;
mod deploy;
mod execution_info;
mod finalized_approvals;
mod initiator_addr;
#[cfg(any(feature = "std", test))]
mod initiator_addr_and_secret_key;
mod package_identifier;
mod pricing_mode;
mod runtime_args;
mod transaction_approvals_hash;
mod transaction_entry_point;
mod transaction_hash;
mod transaction_header;
mod transaction_id;
mod transaction_invocation_target;
mod transaction_runtime;
mod transaction_scheduling;
mod transaction_session_kind;
mod transaction_target;
mod transaction_v1;
mod transaction_with_finalized_approvals;
mod transfer_target;

use alloc::{collections::BTreeSet, vec::Vec};
use core::fmt::{self, Debug, Display, Formatter};

#[cfg(feature = "datasize")]
use datasize::DataSize;
#[cfg(feature = "json-schema")]
use once_cell::sync::Lazy;
#[cfg(any(all(feature = "std", feature = "testing"), test))]
use rand::Rng;
#[cfg(feature = "json-schema")]
use schemars::JsonSchema;
#[cfg(any(feature = "std", test))]
use serde::{Deserialize, Serialize};
use tracing::error;

#[cfg(any(all(feature = "std", feature = "testing"), test))]
use crate::testing::TestRng;
use crate::{
    account::AccountHash,
    bytesrepr::{self, FromBytes, ToBytes, U8_SERIALIZED_LENGTH},
    Digest, Timestamp,
};
#[cfg(feature = "json-schema")]
<<<<<<< HEAD
use crate::{SecretKey, TimeDiff, URef};
=======
use crate::{account::ACCOUNT_HASH_LENGTH, SecretKey, TimeDiff, URef};

>>>>>>> 7af9475a
pub use addressable_entity_identifier::AddressableEntityIdentifier;
pub use deploy::{
    Deploy, DeployApproval, DeployApprovalsHash, DeployConfigFailure, DeployDecodeFromJsonError,
    DeployError, DeployExcessiveSizeError, DeployFootprint, DeployHash, DeployHeader, DeployId,
    ExecutableDeployItem, ExecutableDeployItemIdentifier, FinalizedDeployApprovals,
};
#[cfg(any(feature = "std", test))]
pub use deploy::{DeployBuilder, DeployBuilderError};
pub use execution_info::ExecutionInfo;
pub use finalized_approvals::FinalizedApprovals;
pub use initiator_addr::InitiatorAddr;
#[cfg(any(feature = "std", test))]
use initiator_addr_and_secret_key::InitiatorAddrAndSecretKey;
pub use package_identifier::PackageIdentifier;
pub use pricing_mode::PricingMode;
pub use runtime_args::{NamedArg, RuntimeArgs};
pub use transaction_approvals_hash::TransactionApprovalsHash;
pub use transaction_entry_point::TransactionEntryPoint;
pub use transaction_hash::TransactionHash;
pub use transaction_header::TransactionHeader;
pub use transaction_id::TransactionId;
pub use transaction_invocation_target::TransactionInvocationTarget;
pub use transaction_runtime::TransactionRuntime;
pub use transaction_scheduling::TransactionScheduling;
pub use transaction_session_kind::TransactionSessionKind;
pub use transaction_target::TransactionTarget;
pub use transaction_v1::{
    FinalizedTransactionV1Approvals, TransactionV1, TransactionV1Approval,
    TransactionV1ApprovalsHash, TransactionV1Body, TransactionV1ConfigFailure,
    TransactionV1DecodeFromJsonError, TransactionV1Error, TransactionV1ExcessiveSizeError,
    TransactionV1Hash, TransactionV1Header,
};
#[cfg(any(feature = "std", test))]
pub use transaction_v1::{TransactionV1Builder, TransactionV1BuilderError};
pub use transaction_with_finalized_approvals::TransactionWithFinalizedApprovals;
pub use transfer_target::TransferTarget;

const DEPLOY_TAG: u8 = 0;
const V1_TAG: u8 = 1;

#[cfg(feature = "json-schema")]
pub(super) static TRANSACTION: Lazy<Transaction> = Lazy::new(|| {
    let secret_key = SecretKey::example();
    let source = URef::from_formatted_str(
        "uref-0a0a0a0a0a0a0a0a0a0a0a0a0a0a0a0a0a0a0a0a0a0a0a0a0a0a0a0a0a0a0a0a-007",
    )
    .unwrap();
    let target = URef::from_formatted_str(
        "uref-1b1b1b1b1b1b1b1b1b1b1b1b1b1b1b1b1b1b1b1b1b1b1b1b1b1b1b1b1b1b1b1b-000",
    )
    .unwrap();
    let id = Some(999);

    let v1_txn = TransactionV1Builder::new_transfer(30_000_000_000_u64, Some(source), target, id)
        .unwrap()
        .with_chain_name("casper-example")
        .with_timestamp(*Timestamp::example())
        .with_ttl(TimeDiff::from_seconds(3_600))
        .with_secret_key(secret_key)
        .build()
        .unwrap();
    Transaction::V1(v1_txn)
});

/// A versioned wrapper for a transaction or deploy.
#[derive(Clone, PartialEq, Eq, PartialOrd, Ord, Hash, Debug)]
#[cfg_attr(
    any(feature = "std", test),
    derive(Serialize, Deserialize),
    serde(deny_unknown_fields)
)]
#[cfg_attr(feature = "datasize", derive(DataSize))]
#[cfg_attr(feature = "json-schema", derive(JsonSchema))]
pub enum Transaction {
    /// A deploy.
    Deploy(Deploy),
    /// A version 1 transaction.
    #[cfg_attr(any(feature = "std", test), serde(rename = "Version1"))]
    V1(TransactionV1),
}

impl Transaction {
    /// Returns the `TransactionHash` identifying this transaction.
    pub fn hash(&self) -> TransactionHash {
        match self {
            Transaction::Deploy(deploy) => TransactionHash::from(*deploy.hash()),
            Transaction::V1(txn) => TransactionHash::from(*txn.hash()),
        }
    }

    /// Returns the header.
    pub fn header(&self) -> TransactionHeader {
        match self {
            Transaction::Deploy(deploy) => TransactionHeader::Deploy(deploy.header().clone()),
            Transaction::V1(transaction) => TransactionHeader::V1(transaction.header().clone()),
        }
    }

    /// Returns the computed approvals hash identifying this transaction's approvals.
    pub fn compute_approvals_hash(&self) -> Result<TransactionApprovalsHash, bytesrepr::Error> {
        let approvals_hash = match self {
            Transaction::Deploy(deploy) => {
                TransactionApprovalsHash::Deploy(deploy.compute_approvals_hash()?)
            }
            Transaction::V1(txn) => TransactionApprovalsHash::V1(txn.compute_approvals_hash()?),
        };
        Ok(approvals_hash)
    }

    /// Returns the computed `TransactionId` uniquely identifying this transaction and its
    /// approvals.
    pub fn compute_id(&self) -> TransactionId {
        match self {
            Transaction::Deploy(deploy) => {
                let deploy_hash = *deploy.hash();
                let approvals_hash = deploy.compute_approvals_hash().unwrap_or_else(|error| {
                    error!(%error, "failed to serialize deploy approvals");
                    DeployApprovalsHash::from(Digest::default())
                });
                TransactionId::new_deploy(deploy_hash, approvals_hash)
            }
            Transaction::V1(txn) => {
                let txn_hash = *txn.hash();
                let approvals_hash = txn.compute_approvals_hash().unwrap_or_else(|error| {
                    error!(%error, "failed to serialize transaction approvals");
                    TransactionV1ApprovalsHash::from(Digest::default())
                });
                TransactionId::new_v1(txn_hash, approvals_hash)
            }
        }
    }

    /// Returns the address of the initiator of the transaction.
    pub fn initiator_addr(&self) -> InitiatorAddr {
        match self {
            Transaction::Deploy(deploy) => InitiatorAddr::PublicKey(deploy.account().clone()),
            Transaction::V1(txn) => txn.initiator_addr().clone(),
        }
    }

    /// Returns the number of Motes per unit of Gas the transaction will pay for execution.
    pub fn gas_price(&self) -> u64 {
        match self {
            Transaction::Deploy(deploy) => deploy.gas_price(),
            Transaction::V1(v1_txn) => match v1_txn.header().pricing_mode() {
                PricingMode::GasPriceMultiplier(price) => *price,
                PricingMode::Fixed | PricingMode::Reserved => 1,
            },
        }
    }

    /// Returns `true` if the transaction has expired.
    pub fn expired(&self, current_instant: Timestamp) -> bool {
        match self {
            Transaction::Deploy(deploy) => deploy.expired(current_instant),
            Transaction::V1(txn) => txn.expired(current_instant),
        }
    }

    /// Returns the timestamp of when the transaction expires, i.e. `self.timestamp + self.ttl`.
    pub fn expires(&self) -> Timestamp {
        match self {
            Transaction::Deploy(deploy) => deploy.header().expires(),
            Transaction::V1(txn) => txn.header().expires(),
        }
    }

    /// Returns the set of account hashes corresponding to the public keys of the approvals.
    pub fn signers(&self) -> BTreeSet<AccountHash> {
        match self {
            Transaction::Deploy(deploy) => deploy
                .approvals()
                .iter()
                .map(|approval| approval.signer().to_account_hash())
                .collect(),
            Transaction::V1(txn) => txn
                .approvals()
                .iter()
                .map(|approval| approval.signer().to_account_hash())
                .collect(),
        }
    }

<<<<<<< HEAD
    /// Returns `true` if `self` represents a native transfer deploy or a native V1 transaction.
    pub fn is_native(&self) -> bool {
        match self {
            Transaction::Deploy(deploy) => deploy.session().is_transfer(),
            Transaction::V1(v1_txn) => *v1_txn.target() == TransactionTarget::Native,
=======
    /// Is this a native mint transaction.
    pub fn is_native_mint(&self) -> bool {
        match self {
            Transaction::Deploy(deploy) => deploy.is_transfer(),
            Transaction::V1(transaction_v1) => match transaction_v1.target() {
                TransactionTarget::Stored { .. } | TransactionTarget::Session { .. } => false,
                TransactionTarget::Native => {
                    &TransactionEntryPoint::Transfer == transaction_v1.entry_point()
                }
            },
        }
    }

    /// Is this a native auction transaction.
    pub fn is_native_auction(&self) -> bool {
        match self {
            Transaction::Deploy(_) => false,
            Transaction::V1(transaction_v1) => match transaction_v1.target() {
                TransactionTarget::Stored { .. } | TransactionTarget::Session { .. } => false,
                TransactionTarget::Native => match transaction_v1.entry_point() {
                    TransactionEntryPoint::Custom(_) | TransactionEntryPoint::Transfer => false,
                    TransactionEntryPoint::AddBid
                    | TransactionEntryPoint::WithdrawBid
                    | TransactionEntryPoint::Delegate
                    | TransactionEntryPoint::Undelegate
                    | TransactionEntryPoint::Redelegate
                    | TransactionEntryPoint::ActivateBid => true,
                },
            },
        }
    }

    /// Authorization keys.
    pub fn authorization_keys(&self) -> BTreeSet<AccountHash> {
        match self {
            Transaction::Deploy(deploy) => deploy
                .approvals()
                .iter()
                .map(|approval| approval.signer().to_account_hash())
                .collect(),
            Transaction::V1(transaction_v1) => transaction_v1
                .approvals()
                .iter()
                .map(|approval| approval.signer().to_account_hash())
                .collect(),
        }
    }

    /// The session args.
    pub fn session_args(&self) -> &RuntimeArgs {
        match self {
            Transaction::Deploy(deploy) => deploy.session().args(),
            Transaction::V1(transaction_v1) => transaction_v1.body().args(),
        }
    }

    /// The entry point.
    pub fn entry_point(&self) -> TransactionEntryPoint {
        match self {
            Transaction::Deploy(deploy) => deploy.session().entry_point_name().into(),
            Transaction::V1(transaction_v1) => transaction_v1.entry_point().clone(),
>>>>>>> 7af9475a
        }
    }

    // This method is not intended to be used by third party crates.
    #[doc(hidden)]
    #[cfg(feature = "json-schema")]
    pub fn example() -> &'static Self {
        &TRANSACTION
    }

    /// Returns a random, valid but possibly expired transaction.
    #[cfg(any(all(feature = "std", feature = "testing"), test))]
    pub fn random(rng: &mut TestRng) -> Self {
        if rng.gen() {
            Transaction::Deploy(Deploy::random_valid_native_transfer(rng))
        } else {
            Transaction::V1(TransactionV1::random(rng))
        }
    }
}

impl From<Deploy> for Transaction {
    fn from(deploy: Deploy) -> Self {
        Self::Deploy(deploy)
    }
}

impl From<TransactionV1> for Transaction {
    fn from(txn: TransactionV1) -> Self {
        Self::V1(txn)
    }
}

impl ToBytes for Transaction {
    fn write_bytes(&self, writer: &mut Vec<u8>) -> Result<(), bytesrepr::Error> {
        match self {
            Transaction::Deploy(deploy) => {
                DEPLOY_TAG.write_bytes(writer)?;
                deploy.write_bytes(writer)
            }
            Transaction::V1(txn) => {
                V1_TAG.write_bytes(writer)?;
                txn.write_bytes(writer)
            }
        }
    }

    fn to_bytes(&self) -> Result<Vec<u8>, bytesrepr::Error> {
        let mut buffer = bytesrepr::allocate_buffer(self)?;
        self.write_bytes(&mut buffer)?;
        Ok(buffer)
    }

    fn serialized_length(&self) -> usize {
        U8_SERIALIZED_LENGTH
            + match self {
                Transaction::Deploy(deploy) => deploy.serialized_length(),
                Transaction::V1(txn) => txn.serialized_length(),
            }
    }
}

impl FromBytes for Transaction {
    fn from_bytes(bytes: &[u8]) -> Result<(Self, &[u8]), bytesrepr::Error> {
        let (tag, remainder) = u8::from_bytes(bytes)?;
        match tag {
            DEPLOY_TAG => {
                let (deploy, remainder) = Deploy::from_bytes(remainder)?;
                Ok((Transaction::Deploy(deploy), remainder))
            }
            V1_TAG => {
                let (txn, remainder) = TransactionV1::from_bytes(remainder)?;
                Ok((Transaction::V1(txn), remainder))
            }
            _ => Err(bytesrepr::Error::Formatting),
        }
    }
}

impl Display for Transaction {
    fn fmt(&self, formatter: &mut Formatter) -> fmt::Result {
        match self {
            Transaction::Deploy(deploy) => Display::fmt(deploy, formatter),
            Transaction::V1(txn) => Display::fmt(txn, formatter),
        }
    }
}

#[cfg(test)]
mod tests {
    use super::*;
    use crate::testing::TestRng;

    #[test]
    fn json_roundtrip() {
        let rng = &mut TestRng::new();

        let transaction = Transaction::from(Deploy::random(rng));
        let json_string = serde_json::to_string_pretty(&transaction).unwrap();
        let decoded = serde_json::from_str(&json_string).unwrap();
        assert_eq!(transaction, decoded);

        let transaction = Transaction::from(TransactionV1::random(rng));
        let json_string = serde_json::to_string_pretty(&transaction).unwrap();
        let decoded = serde_json::from_str(&json_string).unwrap();
        assert_eq!(transaction, decoded);
    }

    #[test]
    fn bincode_roundtrip() {
        let rng = &mut TestRng::new();

        let transaction = Transaction::from(Deploy::random(rng));
        let serialized = bincode::serialize(&transaction).unwrap();
        let deserialized = bincode::deserialize(&serialized).unwrap();
        assert_eq!(transaction, deserialized);

        let transaction = Transaction::from(TransactionV1::random(rng));
        let serialized = bincode::serialize(&transaction).unwrap();
        let deserialized = bincode::deserialize(&serialized).unwrap();
        assert_eq!(transaction, deserialized);
    }

    #[test]
    fn bytesrepr_roundtrip() {
        let rng = &mut TestRng::new();

        let transaction = Transaction::from(Deploy::random(rng));
        bytesrepr::test_serialization_roundtrip(&transaction);

        let transaction = Transaction::from(TransactionV1::random(rng));
        bytesrepr::test_serialization_roundtrip(&transaction);
    }
}<|MERGE_RESOLUTION|>--- conflicted
+++ resolved
@@ -45,12 +45,7 @@
     Digest, Timestamp,
 };
 #[cfg(feature = "json-schema")]
-<<<<<<< HEAD
 use crate::{SecretKey, TimeDiff, URef};
-=======
-use crate::{account::ACCOUNT_HASH_LENGTH, SecretKey, TimeDiff, URef};
-
->>>>>>> 7af9475a
 pub use addressable_entity_identifier::AddressableEntityIdentifier;
 pub use deploy::{
     Deploy, DeployApproval, DeployApprovalsHash, DeployConfigFailure, DeployDecodeFromJsonError,
@@ -234,13 +229,6 @@
         }
     }
 
-<<<<<<< HEAD
-    /// Returns `true` if `self` represents a native transfer deploy or a native V1 transaction.
-    pub fn is_native(&self) -> bool {
-        match self {
-            Transaction::Deploy(deploy) => deploy.session().is_transfer(),
-            Transaction::V1(v1_txn) => *v1_txn.target() == TransactionTarget::Native,
-=======
     /// Is this a native mint transaction.
     pub fn is_native_mint(&self) -> bool {
         match self {
@@ -302,7 +290,6 @@
         match self {
             Transaction::Deploy(deploy) => deploy.session().entry_point_name().into(),
             Transaction::V1(transaction_v1) => transaction_v1.entry_point().clone(),
->>>>>>> 7af9475a
         }
     }
 
