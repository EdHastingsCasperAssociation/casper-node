--- conflicted
+++ resolved
@@ -26,10 +26,7 @@
 
 #[cfg(feature = "datasize")]
 use datasize::DataSize;
-<<<<<<< HEAD
 #[cfg(any(feature = "testing", test))]
-=======
->>>>>>> 284af92e
 use rand::{
     distributions::{Distribution, Standard},
     Rng,
@@ -678,7 +675,6 @@
     const JSON_SCHEMA_KV_NAME: Option<&'static str> = Some("NamedEntryPoint");
 }
 
-<<<<<<< HEAD
 #[allow(missing_docs)]
 #[derive(Debug, Copy, Clone, PartialOrd, Ord, PartialEq, Eq, Hash, Serialize, Deserialize)]
 #[cfg_attr(feature = "datasize", derive(DataSize))]
@@ -1432,7 +1428,8 @@
         let (name, remainder) = CLValue::from_bytes(remainder)?;
         Ok((Self { named_key, name }, remainder))
     }
-=======
+}
+
 /// Collection of named message topics.
 #[derive(Clone, PartialEq, Eq, Serialize, Deserialize, Debug, Default)]
 #[cfg_attr(feature = "datasize", derive(DataSize))]
@@ -1538,7 +1535,6 @@
     MaxTopicsExceeded,
     /// Topic name size exceeded.
     TopicNameSizeExceeded,
->>>>>>> 284af92e
 }
 
 /// Methods and type signatures supported by a contract.
@@ -1553,11 +1549,8 @@
     main_purse: URef,
     associated_keys: AssociatedKeys,
     action_thresholds: ActionThresholds,
-<<<<<<< HEAD
+    message_topics: MessageTopics,
     entity_kind: EntityKind,
-=======
-    message_topics: MessageTopics,
->>>>>>> 284af92e
 }
 
 impl From<AddressableEntity>
@@ -1595,11 +1588,8 @@
         main_purse: URef,
         associated_keys: AssociatedKeys,
         action_thresholds: ActionThresholds,
-<<<<<<< HEAD
+        message_topics: MessageTopics,
         entity_kind: EntityKind,
-=======
-        message_topics: MessageTopics,
->>>>>>> 284af92e
     ) -> Self {
         AddressableEntity {
             package_hash,
@@ -1609,11 +1599,8 @@
             main_purse,
             action_thresholds,
             associated_keys,
-<<<<<<< HEAD
+            message_topics,
             entity_kind,
-=======
-            message_topics,
->>>>>>> 284af92e
         }
     }
 
@@ -1829,27 +1816,6 @@
         &self.entry_points
     }
 
-<<<<<<< HEAD
-    // /// Takes `named_keys`
-    // pub fn take_named_keys(self) -> NamedKeys {
-    //     self.named_keys
-    // }
-    //
-    // /// Returns a reference to `named_keys`
-    // pub fn named_keys(&self) -> &NamedKeys {
-    //     &self.named_keys
-    // }
-    //
-    // /// Appends `keys` to `named_keys`
-    // pub fn named_keys_append(&mut self, keys: NamedKeys) {
-    //     self.named_keys.append(keys);
-    // }
-    //
-    // /// Removes given named key.
-    // pub fn remove_named_key(&mut self, key: &str) -> Option<Key> {
-    //     self.named_keys.remove(key)
-    // }
-=======
     /// Returns a reference to the message topics
     pub fn message_topics(&self) -> &MessageTopics {
         &self.message_topics
@@ -1863,27 +1829,6 @@
     ) -> Result<(), MessageTopicError> {
         self.message_topics.add_topic(topic_name, topic_name_hash)
     }
-
-    /// Takes `named_keys`
-    pub fn take_named_keys(self) -> NamedKeys {
-        self.named_keys
-    }
-
-    /// Returns a reference to `named_keys`
-    pub fn named_keys(&self) -> &NamedKeys {
-        &self.named_keys
-    }
-
-    /// Appends `keys` to `named_keys`
-    pub fn named_keys_append(&mut self, keys: NamedKeys) {
-        self.named_keys.append(keys);
-    }
-
-    /// Removes given named key.
-    pub fn remove_named_key(&mut self, key: &str) -> Option<Key> {
-        self.named_keys.remove(key)
-    }
->>>>>>> 284af92e
 
     /// Set protocol_version.
     pub fn set_protocol_version(&mut self, protocol_version: ProtocolVersion) {
@@ -1947,11 +1892,8 @@
             main_purse: self.main_purse,
             associated_keys: self.associated_keys,
             action_thresholds: self.action_thresholds,
-<<<<<<< HEAD
+            message_topics: self.message_topics,
             entity_kind: self.entity_kind,
-=======
-            message_topics: self.message_topics,
->>>>>>> 284af92e
         }
     }
 }
@@ -1966,11 +1908,8 @@
         self.main_purse().write_bytes(&mut result)?;
         self.associated_keys().write_bytes(&mut result)?;
         self.action_thresholds().write_bytes(&mut result)?;
-<<<<<<< HEAD
+        self.message_topics().write_bytes(&mut result)?;
         self.entity_kind().write_bytes(&mut result)?;
-=======
-        self.message_topics().write_bytes(&mut result)?;
->>>>>>> 284af92e
         Ok(result)
     }
 
@@ -1982,11 +1921,8 @@
             + ToBytes::serialized_length(&self.main_purse)
             + ToBytes::serialized_length(&self.associated_keys)
             + ToBytes::serialized_length(&self.action_thresholds)
-<<<<<<< HEAD
+            + ToBytes::serialized_length(&self.message_topics)
             + ToBytes::serialized_length(&self.entity_kind)
-=======
-            + ToBytes::serialized_length(&self.message_topics)
->>>>>>> 284af92e
     }
 
     fn write_bytes(&self, writer: &mut Vec<u8>) -> Result<(), bytesrepr::Error> {
@@ -1997,11 +1933,8 @@
         self.main_purse().write_bytes(writer)?;
         self.associated_keys().write_bytes(writer)?;
         self.action_thresholds().write_bytes(writer)?;
-<<<<<<< HEAD
+        self.message_topics().write_bytes(writer)?;
         self.entity_kind().write_bytes(writer)?;
-=======
-        self.message_topics().write_bytes(writer)?;
->>>>>>> 284af92e
         Ok(())
     }
 }
@@ -2015,11 +1948,8 @@
         let (main_purse, bytes) = URef::from_bytes(bytes)?;
         let (associated_keys, bytes) = AssociatedKeys::from_bytes(bytes)?;
         let (action_thresholds, bytes) = ActionThresholds::from_bytes(bytes)?;
-<<<<<<< HEAD
+        let (message_topics, bytes) = MessageTopics::from_bytes(bytes)?;
         let (entity_kind, bytes) = EntityKind::from_bytes(bytes)?;
-=======
-        let (message_topics, bytes) = MessageTopics::from_bytes(bytes)?;
->>>>>>> 284af92e
         Ok((
             AddressableEntity {
                 package_hash,
@@ -2029,11 +1959,8 @@
                 main_purse,
                 associated_keys,
                 action_thresholds,
-<<<<<<< HEAD
+                message_topics,
                 entity_kind,
-=======
-                message_topics,
->>>>>>> 284af92e
             },
             bytes,
         ))
@@ -2050,11 +1977,8 @@
             main_purse: URef::default(),
             action_thresholds: ActionThresholds::default(),
             associated_keys: AssociatedKeys::default(),
-<<<<<<< HEAD
+            message_topics: MessageTopics::default(),
             entity_kind: EntityKind::SmartContract,
-=======
-            message_topics: MessageTopics::default(),
->>>>>>> 284af92e
         }
     }
 }
@@ -2069,11 +1993,8 @@
             URef::default(),
             AssociatedKeys::default(),
             ActionThresholds::default(),
-<<<<<<< HEAD
+            MessageTopics::default(),
             EntityKind::SmartContract,
-=======
-            MessageTopics::default(),
->>>>>>> 284af92e
         )
     }
 }
@@ -2088,11 +2009,8 @@
             value.main_purse(),
             value.associated_keys().clone().into(),
             value.action_thresholds().clone().into(),
-<<<<<<< HEAD
+            MessageTopics::default(),
             EntityKind::Account(value.account_hash()),
-=======
-            MessageTopics::default(),
->>>>>>> 284af92e
         )
     }
 }
@@ -2571,11 +2489,8 @@
             associated_keys,
             ActionThresholds::new(Weight::new(1), Weight::new(1), Weight::new(1))
                 .expect("should create thresholds"),
-<<<<<<< HEAD
+            MessageTopics::default(),
             EntityKind::SmartContract,
-=======
-            MessageTopics::default(),
->>>>>>> 284af92e
         );
         let access_rights = contract.extract_access_rights(entity_hash, &named_keys);
         let expected_uref = URef::new([42; UREF_ADDR_LENGTH], AccessRights::READ_ADD_WRITE);
