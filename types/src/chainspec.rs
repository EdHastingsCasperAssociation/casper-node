--- conflicted
+++ resolved
@@ -225,11 +225,7 @@
             .saturating_sub(self.core_config.gas_hold_interval.millis())
     }
 
-<<<<<<< HEAD
-    /// Is the given transaction category supported.
-=======
     /// Is the given transaction lane supported.
->>>>>>> 9669f5b2
     pub fn is_supported(&self, lane: u8) -> bool {
         self.transaction_config
             .transaction_v1_config
@@ -237,38 +233,20 @@
     }
 
     /// Returns the max serialized for the given category.
-<<<<<<< HEAD
-    pub fn get_max_serialized_length_by_lane(&self, lane: u8) -> u64 {
-=======
     pub fn get_max_serialized_length_by_category(&self, lane: u8) -> u64 {
->>>>>>> 9669f5b2
         self.transaction_config
             .transaction_v1_config
             .get_max_serialized_length(lane)
     }
 
     /// Returns the max args length for the given category.
-<<<<<<< HEAD
-    pub fn get_max_args_length_lane(&self, lane: u8) -> u64 {
-=======
     pub fn get_max_args_length_by_category(&self, lane: u8) -> u64 {
->>>>>>> 9669f5b2
         self.transaction_config
             .transaction_v1_config
             .get_max_args_length(lane)
     }
 
     /// Returns the max gas limit for the given category.
-<<<<<<< HEAD
-    pub fn get_max_gas_limit_by_lane(&self, lane: u8) -> u64 {
-        self.transaction_config
-            .transaction_v1_config
-            .get_max_gas_limit(lane)
-    }
-
-    /// Returns the max transaction count for the given category.
-    pub fn get_max_transaction_count_by_lane(&self, lane: u8) -> u64 {
-=======
     pub fn get_max_gas_limit_by_category(&self, lane: u8) -> u64 {
         self.transaction_config
             .transaction_v1_config
@@ -277,7 +255,6 @@
 
     /// Returns the max transaction count for the given category.
     pub fn get_max_transaction_count_by_category(&self, lane: u8) -> u64 {
->>>>>>> 9669f5b2
         self.transaction_config
             .transaction_v1_config
             .get_max_transaction_count(lane)
