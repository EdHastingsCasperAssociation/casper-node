--- conflicted
+++ resolved
@@ -18,11 +18,7 @@
 #[cfg_attr(feature = "datasize", derive(DataSize))]
 #[cfg_attr(feature = "json-schema", derive(JsonSchema))]
 #[derive(
-<<<<<<< HEAD
     Clone, Copy, Default, Debug, PartialEq, Eq, Ord, PartialOrd, Hash, Serialize, Deserialize,
-=======
-    Clone, Copy, Default, Debug, PartialEq, Eq, PartialOrd, Ord, Hash, Serialize, Deserialize,
->>>>>>> 36eec71c
 )]
 pub struct BlockTime(u64);
 
