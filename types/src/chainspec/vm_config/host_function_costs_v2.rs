--- conflicted
+++ resolved
@@ -159,16 +159,8 @@
 /// An arbitrary default fixed cost for host functions that were not researched yet.
 const DEFAULT_FIXED_COST: Cost = 200;
 
-<<<<<<< HEAD
-const DEFAULT_CALL_COST: Cost = 10_000;
-const DEFAULT_ENV_TRANSFERRED_VALUE_COST: Cost = 10_000;
-const DEFAULT_ENV_BALANCE_COST: Cost = 100;
-const DEFAULT_ENV_BLOCK_TIME_COST: Cost = 100;
-const DEFAULT_GET_CALLER_COST: Cost = 100;
-=======
-const DEFAULT_CALL_COST: u32 = 10_000;
-const DEFAULT_ENV_BALANCE_COST: u32 = 100;
->>>>>>> 6d0f243a
+const DEFAULT_CALL_COST: u64 = 10_000;
+const DEFAULT_ENV_BALANCE_COST: u64 = 100;
 
 const DEFAULT_PRINT_COST: Cost = 100;
 
@@ -198,7 +190,7 @@
 const DEFAULT_EMIT_TOPIC_SIZE_WEIGHT: Cost = 100;
 const DEFAULT_EMIT_PAYLOAD_SIZE_HEIGHT: Cost = 100;
 
-const DEFAULT_ENV_INFO_COST: u32 = 10_000;
+const DEFAULT_ENV_INFO_COST: Cost = 10_000;
 
 /// Definition of a host function cost table.
 #[derive(Copy, Clone, PartialEq, Eq, Serialize, Deserialize, Debug)]
@@ -216,17 +208,7 @@
     /// Cost of calling the `ret` host function.
     pub ret: HostFunctionV2<[Cost; 2]>,
     /// Cost of calling the `create` host function.
-<<<<<<< HEAD
     pub create: HostFunctionV2<[Cost; 10]>,
-    /// Cost of calling the `env_caller` host function.
-    pub env_caller: HostFunctionV2<[Cost; 3]>,
-    /// Cost of calling the `env_block_time` host function.
-    pub env_block_time: HostFunctionV2<[Cost; 0]>,
-    /// Cost of calling the `env_transferred_value` host function.
-    pub env_transferred_value: HostFunctionV2<[Cost; 0]>,
-=======
-    pub create: HostFunction<[Cost; 10]>,
->>>>>>> 6d0f243a
     /// Cost of calling the `transfer` host function.
     pub transfer: HostFunctionV2<[Cost; 3]>,
     /// Cost of calling the `env_balance` host function.
@@ -238,84 +220,29 @@
     /// Cost of calling the `print` host function.
     pub print: HostFunctionV2<[Cost; 2]>,
     /// Cost of calling the `emit` host function.
-<<<<<<< HEAD
     pub emit: HostFunctionV2<[Cost; 4]>,
-=======
-    pub emit: HostFunction<[Cost; 4]>,
     /// Cost of calling the `env_info` host function.
-    pub env_info: HostFunction<[Cost; 2]>,
->>>>>>> 6d0f243a
+    pub env_info: HostFunctionV2<[Cost; 2]>,
 }
 
 impl HostFunctionCostsV2 {
     pub fn zero() -> Self {
         Self {
-<<<<<<< HEAD
             read: HostFunctionV2::zero(),
             write: HostFunctionV2::zero(),
             remove: HostFunctionV2::zero(),
             copy_input: HostFunctionV2::zero(),
             ret: HostFunctionV2::zero(),
             create: HostFunctionV2::zero(),
-            env_caller: HostFunctionV2::zero(),
-            env_block_time: HostFunctionV2::zero(),
-            env_transferred_value: HostFunctionV2::zero(),
             transfer: HostFunctionV2::zero(),
             env_balance: HostFunctionV2::zero(),
             upgrade: HostFunctionV2::zero(),
             call: HostFunctionV2::zero(),
             print: HostFunctionV2::zero(),
             emit: HostFunctionV2::zero(),
-        }
-    }
-=======
-            read: HostFunction::zero(),
-            write: HostFunction::zero(),
-            remove: HostFunction::zero(),
-            copy_input: HostFunction::zero(),
-            ret: HostFunction::zero(),
-            create: HostFunction::zero(),
-            transfer: HostFunction::zero(),
-            env_balance: HostFunction::zero(),
-            upgrade: HostFunction::zero(),
-            call: HostFunction::zero(),
-            print: HostFunction::zero(),
-            emit: HostFunction::zero(),
-            env_info: HostFunction::zero(),
-        }
-    }
-
-    fn is_zero(&self) -> bool {
-        let HostFunctionCostsV2 {
-            read,
-            write,
-            remove,
-            copy_input,
-            ret,
-            create,
-            transfer,
-            env_balance,
-            upgrade,
-            call,
-            print,
-            emit,
-            env_info,
-        } = self;
-        read.is_zero()
-            && write.is_zero()
-            && remove.is_zero()
-            && copy_input.is_zero()
-            && ret.is_zero()
-            && create.is_zero()
-            && transfer.is_zero()
-            && env_balance.is_zero()
-            && upgrade.is_zero()
-            && call.is_zero()
-            && print.is_zero()
-            && emit.is_zero()
-            && env_info.is_zero()
-    }
->>>>>>> 6d0f243a
+            env_info: HostFunctionV2::zero(),
+        }
+    }
 }
 
 impl Default for HostFunctionCostsV2 {
@@ -363,21 +290,9 @@
                     NOT_USED,
                 ],
             ),
-<<<<<<< HEAD
-            env_caller: HostFunctionV2::new(
-                DEFAULT_GET_CALLER_COST,
-                [NOT_USED, NOT_USED, NOT_USED],
-            ),
             env_balance: HostFunctionV2::fixed(DEFAULT_ENV_BALANCE_COST),
-            env_block_time: HostFunctionV2::fixed(DEFAULT_ENV_BLOCK_TIME_COST),
-            env_transferred_value: HostFunctionV2::fixed(DEFAULT_ENV_TRANSFERRED_VALUE_COST),
             transfer: HostFunctionV2::new(DEFAULT_TRANSFER_COST, [NOT_USED, NOT_USED, NOT_USED]),
             upgrade: HostFunctionV2::new(
-=======
-            env_balance: HostFunction::fixed(DEFAULT_ENV_BALANCE_COST),
-            transfer: HostFunction::new(DEFAULT_TRANSFER_COST, [NOT_USED, NOT_USED, NOT_USED]),
-            upgrade: HostFunction::new(
->>>>>>> 6d0f243a
                 DEFAULT_FIXED_COST,
                 [NOT_USED, NOT_USED, NOT_USED, NOT_USED, NOT_USED, NOT_USED],
             ),
@@ -398,7 +313,7 @@
                     DEFAULT_EMIT_PAYLOAD_SIZE_HEIGHT,
                 ],
             ),
-            env_info: HostFunction::new(DEFAULT_ENV_INFO_COST, [NOT_USED, NOT_USED]),
+            env_info: HostFunctionV2::new(DEFAULT_ENV_INFO_COST, [NOT_USED, NOT_USED]),
         }
     }
 }
