--- conflicted
+++ resolved
@@ -13,13 +13,8 @@
 #[cfg(doc)]
 use super::TransactionV1;
 use crate::{
-<<<<<<< HEAD
-    bytesrepr, crypto, transaction::PricingMode, CLType, DisplayIter, TimeDiff, Timestamp,
-    TransactionRuntime, U512,
-};
-=======
     bytesrepr, crypto, CLType, DisplayIter, PricingMode, TimeDiff, Timestamp,
-    TransactionEntryPoint, U512,
+    TransactionEntryPoint, TransactionRuntime, U512,
 };
 
 #[derive(Clone, Eq, PartialEq, Debug)]
@@ -30,7 +25,6 @@
     FromBytesError { index: u16, error: bytesrepr::Error },
     LingeringBytesInField { index: u16 },
 }
->>>>>>> 9669f5b2
 
 /// Returned when a [`TransactionV1`] fails validation.
 #[derive(Clone, Eq, PartialEq, Debug)]
@@ -186,7 +180,17 @@
         /// The provided gas price tolerance.
         provided_gas_price_tolerance: u8,
     },
-<<<<<<< HEAD
+    /// Error when trying to deserialize one of the transactionV1 payload fields.
+    CouldNotDeserializeField {
+        /// Underlying reason why the deserialization failed
+        error: FieldDeserializationError,
+    },
+
+    /// Unable to calculate hash for payloads transaction.
+    CannotCalculateFieldsHash,
+
+    /// The transactions field map had entries that were unexpected
+    UnexpectedTransactionFieldEntries,
     /// The transaction requires named arguments.
     ExpectedNamedArguments,
     /// The transaction runtime is invalid.
@@ -194,19 +198,8 @@
         /// The expected runtime as specified by the chainspec.
         expected: TransactionRuntime,
     },
-=======
-    /// Error when trying to deserialize one of the transactionV1 payload fields.
-    CouldNotDeserializeField {
-        /// Underlying reason why the deserialization failed
-        error: FieldDeserializationError,
-    },
-
-    /// Unable to calculate hash for payloads transaction.
-    CannotCalculateFieldsHash,
-
-    /// The transactions field map had entries that were unexpected
-    UnexpectedTransactionFieldEntries,
->>>>>>> 9669f5b2
+    /// The transaction is missing a seed field.
+    MissingSeed,
 }
 
 impl Display for InvalidTransaction {
@@ -355,17 +348,6 @@
                     provided_gas_price_tolerance, min_gas_price_tolerance
                 )
             }
-<<<<<<< HEAD
-            InvalidTransaction::ExpectedNamedArguments => {
-                write!(formatter, "transaction requires named arguments")
-            }
-            InvalidTransaction::InvalidTransactionRuntime { expected } => {
-                write!(
-                    formatter,
-                    "invalid transaction runtime: expected {expected}"
-                )
-            }
-=======
             InvalidTransaction::CouldNotDeserializeField { error } => {
                 match error {
                     FieldDeserializationError::IndexNotExists { index } => write!(
@@ -395,7 +377,18 @@
             },
             InvalidTransaction::NoWasmLaneMatchesTransaction() => write!(formatter, "Could not match any generic wasm lane to the specified transaction"),
             InvalidTransaction::UnexpectedTransactionFieldEntries => write!(formatter, "There were entries in the fields map of the payload that could not be matched"),
->>>>>>> 9669f5b2
+            InvalidTransaction::ExpectedNamedArguments => {
+                write!(formatter, "transaction requires named arguments")
+            }
+            InvalidTransaction::InvalidTransactionRuntime { expected } => {
+                write!(
+                    formatter,
+                    "invalid transaction runtime: expected {expected}"
+                )
+            }
+            InvalidTransaction::MissingSeed => {
+                write!(formatter, "missing seed for install or upgrade")
+            }
         }
     }
 }
@@ -435,11 +428,6 @@
             | InvalidTransaction::UnableToCalculateGasCost
             | InvalidTransaction::InvalidPricingMode { .. }
             | InvalidTransaction::GasPriceToleranceTooLow { .. }
-<<<<<<< HEAD
-            | InvalidTransaction::InvalidTransactionKind(_)
-            | InvalidTransaction::ExpectedNamedArguments
-            | InvalidTransaction::InvalidTransactionRuntime { .. } => None,
-=======
             | InvalidTransaction::InvalidTransactionLane(_)
             | InvalidTransaction::CannotCalculateFieldsHash
             | InvalidTransaction::NoWasmLaneMatchesTransaction()
@@ -449,7 +437,9 @@
                 | FieldDeserializationError::LingeringBytesInField { .. } => None,
                 FieldDeserializationError::FromBytesError { error, .. } => Some(error),
             },
->>>>>>> 9669f5b2
+            InvalidTransaction::ExpectedNamedArguments
+            | InvalidTransaction::InvalidTransactionRuntime { .. }
+            | InvalidTransaction::MissingSeed => None,
         }
     }
 }
