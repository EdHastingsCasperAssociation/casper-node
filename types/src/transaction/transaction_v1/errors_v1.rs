use alloc::{boxed::Box, string::String, vec::Vec};
use core::{
    array::TryFromSliceError,
    fmt::{self, Display, Formatter},
};
#[cfg(feature = "std")]
use std::error::Error as StdError;
#[cfg(any(feature = "testing", test))]
use strum::EnumIter;

#[cfg(feature = "datasize")]
use datasize::DataSize;
use serde::Serialize;

#[cfg(doc)]
use super::TransactionV1;
use crate::{
    addressable_entity::ContractRuntimeTag, bytesrepr, crypto, CLType, DisplayIter, PricingMode,
    TimeDiff, Timestamp, TransactionEntryPoint, U512,
};

#[derive(Clone, Eq, PartialEq, Debug)]
#[cfg_attr(feature = "std", derive(Serialize))]
#[cfg_attr(feature = "datasize", derive(DataSize))]
pub enum FieldDeserializationError {
    IndexNotExists { index: u16 },
    FromBytesError { index: u16, error: bytesrepr::Error },
    LingeringBytesInField { index: u16 },
}

// This impl is provided due to a completeness test that we
// have in binary-port. It checks if all variants of this
// error have corresponding binary port error codes
#[cfg(any(feature = "testing", test))]
impl Default for FieldDeserializationError {
    fn default() -> Self {
        Self::IndexNotExists { index: 0 }
    }
}

/// Returned when a [`TransactionV1`] fails validation.
#[derive(Clone, Eq, PartialEq, Debug)]
#[cfg_attr(feature = "std", derive(Serialize))]
#[cfg_attr(feature = "datasize", derive(DataSize))]
#[non_exhaustive]
// This derive should not be removed due to a completeness
// test that we have in binary-port. It checks if all variants
// of this error have corresponding binary port error codes
#[cfg_attr(any(feature = "testing", test), derive(EnumIter))]
pub enum InvalidTransaction {
    /// Invalid chain name.
    InvalidChainName {
        /// The expected chain name.
        expected: String,
        /// The transaction's chain name.
        got: String,
    },

    /// Transaction is too large.
    ExcessiveSize(ExcessiveSizeErrorV1),

    /// Excessive time-to-live.
    ExcessiveTimeToLive {
        /// The time-to-live limit.
        max_ttl: TimeDiff,
        /// The transaction's time-to-live.
        got: TimeDiff,
    },

    /// Transaction's timestamp is in the future.
    TimestampInFuture {
        /// The node's timestamp when validating the transaction.
        validation_timestamp: Timestamp,
        /// Any configured leeway added to `validation_timestamp`.
        timestamp_leeway: TimeDiff,
        /// The transaction's timestamp.
        got: Timestamp,
    },

    /// The provided body hash does not match the actual hash of the body.
    InvalidBodyHash,

    /// The provided transaction hash does not match the actual hash of the transaction.
    InvalidTransactionHash,

    /// The transaction has no approvals.
    EmptyApprovals,

    /// Invalid approval.
    InvalidApproval {
        /// The index of the approval at fault.
        index: usize,
        /// The approval verification error.
        error: crypto::Error,
    },

    /// Excessive length of transaction's runtime args.
    ExcessiveArgsLength {
        /// The byte size limit of runtime arguments.
        max_length: usize,
        /// The length of the transaction's runtime arguments.
        got: usize,
    },

    /// The amount of approvals on the transaction exceeds the configured limit.
    ExcessiveApprovals {
        /// The chainspec limit for max_associated_keys.
        max_associated_keys: u32,
        /// Number of approvals on the transaction.
        got: u32,
    },

    /// The payment amount associated with the transaction exceeds the block gas limit.
    ExceedsBlockGasLimit {
        /// Configured block gas limit.
        block_gas_limit: u64,
        /// The transaction's calculated gas limit.
        got: Box<U512>,
    },

    /// Missing a required runtime arg.
    MissingArg {
        /// The name of the missing arg.
        arg_name: String,
    },

    /// Given runtime arg is not one of the expected types.
    UnexpectedArgType {
        /// The name of the invalid arg.
        arg_name: String,
        /// The choice of valid types for the given runtime arg.
        expected: Vec<String>,
        /// The provided type of the given runtime arg.
        got: String,
    },

    /// Failed to deserialize the given runtime arg.
    InvalidArg {
        /// The name of the invalid arg.
        arg_name: String,
        /// The deserialization error.
        error: bytesrepr::Error,
    },

    /// Insufficient transfer amount.
    InsufficientTransferAmount {
        /// The minimum transfer amount.
        minimum: u64,
        /// The attempted transfer amount.
        attempted: U512,
    },

    /// Insufficient burn amount.
    InsufficientBurnAmount {
        /// The minimum burn amount.
        minimum: u64,
        /// The attempted burn amount.
        attempted: U512,
    },

    /// The entry point for this transaction target cannot be `call`.
    EntryPointCannotBeCall,
    /// The entry point for this transaction target cannot be `TransactionEntryPoint::Custom`.
    EntryPointCannotBeCustom {
        /// The invalid entry point.
        entry_point: TransactionEntryPoint,
    },
    /// The entry point for this transaction target must be `TransactionEntryPoint::Custom`.
    EntryPointMustBeCustom {
        /// The invalid entry point.
        entry_point: TransactionEntryPoint,
    },
    /// The entry point for this transaction target must be `TransactionEntryPoint::Call`.
    EntryPointMustBeCall {
        /// The invalid entry point.
        entry_point: TransactionEntryPoint,
    },
    /// The transaction has empty module bytes.
    EmptyModuleBytes,
    /// Attempt to factor the amount over the gas_price failed.
    GasPriceConversion {
        /// The base amount.
        amount: u64,
        /// The attempted gas price.
        gas_price: u8,
    },
    /// Unable to calculate gas limit.
    UnableToCalculateGasLimit,
    /// Unable to calculate gas cost.
    UnableToCalculateGasCost,
    /// Invalid combination of pricing handling and pricing mode.
    InvalidPricingMode {
        /// The pricing mode as specified by the transaction.
        price_mode: PricingMode,
    },
    /// The transaction provided is not supported.
    InvalidTransactionLane(u8),
    /// Could not match v1 with transaction lane
    NoLaneMatch,
    /// Gas price tolerance too low.
    GasPriceToleranceTooLow {
        /// The minimum gas price tolerance.
        min_gas_price_tolerance: u8,
        /// The provided gas price tolerance.
        provided_gas_price_tolerance: u8,
    },
    /// Error when trying to deserialize one of the transactionV1 payload fields.
    CouldNotDeserializeField {
        /// Underlying reason why the deserialization failed
        error: FieldDeserializationError,
    },

    /// Unable to calculate hash for payloads transaction.
    CannotCalculateFieldsHash,

    /// The transactions field map had entries that were unexpected
    UnexpectedTransactionFieldEntries,
    /// The transaction requires named arguments.
    ExpectedNamedArguments,
    /// The transaction required bytes arguments.
    ExpectedBytesArguments,
    /// The transaction runtime is invalid.
    InvalidTransactionRuntime {
        /// The expected runtime as specified by the chainspec.
        expected: ContractRuntimeTag,
    },
    /// The transaction is missing a seed field.
    MissingSeed,
    // Pricing mode not implemented yet
    PricingModeNotSupported,
    // Invalid payment amount.
    InvalidPaymentAmount,
    /// Unexpected entry point detected.
    UnexpectedEntryPoint {
        entry_point: TransactionEntryPoint,
        lane_id: u8,
    },
    /// Could not serialize transaction
    CouldNotSerializeTransaction,
}

impl Display for InvalidTransaction {
    fn fmt(&self, formatter: &mut Formatter) -> fmt::Result {
        match self {
            InvalidTransaction::InvalidChainName { expected, got } => {
                        write!(
                            formatter,
                            "invalid chain name: expected {expected}, got {got}"
                        )
                    }
            InvalidTransaction::ExcessiveSize(error) => {
                        write!(formatter, "transaction size too large: {error}")
                    }
            InvalidTransaction::ExcessiveTimeToLive { max_ttl, got } => {
                        write!(
                            formatter,
                            "time-to-live of {got} exceeds limit of {max_ttl}"
                        )
                    }
            InvalidTransaction::TimestampInFuture {
                        validation_timestamp,
                        timestamp_leeway,
                        got,
                    } => {
                        write!(
                            formatter,
                            "timestamp of {got} is later than node's validation timestamp of \
                    {validation_timestamp} plus leeway of {timestamp_leeway}"
                        )
                    }
            InvalidTransaction::InvalidBodyHash => {
                        write!(
                            formatter,
                            "the provided hash does not match the actual hash of the transaction body"
                        )
                    }
            InvalidTransaction::InvalidTransactionHash => {
                        write!(
                            formatter,
                            "the provided hash does not match the actual hash of the transaction"
                        )
                    }
            InvalidTransaction::EmptyApprovals => {
                        write!(formatter, "the transaction has no approvals")
                    }
            InvalidTransaction::InvalidApproval { index, error } => {
                        write!(
                            formatter,
                            "the transaction approval at index {index} is invalid: {error}"
                        )
                    }
            InvalidTransaction::ExcessiveArgsLength { max_length, got } => {
                        write!(
                            formatter,
                            "serialized transaction runtime args of {got} bytes exceeds limit of \
                    {max_length} bytes"
                        )
                    }
            InvalidTransaction::ExcessiveApprovals {
                        max_associated_keys,
                        got,
                    } => {
                        write!(
                            formatter,
                            "number of transaction approvals {got} exceeds the maximum number of \
                    associated keys {max_associated_keys}",
                        )
                    }
            InvalidTransaction::ExceedsBlockGasLimit {
                        block_gas_limit,
                        got,
                    } => {
                        write!(
                            formatter,
                            "payment amount of {got} exceeds the block gas limit of {block_gas_limit}"
                        )
                    }
            InvalidTransaction::MissingArg { arg_name } => {
                        write!(formatter, "missing required runtime argument '{arg_name}'")
                    }
            InvalidTransaction::UnexpectedArgType {
                        arg_name,
                        expected,
                        got,
                    } => {
                        write!(
                            formatter,
                            "expected type of '{arg_name}' runtime argument to be one of {}, but got {got}",
                            DisplayIter::new(expected)
                        )
                    }
            InvalidTransaction::InvalidArg { arg_name, error } => {
                        write!(formatter, "invalid runtime argument '{arg_name}': {error}")
                    }
            InvalidTransaction::InsufficientTransferAmount { minimum, attempted } => {
                        write!(
                            formatter,
                            "insufficient transfer amount; minimum: {minimum} attempted: {attempted}"
                        )
                    }
            InvalidTransaction::EntryPointCannotBeCall => {
                        write!(formatter, "entry point cannot be call")
                    }
            InvalidTransaction::EntryPointCannotBeCustom { entry_point } => {
                        write!(formatter, "entry point cannot be custom: {entry_point}")
                    }
            InvalidTransaction::EntryPointMustBeCustom { entry_point } => {
                        write!(formatter, "entry point must be custom: {entry_point}")
                    }
            InvalidTransaction::EmptyModuleBytes => {
                        write!(formatter, "the transaction has empty module bytes")
                    }
            InvalidTransaction::GasPriceConversion { amount, gas_price } => {
                        write!(
                            formatter,
                            "failed to divide the amount {} by the gas price {}",
                            amount, gas_price
                        )
                    }
            InvalidTransaction::UnableToCalculateGasLimit => {
                        write!(formatter, "unable to calculate gas limit", )
                    }
            InvalidTransaction::UnableToCalculateGasCost => {
                        write!(formatter, "unable to calculate gas cost", )
                    }
            InvalidTransaction::InvalidPricingMode { price_mode } => {
                        write!(
                            formatter,
                            "received a transaction with an invalid mode {price_mode}"
                        )
                    }
            InvalidTransaction::InvalidTransactionLane(kind) => {
                        write!(
                            formatter,
                            "received a transaction with an invalid kind {kind}"
                        )
                    }
            InvalidTransaction::GasPriceToleranceTooLow {
                        min_gas_price_tolerance,
                        provided_gas_price_tolerance,
                    } => {
                        write!(
                            formatter,
                            "received a transaction with gas price tolerance {} but this chain will only go as low as {}",
                            provided_gas_price_tolerance, min_gas_price_tolerance
                        )
                    }
            InvalidTransaction::CouldNotDeserializeField { error } => {
                        match error {
                            FieldDeserializationError::IndexNotExists { index } => write!(
                                formatter,
                                "tried to deserialize a field under index {} but it is not present in the payload",
                                index
                            ),
                            FieldDeserializationError::FromBytesError { index, error } => write!(
                                formatter,
                                "tried to deserialize a field under index {} but it failed with error: {}",
                                index,
                                error
                            ),
                            FieldDeserializationError::LingeringBytesInField { index } => write!(
                                formatter,
                                "tried to deserialize a field under index {} but after deserialization there were still bytes left",
                                index,
                            ),
                        }
                    }
            InvalidTransaction::CannotCalculateFieldsHash => write!(
                        formatter,
                        "cannot calculate a hash digest for the transaction"
                    ),
            InvalidTransaction::EntryPointMustBeCall { entry_point } => {
<<<<<<< HEAD
                write!(formatter, "entry point must be call: {entry_point}")
            }
            InvalidTransaction::NoLaneMatch => write!(formatter, "Could not match any lane to the specified transaction"),
=======
                        write!(formatter, "entry point must be call: {entry_point}")
                    }
            InvalidTransaction::NoWasmLaneMatchesTransaction() => write!(formatter, "Could not match any generic wasm lane to the specified transaction"),
>>>>>>> ade6b97a
            InvalidTransaction::UnexpectedTransactionFieldEntries => write!(formatter, "There were entries in the fields map of the payload that could not be matched"),
            InvalidTransaction::ExpectedNamedArguments => {
                        write!(formatter, "transaction requires named arguments")
                    }
            InvalidTransaction::ExpectedBytesArguments => {
                        write!(formatter, "transaction requires bytes arguments")
                    }
            InvalidTransaction::InvalidTransactionRuntime { expected } => {
                        write!(
                            formatter,
                            "invalid transaction runtime: expected {expected}"
                        )
                    }
            InvalidTransaction::MissingSeed => {
                        write!(formatter, "missing seed for install or upgrade")
                    }
            InvalidTransaction::PricingModeNotSupported => {
                        write!(formatter, "Pricing mode not supported")
                    }
            InvalidTransaction::InvalidPaymentAmount => {
                        write!(formatter, "invalid payment amount")
                    }
            InvalidTransaction::UnexpectedEntryPoint {
                        entry_point, lane_id
                    } => {
                        write!(formatter, "unexpected entry_point {} lane_id {}", entry_point, lane_id)
                    }
            InvalidTransaction::InsufficientBurnAmount { minimum, attempted } => {
                        write!(formatter, "insufficient burn amount: {minimum} {attempted}")
                    }
            InvalidTransaction::CouldNotSerializeTransaction => write!(formatter, "Could not serialize transaction."),
        }
    }
}

impl From<ExcessiveSizeErrorV1> for InvalidTransaction {
    fn from(error: ExcessiveSizeErrorV1) -> Self {
        InvalidTransaction::ExcessiveSize(error)
    }
}

#[cfg(feature = "std")]
impl StdError for InvalidTransaction {
    fn source(&self) -> Option<&(dyn StdError + 'static)> {
        match self {
            InvalidTransaction::InvalidApproval { error, .. } => Some(error),
            InvalidTransaction::InvalidArg { error, .. } => Some(error),
            InvalidTransaction::InvalidChainName { .. }
            | InvalidTransaction::ExcessiveSize(_)
            | InvalidTransaction::ExcessiveTimeToLive { .. }
            | InvalidTransaction::TimestampInFuture { .. }
            | InvalidTransaction::InvalidBodyHash
            | InvalidTransaction::InvalidTransactionHash
            | InvalidTransaction::EmptyApprovals
            | InvalidTransaction::ExcessiveArgsLength { .. }
            | InvalidTransaction::ExcessiveApprovals { .. }
            | InvalidTransaction::ExceedsBlockGasLimit { .. }
            | InvalidTransaction::MissingArg { .. }
            | InvalidTransaction::UnexpectedArgType { .. }
            | InvalidTransaction::InsufficientTransferAmount { .. }
            | InvalidTransaction::EntryPointCannotBeCall
            | InvalidTransaction::EntryPointCannotBeCustom { .. }
            | InvalidTransaction::EntryPointMustBeCustom { .. }
            | InvalidTransaction::EntryPointMustBeCall { .. }
            | InvalidTransaction::EmptyModuleBytes
            | InvalidTransaction::GasPriceConversion { .. }
            | InvalidTransaction::UnableToCalculateGasLimit
            | InvalidTransaction::UnableToCalculateGasCost
            | InvalidTransaction::InvalidPricingMode { .. }
            | InvalidTransaction::GasPriceToleranceTooLow { .. }
            | InvalidTransaction::InvalidTransactionLane(_)
            | InvalidTransaction::CannotCalculateFieldsHash
            | InvalidTransaction::NoLaneMatch
            | InvalidTransaction::UnexpectedTransactionFieldEntries => None,
            InvalidTransaction::CouldNotDeserializeField { error } => match error {
                FieldDeserializationError::IndexNotExists { .. }
                | FieldDeserializationError::LingeringBytesInField { .. } => None,
                FieldDeserializationError::FromBytesError { error, .. } => Some(error),
            },
            InvalidTransaction::ExpectedNamedArguments
            | InvalidTransaction::ExpectedBytesArguments
            | InvalidTransaction::InvalidTransactionRuntime { .. }
            | InvalidTransaction::MissingSeed
            | InvalidTransaction::PricingModeNotSupported
            | InvalidTransaction::InvalidPaymentAmount
            | InvalidTransaction::InsufficientBurnAmount { .. }
            | InvalidTransaction::UnexpectedEntryPoint { .. }
            | InvalidTransaction::CouldNotSerializeTransaction => None,
        }
    }
}

impl InvalidTransaction {
    pub fn unexpected_arg_type(arg_name: String, expected: Vec<CLType>, got: CLType) -> Self {
        let expected = expected.iter().map(|el| format!("{}", el)).collect();
        InvalidTransaction::UnexpectedArgType {
            arg_name,
            expected,
            got: format!("{}", got),
        }
    }
}
/// Error returned when a transaction is too large.
#[derive(Clone, Ord, PartialOrd, Eq, PartialEq, Hash, Debug, Serialize)]
#[cfg_attr(feature = "datasize", derive(DataSize))]
//Default is needed only in testing to meet EnumIter needs
#[cfg_attr(any(feature = "testing", test), derive(Default))]
pub struct ExcessiveSizeErrorV1 {
    /// The maximum permitted serialized transaction size, in bytes.
    pub max_transaction_size: u32,
    /// The serialized size of the transaction provided, in bytes.
    pub actual_transaction_size: usize,
}

impl Display for ExcessiveSizeErrorV1 {
    fn fmt(&self, formatter: &mut Formatter) -> fmt::Result {
        write!(
            formatter,
            "transaction size of {} bytes exceeds limit of {}",
            self.actual_transaction_size, self.max_transaction_size
        )
    }
}

#[cfg(feature = "std")]
impl StdError for ExcessiveSizeErrorV1 {}

/// Errors other than validation failures relating to Transactions.
#[derive(Debug)]
#[non_exhaustive]
pub enum ErrorV1 {
    /// Error while encoding to JSON.
    EncodeToJson(serde_json::Error),

    /// Error while decoding from JSON.
    DecodeFromJson(DecodeFromJsonErrorV1),

    /// Unable to calculate payment.
    InvalidPayment,
}

impl From<serde_json::Error> for ErrorV1 {
    fn from(error: serde_json::Error) -> Self {
        ErrorV1::EncodeToJson(error)
    }
}

impl From<DecodeFromJsonErrorV1> for ErrorV1 {
    fn from(error: DecodeFromJsonErrorV1) -> Self {
        ErrorV1::DecodeFromJson(error)
    }
}

impl Display for ErrorV1 {
    fn fmt(&self, formatter: &mut Formatter) -> fmt::Result {
        match self {
            ErrorV1::EncodeToJson(error) => {
                write!(formatter, "encoding to json: {}", error)
            }
            ErrorV1::DecodeFromJson(error) => {
                write!(formatter, "decoding from json: {}", error)
            }
            ErrorV1::InvalidPayment => write!(formatter, "invalid payment"),
        }
    }
}

#[cfg(feature = "std")]
impl StdError for ErrorV1 {
    fn source(&self) -> Option<&(dyn StdError + 'static)> {
        match self {
            ErrorV1::EncodeToJson(error) => Some(error),
            ErrorV1::DecodeFromJson(error) => Some(error),
            ErrorV1::InvalidPayment => None,
        }
    }
}

/// Error while decoding a `TransactionV1` from JSON.
#[derive(Debug)]
#[non_exhaustive]
pub enum DecodeFromJsonErrorV1 {
    /// Failed to decode from base 16.
    FromHex(base16::DecodeError),

    /// Failed to convert slice to array.
    TryFromSlice(TryFromSliceError),
}

impl From<base16::DecodeError> for DecodeFromJsonErrorV1 {
    fn from(error: base16::DecodeError) -> Self {
        DecodeFromJsonErrorV1::FromHex(error)
    }
}

impl From<TryFromSliceError> for DecodeFromJsonErrorV1 {
    fn from(error: TryFromSliceError) -> Self {
        DecodeFromJsonErrorV1::TryFromSlice(error)
    }
}

impl Display for DecodeFromJsonErrorV1 {
    fn fmt(&self, formatter: &mut Formatter) -> fmt::Result {
        match self {
            DecodeFromJsonErrorV1::FromHex(error) => {
                write!(formatter, "{}", error)
            }
            DecodeFromJsonErrorV1::TryFromSlice(error) => {
                write!(formatter, "{}", error)
            }
        }
    }
}

#[cfg(feature = "std")]
impl StdError for DecodeFromJsonErrorV1 {
    fn source(&self) -> Option<&(dyn StdError + 'static)> {
        match self {
            DecodeFromJsonErrorV1::FromHex(error) => Some(error),
            DecodeFromJsonErrorV1::TryFromSlice(error) => Some(error),
        }
    }
}<|MERGE_RESOLUTION|>--- conflicted
+++ resolved
@@ -410,15 +410,9 @@
                         "cannot calculate a hash digest for the transaction"
                     ),
             InvalidTransaction::EntryPointMustBeCall { entry_point } => {
-<<<<<<< HEAD
                 write!(formatter, "entry point must be call: {entry_point}")
             }
             InvalidTransaction::NoLaneMatch => write!(formatter, "Could not match any lane to the specified transaction"),
-=======
-                        write!(formatter, "entry point must be call: {entry_point}")
-                    }
-            InvalidTransaction::NoWasmLaneMatchesTransaction() => write!(formatter, "Could not match any generic wasm lane to the specified transaction"),
->>>>>>> ade6b97a
             InvalidTransaction::UnexpectedTransactionFieldEntries => write!(formatter, "There were entries in the fields map of the payload that could not be matched"),
             InvalidTransaction::ExpectedNamedArguments => {
                         write!(formatter, "transaction requires named arguments")
