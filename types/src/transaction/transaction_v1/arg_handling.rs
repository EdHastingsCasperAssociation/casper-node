--- conflicted
+++ resolved
@@ -6,15 +6,10 @@
 
 #[cfg(any(all(feature = "std", feature = "testing"), test))]
 use crate::{
-<<<<<<< HEAD
-    account::AccountHash, bytesrepr::FromBytes, system::auction::ARG_VALIDATOR, CLType, CLValue,
-    InvalidTransactionV1, TransactionArgs,
-=======
     account::AccountHash,
     bytesrepr::FromBytes,
     system::auction::{Reservation, ARG_VALIDATOR},
-    CLType, CLValue, InvalidTransactionV1,
->>>>>>> 25a5c877
+    CLType, CLValue, InvalidTransactionV1, TransactionArgs,
 };
 use crate::{
     bytesrepr::ToBytes, CLTyped, CLValueError, PublicKey, RuntimeArgs, TransferTarget, URef, U512,
@@ -399,16 +394,24 @@
     Ok(())
 }
 
-/// Checks the given `RuntimeArgs` are suitable for use in a add reservations transaction.
-#[cfg(any(all(feature = "std", feature = "testing"), test))]
-pub fn has_valid_add_reservations_args(args: &RuntimeArgs) -> Result<(), InvalidTransactionV1> {
+/// Checks the given `TransactionArgs` are suitable for use in a add reservations transaction.
+#[cfg(any(all(feature = "std", feature = "testing"), test))]
+pub fn has_valid_add_reservations_args(args: &TransactionArgs) -> Result<(), InvalidTransactionV1> {
+    let args = args
+        .as_named()
+        .ok_or(InvalidTransactionV1::ExpectedNamedArguments)?;
     let _reservations = ADD_RESERVATIONS_ARG_RESERVATIONS.get(args)?;
     Ok(())
 }
 
-/// Checks the given `RuntimeArgs` are suitable for use in a add reservations transaction.
-#[cfg(any(all(feature = "std", feature = "testing"), test))]
-pub fn has_valid_cancel_reservations_args(args: &RuntimeArgs) -> Result<(), InvalidTransactionV1> {
+/// Checks the given `TransactionArgs` are suitable for use in a add reservations transaction.
+#[cfg(any(all(feature = "std", feature = "testing"), test))]
+pub fn has_valid_cancel_reservations_args(
+    args: &TransactionArgs,
+) -> Result<(), InvalidTransactionV1> {
+    let args = args
+        .as_named()
+        .ok_or(InvalidTransactionV1::ExpectedNamedArguments)?;
     let _validator = CANCEL_RESERVATIONS_ARG_VALIDATOR.get(args)?;
     let _delegators = CANCEL_RESERVATIONS_ARG_DELEGATORS.get(args)?;
     Ok(())
