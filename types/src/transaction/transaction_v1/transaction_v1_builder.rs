pub mod error;

use core::marker::PhantomData;

use super::{
<<<<<<< HEAD
    super::{
        InitiatorAddr, TransactionEntryPoint, TransactionInvocationTarget, TransactionRuntime,
        TransactionScheduling, TransactionTarget,
    },
    transaction_v1_body::{arg_handling, TransactionArgs},
    InitiatorAddrAndSecretKey, PricingMode, TransactionV1, TransactionV1Body,
};
use crate::{
    bytesrepr::Bytes,
    transaction::{RuntimeArgs, TransactionLane, TransferTarget},
    AddressableEntityHash, CLValue, CLValueError, EntityVersion, PackageHash, PublicKey, SecretKey,
    TimeDiff, Timestamp, URef, U512,
};
#[cfg(any(feature = "testing", test))]
use crate::{
    testing::TestRng, transaction::Approval, transaction::TransactionV1Hash, TransactionConfig,
};
=======
    super::{InitiatorAddr, TransactionRuntime, TransactionScheduling, TransactionTarget},
    arg_handling,
    fields_container::FieldsContainerError,
    InitiatorAddrAndSecretKey, PricingMode, TransactionV1,
};
use crate::{
    bytesrepr::Bytes, transaction::FieldsContainer, AddressableEntityHash, CLValue, CLValueError,
    EntityVersion, PackageHash, PublicKey, RuntimeArgs, SecretKey, TimeDiff, Timestamp,
    TransactionEntryPoint, TransactionInvocationTarget, TransferTarget, URef, U512,
};
#[cfg(any(feature = "testing", test))]
use crate::{testing::TestRng, transaction::Approval, TransactionConfig, TransactionV1Hash};
#[cfg(any(all(feature = "std", feature = "testing"), test))]
use alloc::collections::BTreeMap;
>>>>>>> 9669f5b2
pub use error::TransactionV1BuilderError;
#[cfg(any(all(feature = "std", feature = "testing"), test))]
use rand::Rng;

/// A builder for constructing `TransactionV1` instances with various configuration options.
///
/// The `TransactionV1Builder` provides a flexible API for specifying different transaction
/// parameters like the target, scheduling, entry point, and signing options. Once all the required
/// fields are set, the transaction can be built by calling [`build`](Self::build).
///
/// # Fields
///
/// - `args`: Arguments passed to the transaction's runtime, initialized to
///   [`RuntimeArgs::new`](RuntimeArgs::new).
/// - `target`: Specifies the target of the transaction, which can be native or other custom
///   targets. Defaults to [`TransactionTarget::Native`](TransactionTarget::Native).
/// - `scheduling`: Determines the scheduling mechanism of the transaction, e.g., standard or
///   immediate, and is initialized to
///   [`TransactionScheduling::Standard`](TransactionScheduling::Standard).
/// - `entry_point`: Defines the transaction's entry point, such as transfer or another defined
///   action. Defaults to [`TransactionEntryPoint::Transfer`](TransactionEntryPoint::Transfer).
/// - `chain_name`: The name of the blockchain where the transaction will be executed. Initially set
///   to `None` and must be provided before building the transaction.
///
/// ## Time-Related Fields
/// - `timestamp`: The timestamp at which the transaction is created. It is either set to the
///   current time using [`Timestamp::now`](Timestamp::now) or [`Timestamp::zero`](Timestamp::zero)
///   without the `std-fs-io` feature.
/// - `ttl`: Time-to-live for the transaction, specified as a [`TimeDiff`], representing how long
///   the transaction is valid for execution. Defaults to [`Self::DEFAULT_TTL`].
///
/// ## Pricing and Initiator Fields
/// - `pricing_mode`: Specifies the pricing mode to use for transaction execution (e.g., fixed or
///   dynamic). Defaults to [`Self::DEFAULT_PRICING_MODE`].
/// - `initiator_addr`: The address of the initiator who creates and signs the transaction.
///   Initially set to `None` and must be set before building.
///
/// ## Signing Fields
/// - `secret_key`: The secret key used to sign the transaction. This field is conditional based on
/// the compilation environment:
///     - In normal mode, it holds a reference to the secret key (`Option<&'a SecretKey>`).
///     - In testing mode or with the `std` feature enabled, it holds an owned secret key
///  (`Option<SecretKey>`).
///
/// ## Invalid Approvals
/// - `invalid_approvals`: A collection of invalid approvals used for testing purposes. This field
///   is available only when the `std` or `testing` features are enabled, or in a test environment.
///
/// ## Phantom Data
/// - `_phantom_data`: Ensures the correct lifetime `'a` is respected for the builder, helping with
///   proper borrowing and memory safety.
pub struct TransactionV1Builder<'a> {
    /// Arguments passed to the transaction's runtime.
    args: RuntimeArgs,
    /// The target of the transaction (e.g., native).
    target: TransactionTarget,
    /// Defines how the transaction is scheduled (e.g., standard, immediate).
    scheduling: TransactionScheduling,
    /// Specifies the entry point of the transaction (e.g., transfer).
    entry_point: TransactionEntryPoint,
    /// The name of the blockchain where the transaction will be executed.
    chain_name: Option<String>,
    /// The timestamp of the transaction.
    timestamp: Timestamp,
    /// The time-to-live for the transaction, representing how long it's valid for execution.
    ttl: TimeDiff,
    /// The pricing mode used for the transaction's execution cost.
    pricing_mode: PricingMode,
    /// The address of the transaction initiator.
    initiator_addr: Option<InitiatorAddr>,
    /// The secret key used for signing the transaction (in normal mode).
    #[cfg(not(any(feature = "testing", test)))]
    secret_key: Option<&'a SecretKey>,
    /// The secret key used for signing the transaction (in testing or with `std` feature).
    #[cfg(any(all(feature = "std", feature = "testing"), test))]
    secret_key: Option<SecretKey>,
    /// A list of invalid approvals for testing purposes.
    #[cfg(any(all(feature = "std", feature = "testing"), test))]
    invalid_approvals: Vec<Approval>,
    /// Additional fields
    #[cfg(any(all(feature = "std", feature = "testing"), test))]
    additional_fields: BTreeMap<u16, Bytes>,
    /// Phantom data to ensure the correct lifetime for references.
    _phantom_data: PhantomData<&'a ()>,
}

impl<'a> TransactionV1Builder<'a> {
    /// The default time-to-live for transactions, i.e. 30 minutes.
    pub const DEFAULT_TTL: TimeDiff = TimeDiff::from_millis(30 * 60 * 1_000);
    /// The default pricing mode for v1 transactions, ie FIXED cost.
    pub const DEFAULT_PRICING_MODE: PricingMode = PricingMode::Fixed {
        gas_price_tolerance: 5,
        additional_computation_factor: 0,
    };
    /// The default scheduling for transactions, i.e. `Standard`.
    pub const DEFAULT_SCHEDULING: TransactionScheduling = TransactionScheduling::Standard;

    /// Creates a new `TransactionV1Builder` instance with default settings.
    ///
    /// # Important
    ///
    /// Before calling [`build`](Self::build), you must ensure that either:
    /// - A chain name is provided by calling [`with_chain_name`](Self::with_chain_name),
    /// - An initiator address is set by calling [`with_initiator_addr`](Self::with_initiator_addr),
    /// - or a secret key is set by calling [`with_secret_key`](Self::with_secret_key).
    ///
    /// # Default Values
    /// This function sets the following default values upon creation:
    ///
    /// - `chain_name`: Initialized to `None`.
    /// - `timestamp`: Set to the current time using [`Timestamp::now`](Timestamp::now), or
    ///   [`Timestamp::zero`](Timestamp::zero) if the `std-fs-io` feature is disabled.
    /// - `ttl`: Defaults to [`Self::DEFAULT_TTL`].
    /// - `pricing_mode`: Defaults to [`Self::DEFAULT_PRICING_MODE`].
    /// - `initiator_addr`: Initialized to `None`.
    /// - `secret_key`: Initialized to `None`.
    ///
    /// Additionally, the following internal fields are configured:
    ///
    /// - `args`: Initialized to an empty [`RuntimeArgs::new`](RuntimeArgs::new).
    /// - `entry_point`: Set to
    ///   [`TransactionEntryPoint::Transfer`](TransactionEntryPoint::Transfer).
    /// - `target`: Defaults to [`TransactionTarget::Native`](TransactionTarget::Native).
    /// - `scheduling`: Defaults to
    ///   [`TransactionScheduling::Standard`](TransactionScheduling::Standard).
    ///
    /// # Testing and Additional Configuration
    ///
    /// - If the `std` or `testing` feature is enabled, or in test configurations, the
    ///   `invalid_approvals` field is initialized as an empty vector.
    ///
    /// # Returns
    ///
    /// A new `TransactionV1Builder` instance.
    pub(crate) fn new() -> Self {
        #[cfg(any(feature = "std-fs-io", test))]
        let timestamp = Timestamp::now();
        #[cfg(not(any(feature = "std-fs-io", test)))]
        let timestamp = Timestamp::zero();

        TransactionV1Builder {
            args: RuntimeArgs::new(),
            entry_point: TransactionEntryPoint::Transfer,
            target: TransactionTarget::Native,
            scheduling: TransactionScheduling::Standard,
            chain_name: None,
            timestamp,
            ttl: Self::DEFAULT_TTL,
            pricing_mode: Self::DEFAULT_PRICING_MODE,
            initiator_addr: None,
            secret_key: None,
            _phantom_data: PhantomData,
            #[cfg(any(all(feature = "std", feature = "testing"), test))]
            invalid_approvals: vec![],
            #[cfg(any(all(feature = "std", feature = "testing"), test))]
            additional_fields: BTreeMap::new(),
        }
    }

    /// Returns a new `TransactionV1Builder` suitable for building a native transfer transaction.
    pub fn new_transfer<A: Into<U512>, T: Into<TransferTarget>>(
        amount: A,
        maybe_source: Option<URef>,
        target: T,
        maybe_id: Option<u64>,
    ) -> Result<Self, CLValueError> {
        let args = arg_handling::new_transfer_args(amount, maybe_source, target, maybe_id)?;
<<<<<<< HEAD
        let body = TransactionV1Body::new(
            args,
            TransactionTarget::Native,
            TransactionEntryPoint::Transfer,
            TransactionLane::Mint as u8,
            Self::DEFAULT_SCHEDULING,
        );
        Ok(TransactionV1Builder::new(body))
=======
        let mut builder = TransactionV1Builder::new();
        builder.args = args;
        builder.target = TransactionTarget::Native;
        builder.entry_point = TransactionEntryPoint::Transfer;
        builder.scheduling = Self::DEFAULT_SCHEDULING;
        Ok(builder)
>>>>>>> 9669f5b2
    }

    /// Returns a new `TransactionV1Builder` suitable for building a native add_bid transaction.
    pub fn new_add_bid<A: Into<U512>>(
        public_key: PublicKey,
        delegation_rate: u8,
        amount: A,
        minimum_delegation_amount: u64,
        maximum_delegation_amount: u64,
    ) -> Result<Self, CLValueError> {
        let args = arg_handling::new_add_bid_args(
            public_key,
            delegation_rate,
            amount,
            minimum_delegation_amount,
            maximum_delegation_amount,
        )?;
<<<<<<< HEAD
        let body = TransactionV1Body::new(
            args,
            TransactionTarget::Native,
            TransactionEntryPoint::AddBid,
            TransactionLane::Auction as u8,
            Self::DEFAULT_SCHEDULING,
        );
        Ok(TransactionV1Builder::new(body))
=======
        let mut builder = TransactionV1Builder::new();
        builder.args = args;
        builder.target = TransactionTarget::Native;
        builder.entry_point = TransactionEntryPoint::AddBid;
        builder.scheduling = Self::DEFAULT_SCHEDULING;
        Ok(builder)
>>>>>>> 9669f5b2
    }

    /// Returns a new `TransactionV1Builder` suitable for building a native withdraw_bid
    /// transaction.
    pub fn new_withdraw_bid<A: Into<U512>>(
        public_key: PublicKey,
        amount: A,
    ) -> Result<Self, CLValueError> {
        let args = arg_handling::new_withdraw_bid_args(public_key, amount)?;
<<<<<<< HEAD
        let body = TransactionV1Body::new(
            args,
            TransactionTarget::Native,
            TransactionEntryPoint::WithdrawBid,
            TransactionLane::Auction as u8,
            Self::DEFAULT_SCHEDULING,
        );
        Ok(TransactionV1Builder::new(body))
=======
        let mut builder = TransactionV1Builder::new();
        builder.args = args;
        builder.target = TransactionTarget::Native;
        builder.entry_point = TransactionEntryPoint::WithdrawBid;
        builder.scheduling = Self::DEFAULT_SCHEDULING;
        Ok(builder)
>>>>>>> 9669f5b2
    }

    /// Returns a new `TransactionV1Builder` suitable for building a native delegate transaction.
    pub fn new_delegate<A: Into<U512>>(
        delegator: PublicKey,
        validator: PublicKey,
        amount: A,
    ) -> Result<Self, CLValueError> {
        let args = arg_handling::new_delegate_args(delegator, validator, amount)?;
<<<<<<< HEAD
        let body = TransactionV1Body::new(
            args,
            TransactionTarget::Native,
            TransactionEntryPoint::Delegate,
            TransactionLane::Auction as u8,
            Self::DEFAULT_SCHEDULING,
        );
        Ok(TransactionV1Builder::new(body))
=======
        let mut builder = TransactionV1Builder::new();
        builder.args = args;
        builder.target = TransactionTarget::Native;
        builder.entry_point = TransactionEntryPoint::Delegate;
        builder.scheduling = Self::DEFAULT_SCHEDULING;
        Ok(builder)
>>>>>>> 9669f5b2
    }

    /// Returns a new `TransactionV1Builder` suitable for building a native undelegate transaction.
    pub fn new_undelegate<A: Into<U512>>(
        delegator: PublicKey,
        validator: PublicKey,
        amount: A,
    ) -> Result<Self, CLValueError> {
        let args = arg_handling::new_undelegate_args(delegator, validator, amount)?;
<<<<<<< HEAD
        let body = TransactionV1Body::new(
            args,
            TransactionTarget::Native,
            TransactionEntryPoint::Undelegate,
            TransactionLane::Auction as u8,
            Self::DEFAULT_SCHEDULING,
        );
        Ok(TransactionV1Builder::new(body))
=======
        let mut builder = TransactionV1Builder::new();
        builder.args = args;
        builder.target = TransactionTarget::Native;
        builder.entry_point = TransactionEntryPoint::Undelegate;
        builder.scheduling = Self::DEFAULT_SCHEDULING;
        Ok(builder)
>>>>>>> 9669f5b2
    }

    /// Returns a new `TransactionV1Builder` suitable for building a native redelegate transaction.
    pub fn new_redelegate<A: Into<U512>>(
        delegator: PublicKey,
        validator: PublicKey,
        amount: A,
        new_validator: PublicKey,
    ) -> Result<Self, CLValueError> {
        let args = arg_handling::new_redelegate_args(delegator, validator, amount, new_validator)?;
<<<<<<< HEAD
        let body = TransactionV1Body::new(
            args,
            TransactionTarget::Native,
            TransactionEntryPoint::Redelegate,
            TransactionLane::Auction as u8,
            Self::DEFAULT_SCHEDULING,
        );
        Ok(TransactionV1Builder::new(body))
=======
        let mut builder = TransactionV1Builder::new();
        builder.args = args;
        builder.target = TransactionTarget::Native;
        builder.entry_point = TransactionEntryPoint::Redelegate;
        builder.scheduling = Self::DEFAULT_SCHEDULING;
        Ok(builder)
>>>>>>> 9669f5b2
    }

    fn new_targeting_stored<E: Into<String>>(
        id: TransactionInvocationTarget,
        entry_point: E,
        runtime: TransactionRuntime,
        transferred_value: u64,
    ) -> Self {
        let target = TransactionTarget::Stored {
            id,
            runtime,
            transferred_value,
        };
<<<<<<< HEAD
        let body = TransactionV1Body::new(
            RuntimeArgs::new(),
            target,
            TransactionEntryPoint::Custom(entry_point.into()),
            TransactionLane::Large as u8,
            Self::DEFAULT_SCHEDULING,
        );
        TransactionV1Builder::new(body)
=======
        let mut builder = TransactionV1Builder::new();
        builder.args = RuntimeArgs::new();
        builder.target = target;
        builder.entry_point = TransactionEntryPoint::Custom(entry_point.into());
        builder.scheduling = Self::DEFAULT_SCHEDULING;
        builder
>>>>>>> 9669f5b2
    }

    /// Returns a new `TransactionV1Builder` suitable for building a transaction targeting a stored
    /// entity.
    pub fn new_targeting_invocable_entity<E: Into<String>>(
        hash: AddressableEntityHash,
        entry_point: E,
        runtime: TransactionRuntime,
        transferred_value: u64,
    ) -> Self {
        let id = TransactionInvocationTarget::new_invocable_entity(hash);
        Self::new_targeting_stored(id, entry_point, runtime, transferred_value)
    }

    /// Returns a new `TransactionV1Builder` suitable for building a transaction targeting a stored
    /// entity via its alias.
    pub fn new_targeting_invocable_entity_via_alias<A: Into<String>, E: Into<String>>(
        alias: A,
        entry_point: E,
        runtime: TransactionRuntime,
        transferred_value: u64,
    ) -> Self {
        let id = TransactionInvocationTarget::new_invocable_entity_alias(alias.into());
        Self::new_targeting_stored(id, entry_point, runtime, transferred_value)
    }

    /// Returns a new `TransactionV1Builder` suitable for building a transaction targeting a
    /// package.
    pub fn new_targeting_package<E: Into<String>>(
        hash: PackageHash,
        version: Option<EntityVersion>,
        entry_point: E,
        runtime: TransactionRuntime,
        transferred_value: u64,
    ) -> Self {
        let id = TransactionInvocationTarget::new_package(hash, version);
        Self::new_targeting_stored(id, entry_point, runtime, transferred_value)
    }

    /// Returns a new `TransactionV1Builder` suitable for building a transaction targeting a
    /// package via its alias.
    pub fn new_targeting_package_via_alias<A: Into<String>, E: Into<String>>(
        alias: A,
        version: Option<EntityVersion>,
        entry_point: E,
        runtime: TransactionRuntime,
        transferred_value: u64,
    ) -> Self {
        let id = TransactionInvocationTarget::new_package_alias(alias.into(), version);
        Self::new_targeting_stored(id, entry_point, runtime, transferred_value)
    }

    /// Returns a new `TransactionV1Builder` suitable for building a transaction for running session
    /// logic, i.e. compiled Wasm.
<<<<<<< HEAD
    pub fn new_session(
        lane: TransactionLane,
        module_bytes: Bytes,
        runtime: TransactionRuntime,
        transferred_value: u64,
        seed: Option<[u8; 32]>,
    ) -> Self {
=======
    pub fn new_session(is_install_upgrade: bool, module_bytes: Bytes) -> Self {
>>>>>>> 9669f5b2
        let target = TransactionTarget::Session {
            is_install_upgrade,
            module_bytes,
            runtime,
            transferred_value,
            seed,
        };
<<<<<<< HEAD
        let body = TransactionV1Body::new(
            RuntimeArgs::new(),
            target,
            TransactionEntryPoint::Call,
            lane as u8,
            Self::DEFAULT_SCHEDULING,
        );
        TransactionV1Builder::new(body)
=======
        let mut builder = TransactionV1Builder::new();
        builder.args = RuntimeArgs::new();
        builder.target = target;
        builder.entry_point = TransactionEntryPoint::Call;
        builder.scheduling = Self::DEFAULT_SCHEDULING;
        builder
>>>>>>> 9669f5b2
    }

    /// Returns a new `TransactionV1Builder` suitable for building a transaction for calling a smart
    /// contract.
    pub fn new_call(
        entity_address: AddressableEntityHash,
        entry_point: String,
        input_data: Option<Bytes>,
        transferred_value: u64,
    ) -> Self {
        let body = {
            let args = TransactionArgs::Bytesrepr(input_data.unwrap_or_default());
            let target = TransactionTarget::Stored {
                id: TransactionInvocationTarget::ByHash(entity_address.value()),
                runtime: TransactionRuntime::VmCasperV2,
                transferred_value,
            };
            let transaction_lane = TransactionLane::Medium as u8;
            let scheduling = Self::DEFAULT_SCHEDULING;
            TransactionV1Body {
                args,
                target,
                entry_point: TransactionEntryPoint::Custom(entry_point),
                transaction_lane,
                scheduling,
            }
        };
        TransactionV1Builder::new(body)
    }

    /// Returns a new `TransactionV1Builder` which will build a random, valid but possibly expired
    /// transaction.
    ///
    /// The transaction can be made invalid in the following ways:
    ///   * unsigned by calling `with_no_secret_key`
    ///   * given an invalid approval by calling `with_invalid_approval`
    #[cfg(any(all(feature = "std", feature = "testing"), test))]
    pub fn new_random(rng: &mut TestRng) -> Self {
        let secret_key = SecretKey::random(rng);
        let ttl_millis = rng.gen_range(60_000..TransactionConfig::default().max_ttl.millis());
        let fields = FieldsContainer::random(rng);
        TransactionV1Builder {
            chain_name: Some(rng.random_string(5..10)),
            timestamp: Timestamp::random(rng),
            ttl: TimeDiff::from_millis(ttl_millis),
            args: RuntimeArgs::random(rng),
            target: fields.target,
            entry_point: fields.entry_point,
            scheduling: fields.scheduling,
            pricing_mode: PricingMode::Fixed {
                gas_price_tolerance: 5,
                additional_computation_factor: 0,
            },
            initiator_addr: Some(InitiatorAddr::PublicKey(PublicKey::from(&secret_key))),
            secret_key: Some(secret_key),
            _phantom_data: PhantomData,
            invalid_approvals: vec![],
            #[cfg(any(all(feature = "std", feature = "testing"), test))]
            additional_fields: BTreeMap::new(),
        }
    }

    /// Returns a new `TransactionV1Builder` which will build a random not expired transaction of
    /// given category
    ///
    /// The transaction can be made invalid in the following ways:
    ///   * unsigned by calling `with_no_secret_key`
    ///   * given an invalid approval by calling `with_invalid_approval`
<<<<<<< HEAD
    #[cfg(any(feature = "testing", test))]
    pub fn new_random_with_lane_and_timestamp_and_ttl(
=======
    #[cfg(any(all(feature = "std", feature = "testing"), test))]
    pub fn new_random_with_category_and_timestamp_and_ttl(
>>>>>>> 9669f5b2
        rng: &mut TestRng,
        lane: u8,
        timestamp: Option<Timestamp>,
        ttl: Option<TimeDiff>,
    ) -> Self {
        let secret_key = SecretKey::random(rng);
        let ttl_millis = ttl.map_or(
            rng.gen_range(60_000..TransactionConfig::default().max_ttl.millis()),
            |ttl| ttl.millis(),
        );
<<<<<<< HEAD
        let body = TransactionV1Body::random_of_lane(rng, lane);
=======
        let FieldsContainer {
            args,
            target,
            entry_point,
            scheduling,
        } = FieldsContainer::random_of_lane(rng, lane);
>>>>>>> 9669f5b2
        TransactionV1Builder {
            chain_name: Some(rng.random_string(5..10)),
            timestamp: timestamp.unwrap_or(Timestamp::now()),
            ttl: TimeDiff::from_millis(ttl_millis),
            args,
            target,
            entry_point,
            scheduling,
            pricing_mode: PricingMode::Fixed {
                gas_price_tolerance: 5,
                additional_computation_factor: 0,
            },
            initiator_addr: Some(InitiatorAddr::PublicKey(PublicKey::from(&secret_key))),
            secret_key: Some(secret_key),
            _phantom_data: PhantomData,
            invalid_approvals: vec![],
            #[cfg(any(all(feature = "std", feature = "testing"), test))]
            additional_fields: BTreeMap::new(),
        }
    }

    /// Sets the `chain_name` in the transaction.
    ///
    /// Must be provided or building will fail.
    pub fn with_chain_name<C: Into<String>>(mut self, chain_name: C) -> Self {
        self.chain_name = Some(chain_name.into());
        self
    }

    /// Sets the `timestamp` in the transaction.
    ///
    /// If not provided, the timestamp will be set to the time when the builder was constructed.
    pub fn with_timestamp(mut self, timestamp: Timestamp) -> Self {
        self.timestamp = timestamp;
        self
    }

    /// Sets the `ttl` (time-to-live) in the transaction.
    ///
    /// If not provided, the ttl will be set to [`Self::DEFAULT_TTL`].
    pub fn with_ttl(mut self, ttl: TimeDiff) -> Self {
        self.ttl = ttl;
        self
    }

    /// Sets the `pricing_mode` in the transaction.
    ///
    /// If not provided, the pricing mode will be set to [`Self::DEFAULT_PRICING_MODE`].
    pub fn with_pricing_mode(mut self, pricing_mode: PricingMode) -> Self {
        self.pricing_mode = pricing_mode;
        self
    }

    /// Sets the `initiator_addr` in the transaction.
    ///
    /// If not provided, the public key derived from the secret key used in the builder will be
    /// used as the `InitiatorAddr::PublicKey` in the transaction.
    pub fn with_initiator_addr<I: Into<InitiatorAddr>>(mut self, initiator_addr: I) -> Self {
        self.initiator_addr = Some(initiator_addr.into());
        self
    }

    /// Sets the secret key used to sign the transaction on calling [`build`](Self::build).
    ///
    /// If not provided, the transaction can still be built, but will be unsigned and will be
    /// invalid until subsequently signed.
    pub fn with_secret_key(mut self, secret_key: &'a SecretKey) -> Self {
        #[cfg(not(any(feature = "testing", test)))]
        {
            self.secret_key = Some(secret_key);
        }
        #[cfg(any(all(feature = "std", feature = "testing"), test))]
        {
            self.secret_key = Some(
                SecretKey::from_der(secret_key.to_der().expect("should der-encode"))
                    .expect("should der-decode"),
            );
        }
        self
    }

    /// Appends the given runtime arg into the body's `args`.
    pub fn with_runtime_arg<K: Into<String>>(mut self, key: K, cl_value: CLValue) -> Self {
<<<<<<< HEAD
        match &mut self.body.args {
            TransactionArgs::Named(args) => {
                args.insert_cl_value(key, cl_value);
                self
            }
            TransactionArgs::Bytesrepr(raw_bytes) => {
                panic!("Cannot append named args to unnamed args: {:?}", raw_bytes)
            }
        }
=======
        self.args.insert_cl_value(key, cl_value);
        self
>>>>>>> 9669f5b2
    }

    /// Sets the runtime args in the transaction.
    ///
    /// NOTE: this overwrites any existing runtime args.  To append to existing args, use
    /// [`TransactionV1Builder::with_runtime_arg`].
    pub fn with_runtime_args(mut self, args: RuntimeArgs) -> Self {
<<<<<<< HEAD
        self.body.args = TransactionArgs::Named(args);
        self
    }

    /// Sets the runtime args in the transaction.
    pub fn with_chunked_args(mut self, args: Bytes) -> Self {
        self.body.args = TransactionArgs::Bytesrepr(args);
        self
    }

    /// Sets the transaction args in the transaction.
    pub fn with_transaction_args(mut self, args: TransactionArgs) -> Self {
        self.body.args = args;
=======
        self.args = args;
>>>>>>> 9669f5b2
        self
    }

    /// Sets the runtime for the transaction.
    ///
    /// If not provided, the runtime will be set to [`Self::DEFAULT_RUNTIME`].
    ///
    /// NOTE: This has no effect for native transactions, i.e. where the `body.target` is
    /// `TransactionTarget::Native`.
    pub fn with_runtime(mut self, runtime: TransactionRuntime) -> Self {
        match &mut self.target {
            TransactionTarget::Native => {}
            TransactionTarget::Stored {
                runtime: existing_runtime,
                ..
            } => {
                *existing_runtime = runtime;
            }
            TransactionTarget::Session {
                runtime: existing_runtime,
                ..
            } => {
                *existing_runtime = runtime;
            }
        }
        self
    }

    /// Sets the entry point for the transaction.
    pub fn with_entry_point<E: Into<String>>(mut self, entry_point: E) -> Self {
        self.body.entry_point = TransactionEntryPoint::Custom(entry_point.into());
        self
    }

    /// Sets the scheduling for the transaction.
    ///
    /// If not provided, the scheduling will be set to [`Self::DEFAULT_SCHEDULING`].
    pub fn with_scheduling(mut self, scheduling: TransactionScheduling) -> Self {
        self.scheduling = scheduling;
        self
    }

    /// Sets the secret key to `None`, meaning the transaction can still be built but will be
    /// unsigned and will be invalid until subsequently signed.
    #[cfg(any(all(feature = "std", feature = "testing"), test))]
    pub fn with_no_secret_key(mut self) -> Self {
        self.secret_key = None;
        self
    }

    /// Sets an invalid approval in the transaction.
    #[cfg(any(all(feature = "std", feature = "testing"), test))]
    pub fn with_invalid_approval(mut self, rng: &mut TestRng) -> Self {
        let secret_key = SecretKey::random(rng);
        let hash = TransactionV1Hash::random(rng).into();
        let approval = Approval::create(&hash, &secret_key);
        self.invalid_approvals.push(approval);
        self
    }

    /// Manually sets additional fields
    #[cfg(any(all(feature = "std", feature = "testing"), test))]
    pub fn with_additional_fields(mut self, additional_fields: BTreeMap<u16, Bytes>) -> Self {
        self.additional_fields = additional_fields;
        self
    }

    /// Returns the new transaction, or an error if non-defaulted fields were not set.
    ///
    /// For more info, see [the `TransactionBuilder` documentation](TransactionV1Builder).
    pub fn build(self) -> Result<TransactionV1, TransactionV1BuilderError> {
        self.do_build()
    }

    #[cfg(not(any(feature = "testing", test)))]
    fn do_build(self) -> Result<TransactionV1, TransactionV1BuilderError> {
        let initiator_addr_and_secret_key = match (self.initiator_addr, self.secret_key) {
            (Some(initiator_addr), Some(secret_key)) => InitiatorAddrAndSecretKey::Both {
                initiator_addr,
                secret_key,
            },
            (Some(initiator_addr), None) => {
                InitiatorAddrAndSecretKey::InitiatorAddr(initiator_addr)
            }
            (None, Some(secret_key)) => InitiatorAddrAndSecretKey::SecretKey(secret_key),
            (None, None) => return Err(TransactionV1BuilderError::MissingInitiatorAddr),
        };

        let chain_name = self
            .chain_name
            .ok_or(TransactionV1BuilderError::MissingChainName)?;

        let container =
            FieldsContainer::new(self.args, self.target, self.entry_point, self.scheduling)
                .to_map()
                .map_err(|err| match err {
                    FieldsContainerError::CouldNotSerializeField { field_index } => {
                        TransactionV1BuilderError::CouldNotSerializeField { field_index }
                    }
                })?;

        let transaction = TransactionV1::build(
            chain_name,
            self.timestamp,
            self.ttl,
            self.pricing_mode,
            container,
            initiator_addr_and_secret_key,
        );

        Ok(transaction)
    }

    #[cfg(any(all(feature = "std", feature = "testing"), test))]
    fn do_build(self) -> Result<TransactionV1, TransactionV1BuilderError> {
        let initiator_addr_and_secret_key = match (self.initiator_addr, &self.secret_key) {
            (Some(initiator_addr), Some(secret_key)) => InitiatorAddrAndSecretKey::Both {
                initiator_addr,
                secret_key,
            },
            (Some(initiator_addr), None) => {
                InitiatorAddrAndSecretKey::InitiatorAddr(initiator_addr)
            }
            (None, Some(secret_key)) => InitiatorAddrAndSecretKey::SecretKey(secret_key),
            (None, None) => return Err(TransactionV1BuilderError::MissingInitiatorAddr),
        };

        let chain_name = self
            .chain_name
            .ok_or(TransactionV1BuilderError::MissingChainName)?;
        let mut container =
            FieldsContainer::new(self.args, self.target, self.entry_point, self.scheduling)
                .to_map()
                .map_err(|err| match err {
                    FieldsContainerError::CouldNotSerializeField { field_index } => {
                        TransactionV1BuilderError::CouldNotSerializeField { field_index }
                    }
                })?;
        let mut additional_fields = self.additional_fields.clone();
        container.append(&mut additional_fields);

        let mut transaction = TransactionV1::build(
            chain_name,
            self.timestamp,
            self.ttl,
            self.pricing_mode,
            container,
            initiator_addr_and_secret_key,
        );

        transaction.apply_approvals(self.invalid_approvals);

        Ok(transaction)
    }
}<|MERGE_RESOLUTION|>--- conflicted
+++ resolved
@@ -3,29 +3,10 @@
 use core::marker::PhantomData;
 
 use super::{
-<<<<<<< HEAD
-    super::{
-        InitiatorAddr, TransactionEntryPoint, TransactionInvocationTarget, TransactionRuntime,
-        TransactionScheduling, TransactionTarget,
-    },
-    transaction_v1_body::{arg_handling, TransactionArgs},
-    InitiatorAddrAndSecretKey, PricingMode, TransactionV1, TransactionV1Body,
-};
-use crate::{
-    bytesrepr::Bytes,
-    transaction::{RuntimeArgs, TransactionLane, TransferTarget},
-    AddressableEntityHash, CLValue, CLValueError, EntityVersion, PackageHash, PublicKey, SecretKey,
-    TimeDiff, Timestamp, URef, U512,
-};
-#[cfg(any(feature = "testing", test))]
-use crate::{
-    testing::TestRng, transaction::Approval, transaction::TransactionV1Hash, TransactionConfig,
-};
-=======
     super::{InitiatorAddr, TransactionRuntime, TransactionScheduling, TransactionTarget},
     arg_handling,
     fields_container::FieldsContainerError,
-    InitiatorAddrAndSecretKey, PricingMode, TransactionV1,
+    InitiatorAddrAndSecretKey, PricingMode, TransactionArgs, TransactionV1,
 };
 use crate::{
     bytesrepr::Bytes, transaction::FieldsContainer, AddressableEntityHash, CLValue, CLValueError,
@@ -36,7 +17,6 @@
 use crate::{testing::TestRng, transaction::Approval, TransactionConfig, TransactionV1Hash};
 #[cfg(any(all(feature = "std", feature = "testing"), test))]
 use alloc::collections::BTreeMap;
->>>>>>> 9669f5b2
 pub use error::TransactionV1BuilderError;
 #[cfg(any(all(feature = "std", feature = "testing"), test))]
 use rand::Rng;
@@ -90,7 +70,7 @@
 ///   proper borrowing and memory safety.
 pub struct TransactionV1Builder<'a> {
     /// Arguments passed to the transaction's runtime.
-    args: RuntimeArgs,
+    args: TransactionArgs,
     /// The target of the transaction (e.g., native).
     target: TransactionTarget,
     /// Defines how the transaction is scheduled (e.g., standard, immediate).
@@ -178,7 +158,7 @@
         let timestamp = Timestamp::zero();
 
         TransactionV1Builder {
-            args: RuntimeArgs::new(),
+            args: TransactionArgs::Named(RuntimeArgs::new()),
             entry_point: TransactionEntryPoint::Transfer,
             target: TransactionTarget::Native,
             scheduling: TransactionScheduling::Standard,
@@ -204,23 +184,12 @@
         maybe_id: Option<u64>,
     ) -> Result<Self, CLValueError> {
         let args = arg_handling::new_transfer_args(amount, maybe_source, target, maybe_id)?;
-<<<<<<< HEAD
-        let body = TransactionV1Body::new(
-            args,
-            TransactionTarget::Native,
-            TransactionEntryPoint::Transfer,
-            TransactionLane::Mint as u8,
-            Self::DEFAULT_SCHEDULING,
-        );
-        Ok(TransactionV1Builder::new(body))
-=======
-        let mut builder = TransactionV1Builder::new();
-        builder.args = args;
+        let mut builder = TransactionV1Builder::new();
+        builder.args = TransactionArgs::Named(args);
         builder.target = TransactionTarget::Native;
         builder.entry_point = TransactionEntryPoint::Transfer;
         builder.scheduling = Self::DEFAULT_SCHEDULING;
         Ok(builder)
->>>>>>> 9669f5b2
     }
 
     /// Returns a new `TransactionV1Builder` suitable for building a native add_bid transaction.
@@ -238,23 +207,12 @@
             minimum_delegation_amount,
             maximum_delegation_amount,
         )?;
-<<<<<<< HEAD
-        let body = TransactionV1Body::new(
-            args,
-            TransactionTarget::Native,
-            TransactionEntryPoint::AddBid,
-            TransactionLane::Auction as u8,
-            Self::DEFAULT_SCHEDULING,
-        );
-        Ok(TransactionV1Builder::new(body))
-=======
-        let mut builder = TransactionV1Builder::new();
-        builder.args = args;
+        let mut builder = TransactionV1Builder::new();
+        builder.args = TransactionArgs::Named(args);
         builder.target = TransactionTarget::Native;
         builder.entry_point = TransactionEntryPoint::AddBid;
         builder.scheduling = Self::DEFAULT_SCHEDULING;
         Ok(builder)
->>>>>>> 9669f5b2
     }
 
     /// Returns a new `TransactionV1Builder` suitable for building a native withdraw_bid
@@ -264,23 +222,12 @@
         amount: A,
     ) -> Result<Self, CLValueError> {
         let args = arg_handling::new_withdraw_bid_args(public_key, amount)?;
-<<<<<<< HEAD
-        let body = TransactionV1Body::new(
-            args,
-            TransactionTarget::Native,
-            TransactionEntryPoint::WithdrawBid,
-            TransactionLane::Auction as u8,
-            Self::DEFAULT_SCHEDULING,
-        );
-        Ok(TransactionV1Builder::new(body))
-=======
-        let mut builder = TransactionV1Builder::new();
-        builder.args = args;
+        let mut builder = TransactionV1Builder::new();
+        builder.args = TransactionArgs::Named(args);
         builder.target = TransactionTarget::Native;
         builder.entry_point = TransactionEntryPoint::WithdrawBid;
         builder.scheduling = Self::DEFAULT_SCHEDULING;
         Ok(builder)
->>>>>>> 9669f5b2
     }
 
     /// Returns a new `TransactionV1Builder` suitable for building a native delegate transaction.
@@ -290,23 +237,12 @@
         amount: A,
     ) -> Result<Self, CLValueError> {
         let args = arg_handling::new_delegate_args(delegator, validator, amount)?;
-<<<<<<< HEAD
-        let body = TransactionV1Body::new(
-            args,
-            TransactionTarget::Native,
-            TransactionEntryPoint::Delegate,
-            TransactionLane::Auction as u8,
-            Self::DEFAULT_SCHEDULING,
-        );
-        Ok(TransactionV1Builder::new(body))
-=======
-        let mut builder = TransactionV1Builder::new();
-        builder.args = args;
+        let mut builder = TransactionV1Builder::new();
+        builder.args = TransactionArgs::Named(args);
         builder.target = TransactionTarget::Native;
         builder.entry_point = TransactionEntryPoint::Delegate;
         builder.scheduling = Self::DEFAULT_SCHEDULING;
         Ok(builder)
->>>>>>> 9669f5b2
     }
 
     /// Returns a new `TransactionV1Builder` suitable for building a native undelegate transaction.
@@ -316,23 +252,12 @@
         amount: A,
     ) -> Result<Self, CLValueError> {
         let args = arg_handling::new_undelegate_args(delegator, validator, amount)?;
-<<<<<<< HEAD
-        let body = TransactionV1Body::new(
-            args,
-            TransactionTarget::Native,
-            TransactionEntryPoint::Undelegate,
-            TransactionLane::Auction as u8,
-            Self::DEFAULT_SCHEDULING,
-        );
-        Ok(TransactionV1Builder::new(body))
-=======
-        let mut builder = TransactionV1Builder::new();
-        builder.args = args;
+        let mut builder = TransactionV1Builder::new();
+        builder.args = TransactionArgs::Named(args);
         builder.target = TransactionTarget::Native;
         builder.entry_point = TransactionEntryPoint::Undelegate;
         builder.scheduling = Self::DEFAULT_SCHEDULING;
         Ok(builder)
->>>>>>> 9669f5b2
     }
 
     /// Returns a new `TransactionV1Builder` suitable for building a native redelegate transaction.
@@ -343,23 +268,12 @@
         new_validator: PublicKey,
     ) -> Result<Self, CLValueError> {
         let args = arg_handling::new_redelegate_args(delegator, validator, amount, new_validator)?;
-<<<<<<< HEAD
-        let body = TransactionV1Body::new(
-            args,
-            TransactionTarget::Native,
-            TransactionEntryPoint::Redelegate,
-            TransactionLane::Auction as u8,
-            Self::DEFAULT_SCHEDULING,
-        );
-        Ok(TransactionV1Builder::new(body))
-=======
-        let mut builder = TransactionV1Builder::new();
-        builder.args = args;
+        let mut builder = TransactionV1Builder::new();
+        builder.args = TransactionArgs::Named(args);
         builder.target = TransactionTarget::Native;
         builder.entry_point = TransactionEntryPoint::Redelegate;
         builder.scheduling = Self::DEFAULT_SCHEDULING;
         Ok(builder)
->>>>>>> 9669f5b2
     }
 
     fn new_targeting_stored<E: Into<String>>(
@@ -373,23 +287,12 @@
             runtime,
             transferred_value,
         };
-<<<<<<< HEAD
-        let body = TransactionV1Body::new(
-            RuntimeArgs::new(),
-            target,
-            TransactionEntryPoint::Custom(entry_point.into()),
-            TransactionLane::Large as u8,
-            Self::DEFAULT_SCHEDULING,
-        );
-        TransactionV1Builder::new(body)
-=======
-        let mut builder = TransactionV1Builder::new();
-        builder.args = RuntimeArgs::new();
+        let mut builder = TransactionV1Builder::new();
+        builder.args = TransactionArgs::Named(RuntimeArgs::new());
         builder.target = target;
         builder.entry_point = TransactionEntryPoint::Custom(entry_point.into());
         builder.scheduling = Self::DEFAULT_SCHEDULING;
         builder
->>>>>>> 9669f5b2
     }
 
     /// Returns a new `TransactionV1Builder` suitable for building a transaction targeting a stored
@@ -444,17 +347,13 @@
 
     /// Returns a new `TransactionV1Builder` suitable for building a transaction for running session
     /// logic, i.e. compiled Wasm.
-<<<<<<< HEAD
     pub fn new_session(
-        lane: TransactionLane,
+        is_install_upgrade: bool,
         module_bytes: Bytes,
         runtime: TransactionRuntime,
         transferred_value: u64,
         seed: Option<[u8; 32]>,
     ) -> Self {
-=======
-    pub fn new_session(is_install_upgrade: bool, module_bytes: Bytes) -> Self {
->>>>>>> 9669f5b2
         let target = TransactionTarget::Session {
             is_install_upgrade,
             module_bytes,
@@ -462,23 +361,12 @@
             transferred_value,
             seed,
         };
-<<<<<<< HEAD
-        let body = TransactionV1Body::new(
-            RuntimeArgs::new(),
-            target,
-            TransactionEntryPoint::Call,
-            lane as u8,
-            Self::DEFAULT_SCHEDULING,
-        );
-        TransactionV1Builder::new(body)
-=======
-        let mut builder = TransactionV1Builder::new();
-        builder.args = RuntimeArgs::new();
+        let mut builder = TransactionV1Builder::new();
+        builder.args = TransactionArgs::Named(RuntimeArgs::new());
         builder.target = target;
         builder.entry_point = TransactionEntryPoint::Call;
         builder.scheduling = Self::DEFAULT_SCHEDULING;
         builder
->>>>>>> 9669f5b2
     }
 
     /// Returns a new `TransactionV1Builder` suitable for building a transaction for calling a smart
@@ -489,24 +377,18 @@
         input_data: Option<Bytes>,
         transferred_value: u64,
     ) -> Self {
-        let body = {
-            let args = TransactionArgs::Bytesrepr(input_data.unwrap_or_default());
-            let target = TransactionTarget::Stored {
-                id: TransactionInvocationTarget::ByHash(entity_address.value()),
-                runtime: TransactionRuntime::VmCasperV2,
-                transferred_value,
-            };
-            let transaction_lane = TransactionLane::Medium as u8;
-            let scheduling = Self::DEFAULT_SCHEDULING;
-            TransactionV1Body {
-                args,
-                target,
-                entry_point: TransactionEntryPoint::Custom(entry_point),
-                transaction_lane,
-                scheduling,
-            }
+        let args = TransactionArgs::Bytesrepr(input_data.unwrap_or_default());
+        let target = TransactionTarget::Stored {
+            id: TransactionInvocationTarget::ByHash(entity_address.value()),
+            runtime: TransactionRuntime::VmCasperV2,
+            transferred_value,
         };
-        TransactionV1Builder::new(body)
+        let mut builder = TransactionV1Builder::new();
+        builder.args = TransactionArgs::Named(RuntimeArgs::new());
+        builder.target = target;
+        builder.entry_point = TransactionEntryPoint::Call;
+        builder.scheduling = Self::DEFAULT_SCHEDULING;
+        builder
     }
 
     /// Returns a new `TransactionV1Builder` which will build a random, valid but possibly expired
@@ -524,7 +406,7 @@
             chain_name: Some(rng.random_string(5..10)),
             timestamp: Timestamp::random(rng),
             ttl: TimeDiff::from_millis(ttl_millis),
-            args: RuntimeArgs::random(rng),
+            args: TransactionArgs::Named(RuntimeArgs::random(rng)),
             target: fields.target,
             entry_point: fields.entry_point,
             scheduling: fields.scheduling,
@@ -547,13 +429,8 @@
     /// The transaction can be made invalid in the following ways:
     ///   * unsigned by calling `with_no_secret_key`
     ///   * given an invalid approval by calling `with_invalid_approval`
-<<<<<<< HEAD
-    #[cfg(any(feature = "testing", test))]
-    pub fn new_random_with_lane_and_timestamp_and_ttl(
-=======
     #[cfg(any(all(feature = "std", feature = "testing"), test))]
     pub fn new_random_with_category_and_timestamp_and_ttl(
->>>>>>> 9669f5b2
         rng: &mut TestRng,
         lane: u8,
         timestamp: Option<Timestamp>,
@@ -564,16 +441,12 @@
             rng.gen_range(60_000..TransactionConfig::default().max_ttl.millis()),
             |ttl| ttl.millis(),
         );
-<<<<<<< HEAD
-        let body = TransactionV1Body::random_of_lane(rng, lane);
-=======
         let FieldsContainer {
             args,
             target,
             entry_point,
             scheduling,
         } = FieldsContainer::random_of_lane(rng, lane);
->>>>>>> 9669f5b2
         TransactionV1Builder {
             chain_name: Some(rng.random_string(5..10)),
             timestamp: timestamp.unwrap_or(Timestamp::now()),
@@ -657,20 +530,15 @@
 
     /// Appends the given runtime arg into the body's `args`.
     pub fn with_runtime_arg<K: Into<String>>(mut self, key: K, cl_value: CLValue) -> Self {
-<<<<<<< HEAD
-        match &mut self.body.args {
+        match &mut self.args {
             TransactionArgs::Named(args) => {
                 args.insert_cl_value(key, cl_value);
-                self
             }
             TransactionArgs::Bytesrepr(raw_bytes) => {
                 panic!("Cannot append named args to unnamed args: {:?}", raw_bytes)
             }
         }
-=======
-        self.args.insert_cl_value(key, cl_value);
-        self
->>>>>>> 9669f5b2
+        self
     }
 
     /// Sets the runtime args in the transaction.
@@ -678,23 +546,19 @@
     /// NOTE: this overwrites any existing runtime args.  To append to existing args, use
     /// [`TransactionV1Builder::with_runtime_arg`].
     pub fn with_runtime_args(mut self, args: RuntimeArgs) -> Self {
-<<<<<<< HEAD
-        self.body.args = TransactionArgs::Named(args);
+        self.args = TransactionArgs::Named(args);
         self
     }
 
     /// Sets the runtime args in the transaction.
     pub fn with_chunked_args(mut self, args: Bytes) -> Self {
-        self.body.args = TransactionArgs::Bytesrepr(args);
+        self.args = TransactionArgs::Bytesrepr(args);
         self
     }
 
     /// Sets the transaction args in the transaction.
     pub fn with_transaction_args(mut self, args: TransactionArgs) -> Self {
-        self.body.args = args;
-=======
         self.args = args;
->>>>>>> 9669f5b2
         self
     }
 
@@ -723,12 +587,6 @@
         self
     }
 
-    /// Sets the entry point for the transaction.
-    pub fn with_entry_point<E: Into<String>>(mut self, entry_point: E) -> Self {
-        self.body.entry_point = TransactionEntryPoint::Custom(entry_point.into());
-        self
-    }
-
     /// Sets the scheduling for the transaction.
     ///
     /// If not provided, the scheduling will be set to [`Self::DEFAULT_SCHEDULING`].
