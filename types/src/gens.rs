//! Contains functions for generating arbitrary values for use by
//! [`Proptest`](https://crates.io/crates/proptest).
#![allow(missing_docs)]

use alloc::{
    boxed::Box,
    collections::{BTreeMap, BTreeSet},
    string::String,
    vec,
};

use proptest::{
    array, bits, bool,
    collection::{self, vec, SizeRange},
    option,
    prelude::*,
    result,
};

use crate::{
    account::{
        self, action_thresholds::gens::account_action_thresholds_arb,
        associated_keys::gens::account_associated_keys_arb, Account, AccountHash,
    },
    addressable_entity::{
        action_thresholds::gens::action_thresholds_arb, associated_keys::gens::associated_keys_arb,
        MessageTopics, NamedKeyValue, NamedKeys, Parameters, Weight,
    },
    block::BlockGlobalAddr,
    byte_code::ByteCodeKind,
    contract_messages::{MessageChecksum, MessageTopicSummary, TopicNameHash},
    contracts::{
        Contract, ContractHash, ContractPackage, ContractPackageStatus, ContractVersionKey,
        ContractVersions, EntryPoint as ContractEntryPoint, EntryPoints as ContractEntryPoints,
    },
    crypto::{self, gens::public_key_arb_no_system},
    deploy_info::gens::deploy_info_arb,
    global_state::{Pointer, TrieMerkleProof, TrieMerkleProofStep},
    package::{EntityVersionKey, EntityVersions, Groups, PackageStatus},
    system::{
        auction::{
<<<<<<< HEAD
            gens::era_info_arb, Bid, BidAddr, BidKind, DelegationRate, Delegator, Reservation, UnbondingPurse, ValidatorBid, ValidatorCredit, WithdrawPurse, DELEGATION_RATE_DENOMINATOR
=======
            gens::era_info_arb, Bid, BidAddr, BidKind, DelegationRate, Delegator, Reservation,
            UnbondingPurse, ValidatorBid, ValidatorCredit, WithdrawPurse,
            DELEGATION_RATE_DENOMINATOR,
>>>>>>> 3ed40248
        },
        mint::BalanceHoldAddr,
        SystemEntityType,
    },
    transaction::gens::deploy_hash_arb,
    transfer::{
        gens::{transfer_v1_addr_arb, transfer_v1_arb},
        TransferAddr,
    },
    AccessRights, AddressableEntity, AddressableEntityHash, BlockTime, ByteCode, CLType, CLValue,
    Digest, EntityAddr, EntityKind, EntryPoint, EntryPointAccess, EntryPointPayment,
    EntryPointType, EntryPoints, EraId, Group, Key, NamedArg, Package, Parameter, Phase,
    ProtocolVersion, SemVer, StoredValue, TransactionRuntime, URef, U128, U256, U512,
};

pub fn u8_slice_32() -> impl Strategy<Value = [u8; 32]> {
    collection::vec(any::<u8>(), 32).prop_map(|b| {
        let mut res = [0u8; 32];
        res.clone_from_slice(b.as_slice());
        res
    })
}

pub fn u2_slice_32() -> impl Strategy<Value = [u8; 32]> {
    array::uniform32(any::<u8>()).prop_map(|mut arr| {
        for byte in arr.iter_mut() {
            *byte &= 0b11;
        }
        arr
    })
}

pub(crate) fn named_keys_arb(depth: usize) -> impl Strategy<Value = NamedKeys> {
    collection::btree_map("\\PC*", key_arb(), depth).prop_map(NamedKeys::from)
}

pub fn access_rights_arb() -> impl Strategy<Value = AccessRights> {
    prop_oneof![
        Just(AccessRights::NONE),
        Just(AccessRights::READ),
        Just(AccessRights::ADD),
        Just(AccessRights::WRITE),
        Just(AccessRights::READ_ADD),
        Just(AccessRights::READ_WRITE),
        Just(AccessRights::ADD_WRITE),
        Just(AccessRights::READ_ADD_WRITE),
    ]
}

pub fn phase_arb() -> impl Strategy<Value = Phase> {
    prop_oneof![
        Just(Phase::Payment),
        Just(Phase::Session),
        Just(Phase::FinalizePayment),
    ]
}

pub fn uref_arb() -> impl Strategy<Value = URef> {
    (array::uniform32(bits::u8::ANY), access_rights_arb())
        .prop_map(|(id, access_rights)| URef::new(id, access_rights))
}

pub fn era_id_arb() -> impl Strategy<Value = EraId> {
    any::<u64>().prop_map(EraId::from)
}

pub fn key_arb() -> impl Strategy<Value = Key> {
    prop_oneof![
        account_hash_arb().prop_map(Key::Account),
        u8_slice_32().prop_map(Key::Hash),
        uref_arb().prop_map(Key::URef),
        transfer_v1_addr_arb().prop_map(Key::Transfer),
        deploy_hash_arb().prop_map(Key::DeployInfo),
        era_id_arb().prop_map(Key::EraInfo),
        uref_arb().prop_map(|uref| Key::Balance(uref.addr())),
        bid_addr_validator_arb().prop_map(Key::BidAddr),
        bid_addr_delegator_arb().prop_map(Key::BidAddr),
        account_hash_arb().prop_map(Key::Withdraw),
        u8_slice_32().prop_map(Key::Dictionary),
        balance_hold_addr_arb().prop_map(Key::BalanceHold),
        Just(Key::EraSummary),
    ]
}

pub fn colliding_key_arb() -> impl Strategy<Value = Key> {
    prop_oneof![
        u2_slice_32().prop_map(|bytes| Key::Account(AccountHash::new(bytes))),
        u2_slice_32().prop_map(Key::Hash),
        u2_slice_32().prop_map(|bytes| Key::URef(URef::new(bytes, AccessRights::NONE))),
        u2_slice_32().prop_map(|bytes| Key::Transfer(TransferAddr::new(bytes))),
        u2_slice_32().prop_map(Key::Dictionary),
    ]
}

pub fn account_hash_arb() -> impl Strategy<Value = AccountHash> {
    u8_slice_32().prop_map(AccountHash::new)
}

pub fn entity_addr_arb() -> impl Strategy<Value = EntityAddr> {
    prop_oneof![
        u8_slice_32().prop_map(EntityAddr::System),
        u8_slice_32().prop_map(EntityAddr::Account),
        u8_slice_32().prop_map(EntityAddr::SmartContract),
    ]
}

pub fn topic_name_hash_arb() -> impl Strategy<Value = TopicNameHash> {
    u8_slice_32().prop_map(TopicNameHash::new)
}

pub fn bid_addr_validator_arb() -> impl Strategy<Value = BidAddr> {
    u8_slice_32().prop_map(BidAddr::new_validator_addr)
}

pub fn bid_addr_delegator_arb() -> impl Strategy<Value = BidAddr> {
    let x = u8_slice_32();
    let y = u8_slice_32();
    (x, y).prop_map(BidAddr::new_delegator_addr)
}

pub fn balance_hold_addr_arb() -> impl Strategy<Value = BalanceHoldAddr> {
    let x = uref_arb().prop_map(|uref| uref.addr());
    let y = any::<u64>();
    (x, y).prop_map(|(x, y)| BalanceHoldAddr::new_gas(x, BlockTime::new(y)))
}

pub fn block_global_addr_arb() -> impl Strategy<Value = BlockGlobalAddr> {
    prop_oneof![
        0 => Just(BlockGlobalAddr::BlockTime),
        1 => Just(BlockGlobalAddr::MessageCount)
    ]
}

pub fn weight_arb() -> impl Strategy<Value = Weight> {
    any::<u8>().prop_map(Weight::new)
}

pub fn account_weight_arb() -> impl Strategy<Value = account::Weight> {
    any::<u8>().prop_map(account::Weight::new)
}

pub fn sem_ver_arb() -> impl Strategy<Value = SemVer> {
    (any::<u32>(), any::<u32>(), any::<u32>())
        .prop_map(|(major, minor, patch)| SemVer::new(major, minor, patch))
}

pub fn protocol_version_arb() -> impl Strategy<Value = ProtocolVersion> {
    sem_ver_arb().prop_map(ProtocolVersion::new)
}

pub fn u128_arb() -> impl Strategy<Value = U128> {
    collection::vec(any::<u8>(), 0..16).prop_map(|b| U128::from_little_endian(b.as_slice()))
}

pub fn u256_arb() -> impl Strategy<Value = U256> {
    collection::vec(any::<u8>(), 0..32).prop_map(|b| U256::from_little_endian(b.as_slice()))
}

pub fn u512_arb() -> impl Strategy<Value = U512> {
    prop_oneof![
        1 => Just(U512::zero()),
        8 => collection::vec(any::<u8>(), 0..64).prop_map(|b| U512::from_little_endian(b.as_slice())),
        1 => Just(U512::MAX),
    ]
}

pub fn cl_simple_type_arb() -> impl Strategy<Value = CLType> {
    prop_oneof![
        Just(CLType::Bool),
        Just(CLType::I32),
        Just(CLType::I64),
        Just(CLType::U8),
        Just(CLType::U32),
        Just(CLType::U64),
        Just(CLType::U128),
        Just(CLType::U256),
        Just(CLType::U512),
        Just(CLType::Unit),
        Just(CLType::String),
        Just(CLType::Key),
        Just(CLType::URef),
    ]
}

pub fn cl_type_arb() -> impl Strategy<Value = CLType> {
    cl_simple_type_arb().prop_recursive(4, 16, 8, |element| {
        prop_oneof![
            // We want to produce basic types too
            element.clone(),
            // For complex type
            element
                .clone()
                .prop_map(|val| CLType::Option(Box::new(val))),
            element.clone().prop_map(|val| CLType::List(Box::new(val))),
            // Realistic Result type generator: ok is anything recursive, err is simple type
            (element.clone(), cl_simple_type_arb()).prop_map(|(ok, err)| CLType::Result {
                ok: Box::new(ok),
                err: Box::new(err)
            }),
            // Realistic Map type generator: key is simple type, value is complex recursive type
            (cl_simple_type_arb(), element.clone()).prop_map(|(key, value)| CLType::Map {
                key: Box::new(key),
                value: Box::new(value)
            }),
            // Various tuples
            element
                .clone()
                .prop_map(|cl_type| CLType::Tuple1([Box::new(cl_type)])),
            (element.clone(), element.clone()).prop_map(|(cl_type1, cl_type2)| CLType::Tuple2([
                Box::new(cl_type1),
                Box::new(cl_type2)
            ])),
            (element.clone(), element.clone(), element).prop_map(
                |(cl_type1, cl_type2, cl_type3)| CLType::Tuple3([
                    Box::new(cl_type1),
                    Box::new(cl_type2),
                    Box::new(cl_type3)
                ])
            ),
        ]
    })
}

pub fn cl_value_arb() -> impl Strategy<Value = CLValue> {
    // If compiler brings you here it most probably means you've added a variant to `CLType` enum
    // but forgot to add generator for it.
    let stub: Option<CLType> = None;
    if let Some(cl_type) = stub {
        match cl_type {
            CLType::Bool
            | CLType::I32
            | CLType::I64
            | CLType::U8
            | CLType::U32
            | CLType::U64
            | CLType::U128
            | CLType::U256
            | CLType::U512
            | CLType::Unit
            | CLType::String
            | CLType::Key
            | CLType::URef
            | CLType::PublicKey
            | CLType::Option(_)
            | CLType::List(_)
            | CLType::ByteArray(..)
            | CLType::Result { .. }
            | CLType::Map { .. }
            | CLType::Tuple1(_)
            | CLType::Tuple2(_)
            | CLType::Tuple3(_)
            | CLType::Any => (),
        }
    };

    prop_oneof![
        Just(CLValue::from_t(()).expect("should create CLValue")),
        any::<bool>().prop_map(|x| CLValue::from_t(x).expect("should create CLValue")),
        any::<i32>().prop_map(|x| CLValue::from_t(x).expect("should create CLValue")),
        any::<i64>().prop_map(|x| CLValue::from_t(x).expect("should create CLValue")),
        any::<u8>().prop_map(|x| CLValue::from_t(x).expect("should create CLValue")),
        any::<u32>().prop_map(|x| CLValue::from_t(x).expect("should create CLValue")),
        any::<u64>().prop_map(|x| CLValue::from_t(x).expect("should create CLValue")),
        u128_arb().prop_map(|x| CLValue::from_t(x).expect("should create CLValue")),
        u256_arb().prop_map(|x| CLValue::from_t(x).expect("should create CLValue")),
        u512_arb().prop_map(|x| CLValue::from_t(x).expect("should create CLValue")),
        key_arb().prop_map(|x| CLValue::from_t(x).expect("should create CLValue")),
        uref_arb().prop_map(|x| CLValue::from_t(x).expect("should create CLValue")),
        ".*".prop_map(|x: String| CLValue::from_t(x).expect("should create CLValue")),
        option::of(any::<u64>()).prop_map(|x| CLValue::from_t(x).expect("should create CLValue")),
        collection::vec(uref_arb(), 0..100)
            .prop_map(|x| CLValue::from_t(x).expect("should create CLValue")),
        result::maybe_err(key_arb(), ".*")
            .prop_map(|x| CLValue::from_t(x).expect("should create CLValue")),
        collection::btree_map(".*", u512_arb(), 0..100)
            .prop_map(|x| CLValue::from_t(x).expect("should create CLValue")),
        any::<bool>().prop_map(|x| CLValue::from_t(x).expect("should create CLValue")),
        (any::<bool>(), any::<i32>())
            .prop_map(|x| CLValue::from_t(x).expect("should create CLValue")),
        (any::<bool>(), any::<i32>(), any::<i64>())
            .prop_map(|x| CLValue::from_t(x).expect("should create CLValue")),
        // Fixed lists of any size
        any::<u8>().prop_map(|len| CLValue::from_t([len; 32]).expect("should create CLValue")),
    ]
}

pub fn result_arb() -> impl Strategy<Value = Result<u32, u32>> {
    result::maybe_ok(any::<u32>(), any::<u32>())
}

pub fn named_args_arb() -> impl Strategy<Value = NamedArg> {
    (".*", cl_value_arb()).prop_map(|(name, value)| NamedArg::new(name, value))
}

pub fn group_arb() -> impl Strategy<Value = Group> {
    ".*".prop_map(Group::new)
}

pub fn entry_point_access_arb() -> impl Strategy<Value = EntryPointAccess> {
    prop_oneof![
        Just(EntryPointAccess::Public),
        collection::vec(group_arb(), 0..32).prop_map(EntryPointAccess::Groups),
        Just(EntryPointAccess::Template),
    ]
}

pub fn entry_point_type_arb() -> impl Strategy<Value = EntryPointType> {
    prop_oneof![
        Just(EntryPointType::Caller),
        Just(EntryPointType::Called),
        Just(EntryPointType::Factory),
    ]
}

pub fn entry_point_payment_arb() -> impl Strategy<Value = EntryPointPayment> {
    prop_oneof![
        Just(EntryPointPayment::Caller),
        Just(EntryPointPayment::SelfOnly),
        Just(EntryPointPayment::SelfOnward),
    ]
}

pub fn parameter_arb() -> impl Strategy<Value = Parameter> {
    (".*", cl_type_arb()).prop_map(|(name, cl_type)| Parameter::new(name, cl_type))
}

pub fn parameters_arb() -> impl Strategy<Value = Parameters> {
    collection::vec(parameter_arb(), 0..10)
}

pub fn entry_point_arb() -> impl Strategy<Value = EntryPoint> {
    (
        ".*",
        parameters_arb(),
        entry_point_type_arb(),
        entry_point_access_arb(),
        entry_point_payment_arb(),
        cl_type_arb(),
    )
        .prop_map(
            |(name, parameters, entry_point_type, entry_point_access, entry_point_payment, ret)| {
                EntryPoint::new(
                    name,
                    parameters,
                    ret,
                    entry_point_access,
                    entry_point_type,
                    entry_point_payment,
                )
            },
        )
}

pub fn contract_entry_point_arb() -> impl Strategy<Value = ContractEntryPoint> {
    (
        ".*",
        parameters_arb(),
        entry_point_type_arb(),
        entry_point_access_arb(),
        cl_type_arb(),
    )
        .prop_map(
            |(name, parameters, entry_point_type, entry_point_access, ret)| {
                ContractEntryPoint::new(name, parameters, ret, entry_point_access, entry_point_type)
            },
        )
}

pub fn entry_points_arb() -> impl Strategy<Value = EntryPoints> {
    collection::vec(entry_point_arb(), 1..10).prop_map(EntryPoints::from)
}

pub fn contract_entry_points_arb() -> impl Strategy<Value = ContractEntryPoints> {
    collection::vec(contract_entry_point_arb(), 1..10).prop_map(ContractEntryPoints::from)
}

pub fn message_topics_arb() -> impl Strategy<Value = MessageTopics> {
    collection::vec(any::<String>(), 1..100).prop_map(|topic_names| {
        MessageTopics::from(
            topic_names
                .into_iter()
                .map(|name| {
                    let name_hash = crypto::blake2b(&name).into();
                    (name, name_hash)
                })
                .collect::<BTreeMap<String, TopicNameHash>>(),
        )
    })
}

pub fn account_arb() -> impl Strategy<Value = Account> {
    (
        account_hash_arb(),
        named_keys_arb(20),
        uref_arb(),
        account_associated_keys_arb(),
        account_action_thresholds_arb(),
    )
        .prop_map(
            |(account_hash, named_keys, main_purse, associated_keys, action_thresholds)| {
                Account::new(
                    account_hash,
                    named_keys,
                    main_purse,
                    associated_keys,
                    action_thresholds,
                )
            },
        )
}

pub fn contract_package_arb() -> impl Strategy<Value = ContractPackage> {
    (
        uref_arb(),
        contract_versions_arb(),
        disabled_contract_versions_arb(),
        groups_arb(),
    )
        .prop_map(|(access_key, versions, disabled_versions, groups)| {
            ContractPackage::new(
                access_key,
                versions,
                disabled_versions,
                groups,
                ContractPackageStatus::default(),
            )
        })
}

pub fn contract_arb() -> impl Strategy<Value = Contract> {
    (
        protocol_version_arb(),
        contract_entry_points_arb(),
        u8_slice_32(),
        u8_slice_32(),
        named_keys_arb(20),
    )
        .prop_map(
            |(
                protocol_version,
                entry_points,
                contract_package_hash_arb,
                contract_wasm_hash,
                named_keys,
            )| {
                Contract::new(
                    contract_package_hash_arb.into(),
                    contract_wasm_hash.into(),
                    named_keys,
                    entry_points,
                    protocol_version,
                )
            },
        )
}

pub fn system_entity_type_arb() -> impl Strategy<Value = SystemEntityType> {
    prop_oneof![
        Just(SystemEntityType::Mint),
        Just(SystemEntityType::HandlePayment),
        Just(SystemEntityType::StandardPayment),
        Just(SystemEntityType::Auction),
    ]
}

pub fn transaction_runtime_arb() -> impl Strategy<Value = TransactionRuntime> {
    prop_oneof![
        Just(TransactionRuntime::VmCasperV1),
        Just(TransactionRuntime::VmCasperV2),
    ]
}

pub fn entity_kind_arb() -> impl Strategy<Value = EntityKind> {
    prop_oneof![
        system_entity_type_arb().prop_map(EntityKind::System),
        account_hash_arb().prop_map(EntityKind::Account),
        transaction_runtime_arb().prop_map(EntityKind::SmartContract),
    ]
}

pub fn addressable_entity_arb() -> impl Strategy<Value = AddressableEntity> {
    (
        protocol_version_arb(),
        u8_slice_32(),
        u8_slice_32(),
        uref_arb(),
        associated_keys_arb(),
        action_thresholds_arb(),
        message_topics_arb(),
        entity_kind_arb(),
    )
        .prop_map(
            |(
                protocol_version,
                contract_package_hash_arb,
                contract_wasm_hash,
                main_purse,
                associated_keys,
                action_thresholds,
                message_topics,
                entity_kind,
            )| {
                AddressableEntity::new(
                    contract_package_hash_arb.into(),
                    contract_wasm_hash.into(),
                    protocol_version,
                    main_purse,
                    associated_keys,
                    action_thresholds,
                    message_topics,
                    entity_kind,
                )
            },
        )
}

pub fn byte_code_arb() -> impl Strategy<Value = ByteCode> {
    collection::vec(any::<u8>(), 1..1000)
        .prop_map(|byte_code| ByteCode::new(ByteCodeKind::V1CasperWasm, byte_code))
}

pub fn contract_version_key_arb() -> impl Strategy<Value = ContractVersionKey> {
    (1..32u32, 1..1000u32)
        .prop_map(|(major, contract_ver)| ContractVersionKey::new(major, contract_ver))
}

pub fn entity_version_key_arb() -> impl Strategy<Value = EntityVersionKey> {
    (1..32u32, 1..1000u32)
        .prop_map(|(major, contract_ver)| EntityVersionKey::new(major, contract_ver))
}

pub fn contract_versions_arb() -> impl Strategy<Value = ContractVersions> {
    collection::btree_map(
        contract_version_key_arb(),
        u8_slice_32().prop_map(ContractHash::new),
        1..5,
    )
}

pub fn entity_versions_arb() -> impl Strategy<Value = EntityVersions> {
    collection::btree_map(
        entity_version_key_arb(),
        u8_slice_32().prop_map(AddressableEntityHash::new),
        1..5,
    )
    .prop_map(EntityVersions::from)
}

pub fn disabled_versions_arb() -> impl Strategy<Value = BTreeSet<EntityVersionKey>> {
    collection::btree_set(entity_version_key_arb(), 0..5)
}

pub fn disabled_contract_versions_arb() -> impl Strategy<Value = BTreeSet<ContractVersionKey>> {
    collection::btree_set(contract_version_key_arb(), 0..5)
}

pub fn groups_arb() -> impl Strategy<Value = Groups> {
    collection::btree_map(group_arb(), collection::btree_set(uref_arb(), 1..10), 0..5)
        .prop_map(Groups::from)
}

pub fn package_arb() -> impl Strategy<Value = Package> {
    (entity_versions_arb(), disabled_versions_arb(), groups_arb()).prop_map(
        |(versions, disabled_versions, groups)| {
            Package::new(
                versions,
                disabled_versions,
                groups,
                PackageStatus::default(),
            )
        },
    )
}

pub(crate) fn delegator_arb() -> impl Strategy<Value = Delegator> {
    (
        public_key_arb_no_system(),
        u512_arb(),
        uref_arb(),
        public_key_arb_no_system(),
    )
        .prop_map(
            |(delegator_pk, staked_amount, bonding_purse, validator_pk)| {
                Delegator::unlocked(delegator_pk, staked_amount, bonding_purse, validator_pk)
            },
        )
}

fn delegation_rate_arb() -> impl Strategy<Value = DelegationRate> {
    0..=DELEGATION_RATE_DENOMINATOR // Maximum, allowed value for delegation rate.
}

<<<<<<< HEAD
pub(crate) fn reservation_arb() -> impl Strategy<Value = Reservation> {
    (public_key_arb_no_system(), public_key_arb_no_system())
        .prop_map(|(delegator_pk, validator_pk)| Reservation::new(delegator_pk, validator_pk))
=======
pub(crate) fn reservation_bid_arb() -> impl Strategy<Value = BidKind> {
    reservation_arb().prop_map(|reservation| BidKind::Reservation(Box::new(reservation)))
}

pub(crate) fn reservation_arb() -> impl Strategy<Value = Reservation> {
    (public_key_arb_no_system(), public_key_arb_no_system())
        .prop_map(|(validator_pk, delegator_pk)| Reservation::new(validator_pk, delegator_pk))
>>>>>>> 3ed40248
}

pub(crate) fn unified_bid_arb(
    delegations_len: impl Into<SizeRange>,
) -> impl Strategy<Value = BidKind> {
    (
        public_key_arb_no_system(),
        uref_arb(),
        u512_arb(),
        delegation_rate_arb(),
        bool::ANY,
        collection::vec(delegator_arb(), delegations_len),
    )
        .prop_map(
            |(
                validator_public_key,
                bonding_purse,
                staked_amount,
                delegation_rate,
                is_locked,
                new_delegators,
            )| {
                let mut bid = if is_locked {
                    Bid::locked(
                        validator_public_key,
                        bonding_purse,
                        staked_amount,
                        delegation_rate,
                        1u64,
                    )
                } else {
                    Bid::unlocked(
                        validator_public_key,
                        bonding_purse,
                        staked_amount,
                        delegation_rate,
                    )
                };
                let delegators = bid.delegators_mut();
                new_delegators.into_iter().for_each(|delegator| {
                    assert!(delegators
                        .insert(delegator.delegator_public_key().clone(), delegator)
                        .is_none());
                });
                BidKind::Unified(Box::new(bid))
            },
        )
}

pub(crate) fn delegator_bid_arb() -> impl Strategy<Value = BidKind> {
    delegator_arb().prop_map(|delegator| BidKind::Delegator(Box::new(delegator)))
}

pub(crate) fn validator_bid_arb() -> impl Strategy<Value = BidKind> {
    (
        public_key_arb_no_system(),
        uref_arb(),
        u512_arb(),
        delegation_rate_arb(),
        bool::ANY,
    )
        .prop_map(
            |(validator_public_key, bonding_purse, staked_amount, delegation_rate, is_locked)| {
                let validator_bid = if is_locked {
                    ValidatorBid::locked(
                        validator_public_key,
                        bonding_purse,
                        staked_amount,
                        delegation_rate,
                        1u64,
                        0,
                        u64::MAX,
                    )
                } else {
                    ValidatorBid::unlocked(
                        validator_public_key,
                        bonding_purse,
                        staked_amount,
                        delegation_rate,
                        0,
                        u64::MAX,
                    )
                };
                BidKind::Validator(Box::new(validator_bid))
            },
        )
}

pub(crate) fn credit_bid_arb() -> impl Strategy<Value = BidKind> {
    (public_key_arb_no_system(), era_id_arb(), u512_arb()).prop_map(
        |(validator_public_key, era_id, amount)| {
            BidKind::Credit(Box::new(ValidatorCredit::new(
                validator_public_key,
                era_id,
                amount,
            )))
        },
    )
}

fn withdraw_arb() -> impl Strategy<Value = WithdrawPurse> {
    (
        uref_arb(),
        public_key_arb_no_system(),
        public_key_arb_no_system(),
        era_id_arb(),
        u512_arb(),
    )
        .prop_map(|(bonding_purse, validator_pk, unbonder_pk, era, amount)| {
            WithdrawPurse::new(bonding_purse, validator_pk, unbonder_pk, era, amount)
        })
}

fn withdraws_arb(size: impl Into<SizeRange>) -> impl Strategy<Value = Vec<WithdrawPurse>> {
    collection::vec(withdraw_arb(), size)
}

fn unbonding_arb() -> impl Strategy<Value = UnbondingPurse> {
    (
        uref_arb(),
        public_key_arb_no_system(),
        public_key_arb_no_system(),
        era_id_arb(),
        u512_arb(),
        option::of(public_key_arb_no_system()),
    )
        .prop_map(
            |(
                bonding_purse,
                validator_public_key,
                unbonder_public_key,
                era,
                amount,
                new_validator,
            )| {
                UnbondingPurse::new(
                    bonding_purse,
                    validator_public_key,
                    unbonder_public_key,
                    era,
                    amount,
                    new_validator,
                )
            },
        )
}

fn unbondings_arb(size: impl Into<SizeRange>) -> impl Strategy<Value = Vec<UnbondingPurse>> {
    collection::vec(unbonding_arb(), size)
}

fn message_topic_summary_arb() -> impl Strategy<Value = MessageTopicSummary> {
    (any::<u32>(), any::<u64>()).prop_map(|(message_count, blocktime)| MessageTopicSummary {
        message_count,
        blocktime: BlockTime::new(blocktime),
    })
}

fn message_summary_arb() -> impl Strategy<Value = MessageChecksum> {
    u8_slice_32().prop_map(MessageChecksum)
}

pub fn named_key_value_arb() -> impl Strategy<Value = NamedKeyValue> {
    (key_arb(), "test").prop_map(|(key, string)| {
        let cl_key = CLValue::from_t(key).unwrap();
        let cl_string = CLValue::from_t(string).unwrap();
        NamedKeyValue::new(cl_key, cl_string)
    })
}

pub fn stored_value_arb() -> impl Strategy<Value = StoredValue> {
    prop_oneof![
        cl_value_arb().prop_map(StoredValue::CLValue),
        account_arb().prop_map(StoredValue::Account),
        byte_code_arb().prop_map(StoredValue::ByteCode),
        contract_arb().prop_map(StoredValue::Contract),
        contract_package_arb().prop_map(StoredValue::ContractPackage),
        addressable_entity_arb().prop_map(StoredValue::AddressableEntity),
        package_arb().prop_map(StoredValue::Package),
        transfer_v1_arb().prop_map(StoredValue::LegacyTransfer),
        deploy_info_arb().prop_map(StoredValue::DeployInfo),
        era_info_arb(1..10).prop_map(StoredValue::EraInfo),
        unified_bid_arb(0..3).prop_map(StoredValue::BidKind),
        validator_bid_arb().prop_map(StoredValue::BidKind),
        delegator_bid_arb().prop_map(StoredValue::BidKind),
        credit_bid_arb().prop_map(StoredValue::BidKind),
        reservation_bid_arb().prop_map(StoredValue::BidKind),
        withdraws_arb(1..50).prop_map(StoredValue::Withdraw),
        unbondings_arb(1..50).prop_map(StoredValue::Unbonding),
        message_topic_summary_arb().prop_map(StoredValue::MessageTopic),
        message_summary_arb().prop_map(StoredValue::Message),
        named_key_value_arb().prop_map(StoredValue::NamedKey),
    ]
    .prop_map(|stored_value|
            // The following match statement is here only to make sure
            // we don't forget to update the generator when a new variant is added.
            match stored_value {
                StoredValue::CLValue(_) => stored_value,
                StoredValue::Account(_) => stored_value,
                StoredValue::ContractWasm(_) => stored_value,
                StoredValue::Contract(_) => stored_value,
                StoredValue::ContractPackage(_) => stored_value,
                StoredValue::LegacyTransfer(_) => stored_value,
                StoredValue::DeployInfo(_) => stored_value,
                StoredValue::EraInfo(_) => stored_value,
                StoredValue::Bid(_) => stored_value,
                StoredValue::Withdraw(_) => stored_value,
                StoredValue::Unbonding(_) => stored_value,
                StoredValue::AddressableEntity(_) => stored_value,
                StoredValue::BidKind(_) => stored_value,
                StoredValue::Package(_) => stored_value,
                StoredValue::ByteCode(_) => stored_value,
                StoredValue::MessageTopic(_) => stored_value,
                StoredValue::Message(_) => stored_value,
                StoredValue::NamedKey(_) => stored_value,
                StoredValue::Reservation(_) => stored_value,
                StoredValue::EntryPoint(_) => stored_value,
            })
}

pub fn blake2b_hash_arb() -> impl Strategy<Value = Digest> {
    vec(any::<u8>(), 0..1000).prop_map(Digest::hash)
}

pub fn trie_pointer_arb() -> impl Strategy<Value = Pointer> {
    prop_oneof![
        blake2b_hash_arb().prop_map(Pointer::LeafPointer),
        blake2b_hash_arb().prop_map(Pointer::NodePointer)
    ]
}

pub fn trie_merkle_proof_step_arb() -> impl Strategy<Value = TrieMerkleProofStep> {
    const POINTERS_SIZE: usize = 32;
    const AFFIX_SIZE: usize = 6;

    prop_oneof![
        (
            <u8>::arbitrary(),
            vec((<u8>::arbitrary(), trie_pointer_arb()), POINTERS_SIZE)
        )
            .prop_map(|(hole_index, indexed_pointers_with_hole)| {
                TrieMerkleProofStep::Node {
                    hole_index,
                    indexed_pointers_with_hole,
                }
            }),
        vec(<u8>::arbitrary(), AFFIX_SIZE).prop_map(|affix| {
            TrieMerkleProofStep::Extension {
                affix: affix.into(),
            }
        })
    ]
}

pub fn trie_merkle_proof_arb() -> impl Strategy<Value = TrieMerkleProof<Key, StoredValue>> {
    const STEPS_SIZE: usize = 6;

    (
        key_arb(),
        stored_value_arb(),
        vec(trie_merkle_proof_step_arb(), STEPS_SIZE),
    )
        .prop_map(|(key, value, proof_steps)| TrieMerkleProof::new(key, value, proof_steps.into()))
}<|MERGE_RESOLUTION|>--- conflicted
+++ resolved
@@ -39,13 +39,9 @@
     package::{EntityVersionKey, EntityVersions, Groups, PackageStatus},
     system::{
         auction::{
-<<<<<<< HEAD
-            gens::era_info_arb, Bid, BidAddr, BidKind, DelegationRate, Delegator, Reservation, UnbondingPurse, ValidatorBid, ValidatorCredit, WithdrawPurse, DELEGATION_RATE_DENOMINATOR
-=======
             gens::era_info_arb, Bid, BidAddr, BidKind, DelegationRate, Delegator, Reservation,
             UnbondingPurse, ValidatorBid, ValidatorCredit, WithdrawPurse,
             DELEGATION_RATE_DENOMINATOR,
->>>>>>> 3ed40248
         },
         mint::BalanceHoldAddr,
         SystemEntityType,
@@ -638,11 +634,6 @@
     0..=DELEGATION_RATE_DENOMINATOR // Maximum, allowed value for delegation rate.
 }
 
-<<<<<<< HEAD
-pub(crate) fn reservation_arb() -> impl Strategy<Value = Reservation> {
-    (public_key_arb_no_system(), public_key_arb_no_system())
-        .prop_map(|(delegator_pk, validator_pk)| Reservation::new(delegator_pk, validator_pk))
-=======
 pub(crate) fn reservation_bid_arb() -> impl Strategy<Value = BidKind> {
     reservation_arb().prop_map(|reservation| BidKind::Reservation(Box::new(reservation)))
 }
@@ -650,7 +641,6 @@
 pub(crate) fn reservation_arb() -> impl Strategy<Value = Reservation> {
     (public_key_arb_no_system(), public_key_arb_no_system())
         .prop_map(|(validator_pk, delegator_pk)| Reservation::new(validator_pk, delegator_pk))
->>>>>>> 3ed40248
 }
 
 pub(crate) fn unified_bid_arb(
