{
  "$schema": "http://json-schema.org/draft-07/schema#",
  "title": "SseData",
  "description": "The \"data\" field of the events sent on the event stream to clients.",
  "oneOf": [
    {
      "description": "The version of this node's API server.  This event will always be the first sent to a new client, and will have no associated event ID provided.",
      "type": "object",
      "required": [
        "ApiVersion"
      ],
      "properties": {
        "ApiVersion": {
          "$ref": "#/definitions/ProtocolVersion"
        }
      },
      "additionalProperties": false
    },
    {
      "description": "The given block has been added to the linear chain and stored locally.",
      "type": "object",
      "required": [
        "BlockAdded"
      ],
      "properties": {
        "BlockAdded": {
          "type": "object",
          "required": [
            "block",
            "block_hash"
          ],
          "properties": {
            "block_hash": {
              "$ref": "#/definitions/BlockHash"
            },
            "block": {
              "$ref": "#/definitions/Block"
            }
          }
        }
      },
      "additionalProperties": false
    },
    {
      "description": "The given transaction has been newly-accepted by this node.",
      "type": "object",
      "required": [
        "TransactionAccepted"
      ],
      "properties": {
        "TransactionAccepted": {
          "type": "object",
          "required": [
            "transaction"
          ],
          "properties": {
            "transaction": {
              "description": "a transaction",
              "allOf": [
                {
                  "$ref": "#/definitions/Transaction"
                }
              ]
            }
          }
        }
      },
      "additionalProperties": false
    },
    {
      "description": "The given transaction has been executed, committed and forms part of the given block.",
      "type": "object",
      "required": [
        "TransactionProcessed"
      ],
      "properties": {
        "TransactionProcessed": {
          "type": "object",
          "required": [
            "block_hash",
            "execution_result",
            "initiator_addr",
            "messages",
            "timestamp",
            "transaction_hash",
            "ttl"
          ],
          "properties": {
            "transaction_hash": {
              "$ref": "#/definitions/TransactionHash"
            },
            "initiator_addr": {
              "$ref": "#/definitions/InitiatorAddr"
            },
            "timestamp": {
              "$ref": "#/definitions/Timestamp"
            },
            "ttl": {
              "$ref": "#/definitions/TimeDiff"
            },
            "block_hash": {
              "$ref": "#/definitions/BlockHash"
            },
            "execution_result": {
              "$ref": "#/definitions/ExecutionResult"
            },
            "messages": {
              "type": "array",
              "items": {
                "$ref": "#/definitions/Message"
              }
            }
          }
        }
      },
      "additionalProperties": false
    },
    {
      "description": "The given transaction has expired.",
      "type": "object",
      "required": [
        "TransactionExpired"
      ],
      "properties": {
        "TransactionExpired": {
          "type": "object",
          "required": [
            "transaction_hash"
          ],
          "properties": {
            "transaction_hash": {
              "$ref": "#/definitions/TransactionHash"
            }
          }
        }
      },
      "additionalProperties": false
    },
    {
      "description": "Generic representation of validator's fault in an era.",
      "type": "object",
      "required": [
        "Fault"
      ],
      "properties": {
        "Fault": {
          "type": "object",
          "required": [
            "era_id",
            "public_key",
            "timestamp"
          ],
          "properties": {
            "era_id": {
              "$ref": "#/definitions/EraId"
            },
            "public_key": {
              "$ref": "#/definitions/PublicKey"
            },
            "timestamp": {
              "$ref": "#/definitions/Timestamp"
            }
          }
        }
      },
      "additionalProperties": false
    },
    {
      "description": "New finality signature received.",
      "type": "object",
      "required": [
        "FinalitySignature"
      ],
      "properties": {
        "FinalitySignature": {
          "$ref": "#/definitions/FinalitySignature"
        }
      },
      "additionalProperties": false
    },
    {
      "description": "The execution effects produced by a `StepRequest`.",
      "type": "object",
      "required": [
        "Step"
      ],
      "properties": {
        "Step": {
          "type": "object",
          "required": [
            "era_id",
            "execution_effects"
          ],
          "properties": {
            "era_id": {
              "$ref": "#/definitions/EraId"
            },
            "execution_effects": {
              "$ref": "#/definitions/Effects"
            }
          }
        }
      },
      "additionalProperties": false
    },
    {
      "description": "The node is about to shut down.",
      "type": "string",
      "enum": [
        "Shutdown"
      ]
    }
  ],
  "definitions": {
    "ProtocolVersion": {
      "description": "Casper Platform protocol version",
      "type": "string"
    },
    "BlockHash": {
      "description": "Hex-encoded cryptographic hash of a block.",
      "allOf": [
        {
          "$ref": "#/definitions/Digest"
        }
      ]
    },
    "Digest": {
      "description": "Hex-encoded hash digest.",
      "type": "string"
    },
    "Block": {
      "description": "A block after execution.",
      "oneOf": [
        {
          "description": "The legacy, initial version of the block.",
          "type": "object",
          "required": [
            "Version1"
          ],
          "properties": {
            "Version1": {
              "$ref": "#/definitions/BlockV1"
            }
          },
          "additionalProperties": false
        },
        {
          "description": "The version 2 of the block.",
          "type": "object",
          "required": [
            "Version2"
          ],
          "properties": {
            "Version2": {
              "$ref": "#/definitions/BlockV2"
            }
          },
          "additionalProperties": false
        }
      ]
    },
    "BlockV1": {
      "description": "A block after execution, with the resulting global state root hash. This is the core component of the Casper linear blockchain. Version 1.",
      "type": "object",
      "required": [
        "body",
        "hash",
        "header"
      ],
      "properties": {
        "hash": {
          "description": "The block hash identifying this block.",
          "allOf": [
            {
              "$ref": "#/definitions/BlockHash"
            }
          ]
        },
        "header": {
          "description": "The header portion of the block.",
          "allOf": [
            {
              "$ref": "#/definitions/BlockHeaderV1"
            }
          ]
        },
        "body": {
          "description": "The body portion of the block.",
          "allOf": [
            {
              "$ref": "#/definitions/BlockBodyV1"
            }
          ]
        }
      }
    },
    "BlockHeaderV1": {
      "description": "The header portion of a block.",
      "type": "object",
      "required": [
        "accumulated_seed",
        "body_hash",
        "era_id",
        "height",
        "parent_hash",
        "protocol_version",
        "random_bit",
        "state_root_hash",
        "timestamp"
      ],
      "properties": {
        "parent_hash": {
          "description": "The parent block's hash.",
          "allOf": [
            {
              "$ref": "#/definitions/BlockHash"
            }
          ]
        },
        "state_root_hash": {
          "description": "The root hash of global state after the deploys in this block have been executed.",
          "allOf": [
            {
              "$ref": "#/definitions/Digest"
            }
          ]
        },
        "body_hash": {
          "description": "The hash of the block's body.",
          "allOf": [
            {
              "$ref": "#/definitions/Digest"
            }
          ]
        },
        "random_bit": {
          "description": "A random bit needed for initializing a future era.",
          "type": "boolean"
        },
        "accumulated_seed": {
          "description": "A seed needed for initializing a future era.",
          "allOf": [
            {
              "$ref": "#/definitions/Digest"
            }
          ]
        },
        "era_end": {
          "description": "The `EraEnd` of a block if it is a switch block.",
          "anyOf": [
            {
              "$ref": "#/definitions/EraEndV1"
            },
            {
              "type": "null"
            }
          ]
        },
        "timestamp": {
          "description": "The timestamp from when the block was proposed.",
          "allOf": [
            {
              "$ref": "#/definitions/Timestamp"
            }
          ]
        },
        "era_id": {
          "description": "The era ID in which this block was created.",
          "allOf": [
            {
              "$ref": "#/definitions/EraId"
            }
          ]
        },
        "height": {
          "description": "The height of this block, i.e. the number of ancestors.",
          "type": "integer",
          "format": "uint64",
          "minimum": 0.0
        },
        "protocol_version": {
          "description": "The protocol version of the network from when this block was created.",
          "allOf": [
            {
              "$ref": "#/definitions/ProtocolVersion"
            }
          ]
        }
      }
    },
    "EraEndV1": {
      "description": "Information related to the end of an era, and validator weights for the following era.",
      "type": "object",
      "required": [
        "era_report",
        "next_era_validator_weights"
      ],
      "properties": {
        "era_report": {
          "description": "Equivocation, reward and validator inactivity information.",
          "allOf": [
            {
              "$ref": "#/definitions/EraReport_for_PublicKey"
            }
          ]
        },
        "next_era_validator_weights": {
          "description": "The validators for the upcoming era and their respective weights.",
          "allOf": [
            {
              "$ref": "#/definitions/Array_of_ValidatorWeight"
            }
          ]
        }
      }
    },
    "EraReport_for_PublicKey": {
      "description": "Equivocation, reward and validator inactivity information.",
      "type": "object",
      "required": [
        "equivocators",
        "inactive_validators",
        "rewards"
      ],
      "properties": {
        "equivocators": {
          "description": "The set of equivocators.",
          "type": "array",
          "items": {
            "$ref": "#/definitions/PublicKey"
          }
        },
        "rewards": {
          "description": "Rewards for finalization of earlier blocks.",
          "allOf": [
            {
              "$ref": "#/definitions/Array_of_EraReward"
            }
          ]
        },
        "inactive_validators": {
          "description": "Validators that haven't produced any unit during the era.",
          "type": "array",
          "items": {
            "$ref": "#/definitions/PublicKey"
          }
        }
      }
    },
    "PublicKey": {
      "description": "Hex-encoded cryptographic public key, including the algorithm tag prefix.",
      "examples": [
        {
          "name": "SystemPublicKey",
          "description": "A pseudo public key, used for example when the system proposes an immediate switch block after a network upgrade rather than a specific validator. Its hex-encoded value is always '00', as is the corresponding pseudo signature's",
          "value": "00"
        },
        {
          "name": "Ed25519PublicKey",
          "description": "An Ed25519 public key. Its hex-encoded value begins '01' and is followed by 64 characters",
          "value": "018a88e3dd7409f195fd52db2d3cba5d72ca6709bf1d94121bf3748801b40f6f5c"
        },
        {
          "name": "Secp256k1PublicKey",
          "description": "A secp256k1 public key. Its hex-encoded value begins '02' and is followed by 66 characters",
          "value": "0203408e9526316fd1f8def480dd45b2cc72ffd732771c9ceb5d92ffa4051e6ee084"
        }
      ],
      "type": "string"
    },
    "Array_of_EraReward": {
      "type": "array",
      "items": {
        "$ref": "#/definitions/EraReward"
      }
    },
    "EraReward": {
      "description": "A validator's public key paired with a measure of the value of its contribution to consensus, as a fraction of the configured maximum block reward.",
      "type": "object",
      "required": [
        "amount",
        "validator"
      ],
      "properties": {
        "validator": {
          "description": "The validator's public key.",
          "allOf": [
            {
              "$ref": "#/definitions/PublicKey"
            }
          ]
        },
        "amount": {
          "description": "The reward amount.",
          "type": "integer",
          "format": "uint64",
          "minimum": 0.0
        }
      }
    },
    "Array_of_ValidatorWeight": {
      "type": "array",
      "items": {
        "$ref": "#/definitions/ValidatorWeight"
      }
    },
    "ValidatorWeight": {
      "description": "A validator's public key paired with its weight, i.e. the total number of motes staked by it and its delegators.",
      "type": "object",
      "required": [
        "validator",
        "weight"
      ],
      "properties": {
        "validator": {
          "description": "The validator's public key.",
          "allOf": [
            {
              "$ref": "#/definitions/PublicKey"
            }
          ]
        },
        "weight": {
          "description": "The validator's weight.",
          "allOf": [
            {
              "$ref": "#/definitions/U512"
            }
          ]
        }
      }
    },
    "U512": {
      "description": "Decimal representation of a 512-bit integer.",
      "type": "string"
    },
    "Timestamp": {
      "description": "Timestamp formatted as per RFC 3339",
      "type": "string"
    },
    "EraId": {
      "description": "Era ID newtype.",
      "type": "integer",
      "format": "uint64",
      "minimum": 0.0
    },
    "BlockBodyV1": {
      "description": "The body portion of a block. Version 1.",
      "type": "object",
      "required": [
        "deploy_hashes",
        "proposer",
        "transfer_hashes"
      ],
      "properties": {
        "proposer": {
          "description": "The public key of the validator which proposed the block.",
          "allOf": [
            {
              "$ref": "#/definitions/PublicKey"
            }
          ]
        },
        "deploy_hashes": {
          "description": "The deploy hashes of the non-transfer deploys within the block.",
          "type": "array",
          "items": {
            "$ref": "#/definitions/DeployHash"
          }
        },
        "transfer_hashes": {
          "description": "The deploy hashes of the transfers within the block.",
          "type": "array",
          "items": {
            "$ref": "#/definitions/DeployHash"
          }
        }
      }
    },
    "DeployHash": {
      "description": "Hex-encoded deploy hash.",
      "allOf": [
        {
          "$ref": "#/definitions/Digest"
        }
      ]
    },
    "BlockV2": {
      "description": "A block after execution, with the resulting global state root hash. This is the core component of the Casper linear blockchain. Version 2.",
      "type": "object",
      "required": [
        "body",
        "hash",
        "header"
      ],
      "properties": {
        "hash": {
          "description": "The block hash identifying this block.",
          "allOf": [
            {
              "$ref": "#/definitions/BlockHash"
            }
          ]
        },
        "header": {
          "description": "The header portion of the block.",
          "allOf": [
            {
              "$ref": "#/definitions/BlockHeaderV2"
            }
          ]
        },
        "body": {
          "description": "The body portion of the block.",
          "allOf": [
            {
              "$ref": "#/definitions/BlockBodyV2"
            }
          ]
        }
      }
    },
    "BlockHeaderV2": {
      "description": "The header portion of a block.",
      "type": "object",
      "required": [
        "accumulated_seed",
        "body_hash",
        "era_id",
        "height",
        "parent_hash",
        "protocol_version",
        "random_bit",
        "state_root_hash",
        "timestamp"
      ],
      "properties": {
        "parent_hash": {
          "description": "The parent block's hash.",
          "allOf": [
            {
              "$ref": "#/definitions/BlockHash"
            }
          ]
        },
        "state_root_hash": {
          "description": "The root hash of global state after the deploys in this block have been executed.",
          "allOf": [
            {
              "$ref": "#/definitions/Digest"
            }
          ]
        },
        "body_hash": {
          "description": "The hash of the block's body.",
          "allOf": [
            {
              "$ref": "#/definitions/Digest"
            }
          ]
        },
        "random_bit": {
          "description": "A random bit needed for initializing a future era.",
          "type": "boolean"
        },
        "accumulated_seed": {
          "description": "A seed needed for initializing a future era.",
          "allOf": [
            {
              "$ref": "#/definitions/Digest"
            }
          ]
        },
        "era_end": {
          "description": "The `EraEnd` of a block if it is a switch block.",
          "anyOf": [
            {
              "$ref": "#/definitions/EraEndV2"
            },
            {
              "type": "null"
            }
          ]
        },
        "timestamp": {
          "description": "The timestamp from when the block was proposed.",
          "allOf": [
            {
              "$ref": "#/definitions/Timestamp"
            }
          ]
        },
        "era_id": {
          "description": "The era ID in which this block was created.",
          "allOf": [
            {
              "$ref": "#/definitions/EraId"
            }
          ]
        },
        "height": {
          "description": "The height of this block, i.e. the number of ancestors.",
          "type": "integer",
          "format": "uint64",
          "minimum": 0.0
        },
        "protocol_version": {
          "description": "The protocol version of the network from when this block was created.",
          "allOf": [
            {
              "$ref": "#/definitions/ProtocolVersion"
            }
          ]
        }
      }
    },
    "EraEndV2": {
      "description": "Information related to the end of an era, and validator weights for the following era.",
      "type": "object",
      "required": [
        "equivocators",
        "inactive_validators",
        "next_era_validator_weights",
        "rewards"
      ],
      "properties": {
        "equivocators": {
          "description": "The set of equivocators.",
          "type": "array",
          "items": {
            "$ref": "#/definitions/PublicKey"
          }
        },
        "inactive_validators": {
          "description": "Validators that haven't produced any unit during the era.",
          "type": "array",
          "items": {
            "$ref": "#/definitions/PublicKey"
          }
        },
        "next_era_validator_weights": {
          "description": "The validators for the upcoming era and their respective weights.",
          "allOf": [
            {
              "$ref": "#/definitions/Array_of_ValidatorWeight"
            }
          ]
        },
        "rewards": {
          "description": "The rewards distributed to the validators.",
          "type": "object",
          "additionalProperties": {
            "$ref": "#/definitions/U512"
          }
        }
      }
    },
    "BlockBodyV2": {
      "description": "The body portion of a block. Version 2.",
      "type": "object",
      "required": [
        "install_upgrade",
        "proposer",
        "rewarded_signatures",
        "staking",
        "standard",
        "transfer"
      ],
      "properties": {
        "proposer": {
          "description": "The public key of the validator which proposed the block.",
          "allOf": [
            {
              "$ref": "#/definitions/PublicKey"
            }
          ]
        },
        "transfer": {
          "description": "The hashes of the transfer transactions within the block.",
          "type": "array",
          "items": {
            "$ref": "#/definitions/TransactionHash"
          }
        },
        "staking": {
          "description": "The hashes of the non-transfer, native transactions within the block.",
          "type": "array",
          "items": {
            "$ref": "#/definitions/TransactionHash"
          }
        },
        "install_upgrade": {
          "description": "The hashes of the installer/upgrader transactions within the block.",
          "type": "array",
          "items": {
            "$ref": "#/definitions/TransactionHash"
          }
        },
        "standard": {
          "description": "The hashes of all other transactions within the block.",
          "type": "array",
          "items": {
            "$ref": "#/definitions/TransactionHash"
          }
        },
        "rewarded_signatures": {
          "description": "List of identifiers for finality signatures for a particular past block.",
          "allOf": [
            {
              "$ref": "#/definitions/RewardedSignatures"
            }
          ]
        }
      }
    },
    "TransactionHash": {
      "description": "A versioned wrapper for a transaction hash or deploy hash.",
      "oneOf": [
        {
          "description": "A deploy hash.",
          "type": "object",
          "required": [
            "Deploy"
          ],
          "properties": {
            "Deploy": {
              "$ref": "#/definitions/DeployHash"
            }
          },
          "additionalProperties": false
        },
        {
          "description": "A version 1 transaction hash.",
          "type": "object",
          "required": [
            "Version1"
          ],
          "properties": {
            "Version1": {
              "$ref": "#/definitions/TransactionV1Hash"
            }
          },
          "additionalProperties": false
        }
      ]
    },
    "TransactionV1Hash": {
      "description": "Hex-encoded TransactionV1 hash.",
      "allOf": [
        {
          "$ref": "#/definitions/Digest"
        }
      ]
    },
    "RewardedSignatures": {
      "description": "Describes finality signatures that will be rewarded in a block. Consists of a vector of `SingleBlockRewardedSignatures`, each of which describes signatures for a single ancestor block. The first entry represents the signatures for the parent block, the second for the parent of the parent, and so on.",
      "type": "array",
      "items": {
        "$ref": "#/definitions/SingleBlockRewardedSignatures"
      }
    },
    "SingleBlockRewardedSignatures": {
      "description": "List of identifiers for finality signatures for a particular past block.\n\nThat past block height is current_height - signature_rewards_max_delay, the latter being defined in the chainspec.\n\nWe need to wait for a few blocks to pass (`signature_rewards_max_delay`) to store the finality signers because we need a bit of time to get the block finality.",
      "type": "array",
      "items": {
        "type": "integer",
        "format": "uint8",
        "minimum": 0.0
      }
    },
    "Transaction": {
      "description": "A versioned wrapper for a transaction or deploy.",
      "oneOf": [
        {
          "description": "A deploy.",
          "type": "object",
          "required": [
            "Deploy"
          ],
          "properties": {
            "Deploy": {
              "$ref": "#/definitions/Deploy"
            }
          },
          "additionalProperties": false
        },
        {
          "description": "A version 1 transaction.",
          "type": "object",
          "required": [
            "Version1"
          ],
          "properties": {
            "Version1": {
              "$ref": "#/definitions/TransactionV1"
            }
          },
          "additionalProperties": false
        }
      ]
    },
    "Deploy": {
      "description": "A signed smart contract.",
      "type": "object",
      "required": [
        "approvals",
        "hash",
        "header",
        "payment",
        "session"
      ],
      "properties": {
        "hash": {
          "$ref": "#/definitions/DeployHash"
        },
        "header": {
          "$ref": "#/definitions/DeployHeader"
        },
        "payment": {
          "$ref": "#/definitions/ExecutableDeployItem"
        },
        "session": {
          "$ref": "#/definitions/ExecutableDeployItem"
        },
        "approvals": {
          "type": "array",
          "items": {
            "$ref": "#/definitions/DeployApproval"
          },
          "uniqueItems": true
        }
      },
      "additionalProperties": false
    },
    "DeployHeader": {
      "description": "The header portion of a [`Deploy`].",
      "type": "object",
      "required": [
        "account",
        "body_hash",
        "chain_name",
        "dependencies",
        "gas_price",
        "timestamp",
        "ttl"
      ],
      "properties": {
        "account": {
          "$ref": "#/definitions/PublicKey"
        },
        "timestamp": {
          "$ref": "#/definitions/Timestamp"
        },
        "ttl": {
          "$ref": "#/definitions/TimeDiff"
        },
        "gas_price": {
          "type": "integer",
          "format": "uint64",
          "minimum": 0.0
        },
        "body_hash": {
          "$ref": "#/definitions/Digest"
        },
        "dependencies": {
          "type": "array",
          "items": {
            "$ref": "#/definitions/DeployHash"
          }
        },
        "chain_name": {
          "type": "string"
        }
      },
      "additionalProperties": false
    },
    "TimeDiff": {
      "description": "Human-readable duration.",
      "type": "string"
    },
    "ExecutableDeployItem": {
      "description": "The executable component of a [`Deploy`].",
      "oneOf": [
        {
          "description": "Executable specified as raw bytes that represent Wasm code and an instance of [`RuntimeArgs`].",
          "type": "object",
          "required": [
            "ModuleBytes"
          ],
          "properties": {
            "ModuleBytes": {
              "type": "object",
              "required": [
                "args",
                "module_bytes"
              ],
              "properties": {
                "module_bytes": {
                  "description": "Hex-encoded raw Wasm bytes.",
                  "allOf": [
                    {
                      "$ref": "#/definitions/Bytes"
                    }
                  ]
                },
                "args": {
                  "description": "Runtime arguments.",
                  "allOf": [
                    {
                      "$ref": "#/definitions/RuntimeArgs"
                    }
                  ]
                }
              },
              "additionalProperties": false
            }
          },
          "additionalProperties": false
        },
        {
          "description": "Stored contract referenced by its [`AddressableEntityHash`], entry point and an instance of [`RuntimeArgs`].",
          "type": "object",
          "required": [
            "StoredContractByHash"
          ],
          "properties": {
            "StoredContractByHash": {
              "type": "object",
              "required": [
                "args",
                "entry_point",
                "hash"
              ],
              "properties": {
                "hash": {
                  "description": "Hex-encoded contract hash.",
                  "allOf": [
                    {
                      "$ref": "#/definitions/AddressableEntityHash"
                    }
                  ]
                },
                "entry_point": {
                  "description": "Name of an entry point.",
                  "type": "string"
                },
                "args": {
                  "description": "Runtime arguments.",
                  "allOf": [
                    {
                      "$ref": "#/definitions/RuntimeArgs"
                    }
                  ]
                }
              },
              "additionalProperties": false
            }
          },
          "additionalProperties": false
        },
        {
          "description": "Stored contract referenced by a named key existing in the signer's account context, entry point and an instance of [`RuntimeArgs`].",
          "type": "object",
          "required": [
            "StoredContractByName"
          ],
          "properties": {
            "StoredContractByName": {
              "type": "object",
              "required": [
                "args",
                "entry_point",
                "name"
              ],
              "properties": {
                "name": {
                  "description": "Named key.",
                  "type": "string"
                },
                "entry_point": {
                  "description": "Name of an entry point.",
                  "type": "string"
                },
                "args": {
                  "description": "Runtime arguments.",
                  "allOf": [
                    {
                      "$ref": "#/definitions/RuntimeArgs"
                    }
                  ]
                }
              },
              "additionalProperties": false
            }
          },
          "additionalProperties": false
        },
        {
          "description": "Stored versioned contract referenced by its [`PackageHash`], entry point and an instance of [`RuntimeArgs`].",
          "type": "object",
          "required": [
            "StoredVersionedContractByHash"
          ],
          "properties": {
            "StoredVersionedContractByHash": {
              "type": "object",
              "required": [
                "args",
                "entry_point",
                "hash"
              ],
              "properties": {
                "hash": {
                  "description": "Hex-encoded contract package hash.",
                  "allOf": [
                    {
                      "$ref": "#/definitions/PackageHash"
                    }
                  ]
                },
                "version": {
                  "description": "An optional version of the contract to call. It will default to the highest enabled version if no value is specified.",
                  "type": [
                    "integer",
                    "null"
                  ],
                  "format": "uint32",
                  "minimum": 0.0
                },
                "entry_point": {
                  "description": "Entry point name.",
                  "type": "string"
                },
                "args": {
                  "description": "Runtime arguments.",
                  "allOf": [
                    {
                      "$ref": "#/definitions/RuntimeArgs"
                    }
                  ]
                }
              },
              "additionalProperties": false
            }
          },
          "additionalProperties": false
        },
        {
          "description": "Stored versioned contract referenced by a named key existing in the signer's account context, entry point and an instance of [`RuntimeArgs`].",
          "type": "object",
          "required": [
            "StoredVersionedContractByName"
          ],
          "properties": {
            "StoredVersionedContractByName": {
              "type": "object",
              "required": [
                "args",
                "entry_point",
                "name"
              ],
              "properties": {
                "name": {
                  "description": "Named key.",
                  "type": "string"
                },
                "version": {
                  "description": "An optional version of the contract to call. It will default to the highest enabled version if no value is specified.",
                  "type": [
                    "integer",
                    "null"
                  ],
                  "format": "uint32",
                  "minimum": 0.0
                },
                "entry_point": {
                  "description": "Entry point name.",
                  "type": "string"
                },
                "args": {
                  "description": "Runtime arguments.",
                  "allOf": [
                    {
                      "$ref": "#/definitions/RuntimeArgs"
                    }
                  ]
                }
              },
              "additionalProperties": false
            }
          },
          "additionalProperties": false
        },
        {
          "description": "A native transfer which does not contain or reference a Wasm code.",
          "type": "object",
          "required": [
            "Transfer"
          ],
          "properties": {
            "Transfer": {
              "type": "object",
              "required": [
                "args"
              ],
              "properties": {
                "args": {
                  "description": "Runtime arguments.",
                  "allOf": [
                    {
                      "$ref": "#/definitions/RuntimeArgs"
                    }
                  ]
                }
              },
              "additionalProperties": false
            }
          },
          "additionalProperties": false
        }
      ]
    },
    "Bytes": {
      "description": "Hex-encoded bytes.",
      "type": "string"
    },
    "RuntimeArgs": {
      "description": "Represents a collection of arguments passed to a smart contract.",
      "type": "array",
      "items": {
        "$ref": "#/definitions/NamedArg"
      }
    },
    "NamedArg": {
      "description": "Named arguments to a contract.",
      "type": "array",
      "items": [
        {
          "type": "string"
        },
        {
          "$ref": "#/definitions/CLValue"
        }
      ],
      "maxItems": 2,
      "minItems": 2
    },
    "CLValue": {
      "description": "A Casper value, i.e. a value which can be stored and manipulated by smart contracts.\n\nIt holds the underlying data as a type-erased, serialized `Vec<u8>` and also holds the CLType of the underlying data as a separate member.\n\nThe `parsed` field, representing the original value, is a convenience only available when a CLValue is encoded to JSON, and can always be set to null if preferred.",
      "type": "object",
      "required": [
        "bytes",
        "cl_type"
      ],
      "properties": {
        "cl_type": {
          "$ref": "#/definitions/CLType"
        },
        "bytes": {
          "type": "string"
        },
        "parsed": true
      },
      "additionalProperties": false
    },
    "CLType": {
      "description": "Casper types, i.e. types which can be stored and manipulated by smart contracts.\n\nProvides a description of the underlying data type of a [`CLValue`](crate::CLValue).",
      "oneOf": [
        {
          "description": "`bool` primitive.",
          "type": "string",
          "enum": [
            "Bool"
          ]
        },
        {
          "description": "`i32` primitive.",
          "type": "string",
          "enum": [
            "I32"
          ]
        },
        {
          "description": "`i64` primitive.",
          "type": "string",
          "enum": [
            "I64"
          ]
        },
        {
          "description": "`u8` primitive.",
          "type": "string",
          "enum": [
            "U8"
          ]
        },
        {
          "description": "`u32` primitive.",
          "type": "string",
          "enum": [
            "U32"
          ]
        },
        {
          "description": "`u64` primitive.",
          "type": "string",
          "enum": [
            "U64"
          ]
        },
        {
          "description": "[`U128`] large unsigned integer type.",
          "type": "string",
          "enum": [
            "U128"
          ]
        },
        {
          "description": "[`U256`] large unsigned integer type.",
          "type": "string",
          "enum": [
            "U256"
          ]
        },
        {
          "description": "[`U512`] large unsigned integer type.",
          "type": "string",
          "enum": [
            "U512"
          ]
        },
        {
          "description": "`()` primitive.",
          "type": "string",
          "enum": [
            "Unit"
          ]
        },
        {
          "description": "`String` primitive.",
          "type": "string",
          "enum": [
            "String"
          ]
        },
        {
          "description": "[`Key`] system type.",
          "type": "string",
          "enum": [
            "Key"
          ]
        },
        {
          "description": "[`URef`] system type.",
          "type": "string",
          "enum": [
            "URef"
          ]
        },
        {
          "description": "[`PublicKey`](crate::PublicKey) system type.",
          "type": "string",
          "enum": [
            "PublicKey"
          ]
        },
        {
          "description": "`Option` of a `CLType`.",
          "type": "object",
          "required": [
            "Option"
          ],
          "properties": {
            "Option": {
              "$ref": "#/definitions/CLType"
            }
          },
          "additionalProperties": false
        },
        {
          "description": "Variable-length list of a single `CLType` (comparable to a `Vec`).",
          "type": "object",
          "required": [
            "List"
          ],
          "properties": {
            "List": {
              "$ref": "#/definitions/CLType"
            }
          },
          "additionalProperties": false
        },
        {
          "description": "Fixed-length list of a single `CLType` (comparable to a Rust array).",
          "type": "object",
          "required": [
            "ByteArray"
          ],
          "properties": {
            "ByteArray": {
              "type": "integer",
              "format": "uint32",
              "minimum": 0.0
            }
          },
          "additionalProperties": false
        },
        {
          "description": "`Result` with `Ok` and `Err` variants of `CLType`s.",
          "type": "object",
          "required": [
            "Result"
          ],
          "properties": {
            "Result": {
              "type": "object",
              "required": [
                "err",
                "ok"
              ],
              "properties": {
                "ok": {
                  "$ref": "#/definitions/CLType"
                },
                "err": {
                  "$ref": "#/definitions/CLType"
                }
              },
              "additionalProperties": false
            }
          },
          "additionalProperties": false
        },
        {
          "description": "Map with keys of a single `CLType` and values of a single `CLType`.",
          "type": "object",
          "required": [
            "Map"
          ],
          "properties": {
            "Map": {
              "type": "object",
              "required": [
                "key",
                "value"
              ],
              "properties": {
                "key": {
                  "$ref": "#/definitions/CLType"
                },
                "value": {
                  "$ref": "#/definitions/CLType"
                }
              },
              "additionalProperties": false
            }
          },
          "additionalProperties": false
        },
        {
          "description": "1-ary tuple of a `CLType`.",
          "type": "object",
          "required": [
            "Tuple1"
          ],
          "properties": {
            "Tuple1": {
              "type": "array",
              "items": {
                "$ref": "#/definitions/CLType"
              },
              "maxItems": 1,
              "minItems": 1
            }
          },
          "additionalProperties": false
        },
        {
          "description": "2-ary tuple of `CLType`s.",
          "type": "object",
          "required": [
            "Tuple2"
          ],
          "properties": {
            "Tuple2": {
              "type": "array",
              "items": {
                "$ref": "#/definitions/CLType"
              },
              "maxItems": 2,
              "minItems": 2
            }
          },
          "additionalProperties": false
        },
        {
          "description": "3-ary tuple of `CLType`s.",
          "type": "object",
          "required": [
            "Tuple3"
          ],
          "properties": {
            "Tuple3": {
              "type": "array",
              "items": {
                "$ref": "#/definitions/CLType"
              },
              "maxItems": 3,
              "minItems": 3
            }
          },
          "additionalProperties": false
        },
        {
          "description": "Unspecified type.",
          "type": "string",
          "enum": [
            "Any"
          ]
        }
      ]
    },
    "AddressableEntityHash": {
      "description": "The hex-encoded address of the addressable entity.",
      "type": "string"
    },
    "PackageHash": {
      "description": "The hex-encoded address of the Package.",
      "type": "string"
    },
    "DeployApproval": {
      "description": "A struct containing a signature of a deploy hash and the public key of the signer.",
      "type": "object",
      "required": [
        "signature",
        "signer"
      ],
      "properties": {
        "signer": {
          "$ref": "#/definitions/PublicKey"
        },
        "signature": {
          "$ref": "#/definitions/Signature"
        }
      },
      "additionalProperties": false
    },
    "Signature": {
      "description": "Hex-encoded cryptographic signature, including the algorithm tag prefix.",
      "type": "string"
    },
    "TransactionV1": {
      "description": "A unit of work sent by a client to the network, which when executed can cause global state to be altered.",
      "type": "object",
      "required": [
        "approvals",
        "body",
        "hash",
        "header"
      ],
      "properties": {
        "hash": {
          "$ref": "#/definitions/TransactionV1Hash"
        },
        "header": {
          "$ref": "#/definitions/TransactionV1Header"
        },
        "body": {
          "$ref": "#/definitions/TransactionV1Body"
        },
        "approvals": {
          "type": "array",
          "items": {
            "$ref": "#/definitions/TransactionV1Approval"
          },
          "uniqueItems": true
        }
      },
      "additionalProperties": false
    },
    "TransactionV1Header": {
      "description": "The header portion of a TransactionV1.",
      "type": "object",
      "required": [
        "body_hash",
        "chain_name",
        "initiator_addr",
        "pricing_mode",
        "timestamp",
        "ttl"
      ],
      "properties": {
        "chain_name": {
          "type": "string"
        },
        "timestamp": {
          "$ref": "#/definitions/Timestamp"
        },
        "ttl": {
          "$ref": "#/definitions/TimeDiff"
        },
        "body_hash": {
          "$ref": "#/definitions/Digest"
        },
        "pricing_mode": {
          "$ref": "#/definitions/PricingMode"
        },
        "payment_amount": {
          "type": [
            "integer",
            "null"
          ],
          "format": "uint64",
          "minimum": 0.0
        },
        "initiator_addr": {
          "$ref": "#/definitions/InitiatorAddr"
        }
      },
      "additionalProperties": false
    },
    "PricingMode": {
      "description": "Pricing mode of a Transaction.",
      "oneOf": [
        {
          "description": "Multiplies the gas used by the given amount.\n\nThis is the same behaviour as for the `Deploy::gas_price`.",
          "type": "object",
          "required": [
            "GasPriceMultiplier"
          ],
          "properties": {
            "GasPriceMultiplier": {
              "type": "integer",
              "format": "uint64",
              "minimum": 0.0
            }
          },
          "additionalProperties": false
        },
        {
          "description": "First-in-first-out handling of transactions, i.e. pricing mode is irrelevant to ordering.",
          "type": "string",
          "enum": [
            "Fixed"
          ]
        },
        {
          "description": "The payment for this transaction was previously reserved.",
          "type": "string",
          "enum": [
            "Reserved"
          ]
        }
      ]
    },
    "InitiatorAddr": {
      "description": "The address of the initiator of a TransactionV1.",
      "oneOf": [
        {
          "description": "The public key of the initiator.",
          "type": "object",
          "required": [
            "PublicKey"
          ],
          "properties": {
            "PublicKey": {
              "$ref": "#/definitions/PublicKey"
            }
          },
          "additionalProperties": false
        },
        {
          "description": "The account hash derived from the public key of the initiator.",
          "type": "object",
          "required": [
            "AccountHash"
          ],
          "properties": {
            "AccountHash": {
              "$ref": "#/definitions/AccountHash"
            }
          },
          "additionalProperties": false
        }
      ]
    },
    "AccountHash": {
      "description": "Account hash as a formatted string.",
      "type": "string"
    },
    "TransactionV1Body": {
      "description": "Body of a `TransactionV1`.",
      "type": "object",
      "required": [
        "args",
        "entry_point",
        "scheduling",
        "target"
      ],
      "properties": {
        "args": {
          "$ref": "#/definitions/RuntimeArgs"
        },
        "target": {
          "$ref": "#/definitions/TransactionTarget"
        },
        "entry_point": {
          "$ref": "#/definitions/TransactionEntryPoint"
        },
        "scheduling": {
          "$ref": "#/definitions/TransactionScheduling"
        }
      },
      "additionalProperties": false
    },
    "TransactionTarget": {
      "description": "Execution target of a Transaction.",
      "oneOf": [
        {
          "description": "The execution target is a native operation (e.g. a transfer).",
          "type": "string",
          "enum": [
            "Native"
          ]
        },
        {
          "description": "The execution target is a stored entity or package.",
          "type": "object",
          "required": [
            "Stored"
          ],
          "properties": {
            "Stored": {
              "type": "object",
              "required": [
                "id",
                "runtime"
              ],
              "properties": {
                "id": {
                  "description": "The identifier of the stored execution target.",
                  "allOf": [
                    {
                      "$ref": "#/definitions/TransactionInvocationTarget"
                    }
                  ]
                },
                "runtime": {
                  "description": "The execution runtime to use.",
                  "allOf": [
                    {
                      "$ref": "#/definitions/TransactionRuntime"
                    }
                  ]
                }
              },
              "additionalProperties": false
            }
          },
          "additionalProperties": false
        },
        {
          "description": "The execution target is the included module bytes, i.e. compiled Wasm.",
          "type": "object",
          "required": [
            "Session"
          ],
          "properties": {
            "Session": {
              "type": "object",
              "required": [
                "kind",
                "module_bytes",
                "runtime"
              ],
              "properties": {
                "kind": {
                  "description": "The kind of session.",
                  "allOf": [
                    {
                      "$ref": "#/definitions/TransactionSessionKind"
                    }
                  ]
                },
                "module_bytes": {
                  "description": "The compiled Wasm.",
                  "allOf": [
                    {
                      "$ref": "#/definitions/Bytes"
                    }
                  ]
                },
                "runtime": {
                  "description": "The execution runtime to use.",
                  "allOf": [
                    {
                      "$ref": "#/definitions/TransactionRuntime"
                    }
                  ]
                }
              },
              "additionalProperties": false
            }
          },
          "additionalProperties": false
        }
      ]
    },
    "TransactionInvocationTarget": {
      "description": "Identifier of a `Stored` transaction target.",
      "oneOf": [
        {
          "description": "Hex-encoded entity address identifying the invocable entity.",
          "type": "object",
          "required": [
            "InvocableEntity"
          ],
          "properties": {
            "InvocableEntity": {
              "type": "string"
            }
          },
          "additionalProperties": false
        },
        {
          "description": "The alias identifying the invocable entity.",
          "type": "object",
          "required": [
            "InvocableEntityAlias"
          ],
          "properties": {
            "InvocableEntityAlias": {
              "type": "string"
            }
          },
          "additionalProperties": false
        },
        {
          "description": "The address and optional version identifying the package.",
          "type": "object",
          "required": [
            "Package"
          ],
          "properties": {
            "Package": {
              "type": "object",
              "required": [
                "addr"
              ],
              "properties": {
                "addr": {
                  "description": "Hex-encoded address of the package.",
                  "type": "string"
                },
                "version": {
                  "description": "The package version.\n\nIf `None`, the latest enabled version is implied.",
                  "type": [
                    "integer",
                    "null"
                  ],
                  "format": "uint32",
                  "minimum": 0.0
                }
              },
              "additionalProperties": false
            }
          },
          "additionalProperties": false
        },
        {
          "description": "The alias and optional version identifying the package.",
          "type": "object",
          "required": [
            "PackageAlias"
          ],
          "properties": {
            "PackageAlias": {
              "type": "object",
              "required": [
                "alias"
              ],
              "properties": {
                "alias": {
                  "description": "The package alias.",
                  "type": "string"
                },
                "version": {
                  "description": "The package version.\n\nIf `None`, the latest enabled version is implied.",
                  "type": [
                    "integer",
                    "null"
                  ],
                  "format": "uint32",
                  "minimum": 0.0
                }
              },
              "additionalProperties": false
            }
          },
          "additionalProperties": false
        }
      ]
    },
    "TransactionRuntime": {
      "description": "Runtime used to execute a Transaction.",
      "oneOf": [
        {
          "description": "The Casper Version 1 Virtual Machine.",
          "type": "string",
          "enum": [
            "VmCasperV1"
          ]
        }
      ]
    },
    "TransactionSessionKind": {
      "description": "Session kind of a Transaction.",
      "oneOf": [
        {
          "description": "A standard (non-special-case) session.\n\nThis kind of session is not allowed to install or upgrade a stored contract, but can call stored contracts.",
          "type": "string",
          "enum": [
            "Standard"
          ]
        },
        {
          "description": "A session which installs a stored contract.",
          "type": "string",
          "enum": [
            "Installer"
          ]
        },
        {
          "description": "A session which upgrades a previously-installed stored contract.  Such a session must have \"package_id: PackageIdentifier\" runtime arg present.",
          "type": "string",
          "enum": [
            "Upgrader"
          ]
        },
        {
          "description": "A session which doesn't call any stored contracts.\n\nThis kind of session is not allowed to install or upgrade a stored contract.",
          "type": "string",
          "enum": [
            "Isolated"
          ]
        }
      ]
    },
    "TransactionEntryPoint": {
      "description": "Entry point of a Transaction.",
      "oneOf": [
        {
          "description": "A non-native, arbitrary entry point.",
          "type": "object",
          "required": [
            "Custom"
          ],
          "properties": {
            "Custom": {
              "type": "string"
            }
          },
          "additionalProperties": false
        },
        {
          "description": "The `transfer` native entry point, used to transfer `Motes` from a source purse to a target purse.",
          "type": "string",
          "enum": [
            "Transfer"
          ]
        },
        {
          "description": "The `add_bid` native entry point, used to create or top off a bid purse.",
          "type": "string",
          "enum": [
            "AddBid"
          ]
        },
        {
          "description": "The `withdraw_bid` native entry point, used to decrease a stake.",
          "type": "string",
          "enum": [
            "WithdrawBid"
          ]
        },
        {
          "description": "The `delegate` native entry point, used to add a new delegator or increase an existing delegator's stake.",
          "type": "string",
          "enum": [
            "Delegate"
          ]
        },
        {
          "description": "The `undelegate` native entry point, used to reduce a delegator's stake or remove the delegator if the remaining stake is 0.",
          "type": "string",
          "enum": [
            "Undelegate"
          ]
        },
        {
          "description": "The `redelegate` native entry point, used to reduce a delegator's stake or remove the delegator if the remaining stake is 0, and after the unbonding delay, automatically delegate to a new validator.",
          "type": "string",
          "enum": [
            "Redelegate"
          ]
        }
      ]
    },
    "TransactionScheduling": {
      "description": "Scheduling mode of a Transaction.",
      "oneOf": [
        {
          "description": "No special scheduling applied.",
          "type": "string",
          "enum": [
            "Standard"
          ]
        },
        {
          "description": "Execution should be scheduled for the specified era.",
          "type": "object",
          "required": [
            "FutureEra"
          ],
          "properties": {
            "FutureEra": {
              "$ref": "#/definitions/EraId"
            }
          },
          "additionalProperties": false
        },
        {
          "description": "Execution should be scheduled for the specified timestamp or later.",
          "type": "object",
          "required": [
            "FutureTimestamp"
          ],
          "properties": {
            "FutureTimestamp": {
              "$ref": "#/definitions/Timestamp"
            }
          },
          "additionalProperties": false
        }
      ]
    },
    "TransactionV1Approval": {
      "description": "A struct containing a signature of a transaction hash and the public key of the signer.",
      "type": "object",
      "required": [
        "signature",
        "signer"
      ],
      "properties": {
        "signer": {
          "$ref": "#/definitions/PublicKey"
        },
        "signature": {
          "$ref": "#/definitions/Signature"
        }
      },
      "additionalProperties": false
    },
    "ExecutionResult": {
      "description": "The versioned result of executing a single deploy.",
      "oneOf": [
        {
          "description": "Version 1 of execution result type.",
          "type": "object",
          "required": [
            "Version1"
          ],
          "properties": {
            "Version1": {
              "$ref": "#/definitions/ExecutionResultV1"
            }
          },
          "additionalProperties": false
        },
        {
          "description": "Version 2 of execution result type.",
          "type": "object",
          "required": [
            "Version2"
          ],
          "properties": {
            "Version2": {
              "$ref": "#/definitions/ExecutionResultV2"
            }
          },
          "additionalProperties": false
        }
      ]
    },
    "ExecutionResultV1": {
      "description": "The result of executing a single deploy.",
      "oneOf": [
        {
          "description": "The result of a failed execution.",
          "type": "object",
          "required": [
            "Failure"
          ],
          "properties": {
            "Failure": {
              "type": "object",
              "required": [
                "cost",
                "effect",
                "error_message",
                "transfers"
              ],
              "properties": {
                "effect": {
                  "description": "The effect of executing the deploy.",
                  "allOf": [
                    {
                      "$ref": "#/definitions/ExecutionEffect"
                    }
                  ]
                },
                "transfers": {
                  "description": "A record of version 1 Transfers performed while executing the deploy.",
                  "type": "array",
                  "items": {
                    "$ref": "#/definitions/TransferV1Addr"
                  }
                },
                "cost": {
                  "description": "The cost of executing the deploy.",
                  "allOf": [
                    {
                      "$ref": "#/definitions/U512"
                    }
                  ]
                },
                "error_message": {
                  "description": "The error message associated with executing the deploy.",
                  "type": "string"
                }
              },
              "additionalProperties": false
            }
          },
          "additionalProperties": false
        },
        {
          "description": "The result of a successful execution.",
          "type": "object",
          "required": [
            "Success"
          ],
          "properties": {
            "Success": {
              "type": "object",
              "required": [
                "cost",
                "effect",
                "transfers"
              ],
              "properties": {
                "effect": {
                  "description": "The effect of executing the deploy.",
                  "allOf": [
                    {
                      "$ref": "#/definitions/ExecutionEffect"
                    }
                  ]
                },
                "transfers": {
                  "description": "A record of Transfers performed while executing the deploy.",
                  "type": "array",
                  "items": {
                    "$ref": "#/definitions/TransferV1Addr"
                  }
                },
                "cost": {
                  "description": "The cost of executing the deploy.",
                  "allOf": [
                    {
                      "$ref": "#/definitions/U512"
                    }
                  ]
                }
              },
              "additionalProperties": false
            }
          },
          "additionalProperties": false
        }
      ]
    },
    "ExecutionEffect": {
      "description": "The sequence of execution transforms from a single deploy.",
      "type": "object",
      "required": [
        "operations",
        "transforms"
      ],
      "properties": {
        "operations": {
          "description": "The resulting operations.",
          "type": "array",
          "items": {
            "$ref": "#/definitions/Operation"
          }
        },
        "transforms": {
          "description": "The sequence of execution transforms.",
          "type": "array",
          "items": {
            "$ref": "#/definitions/TransformEntry"
          }
        }
      },
      "additionalProperties": false
    },
    "Operation": {
      "description": "An operation performed while executing a deploy.",
      "type": "object",
      "required": [
        "key",
        "kind"
      ],
      "properties": {
        "key": {
          "description": "The formatted string of the `Key`.",
          "type": "string"
        },
        "kind": {
          "description": "The type of operation.",
          "allOf": [
            {
              "$ref": "#/definitions/OpKind"
            }
          ]
        }
      },
      "additionalProperties": false
    },
    "OpKind": {
      "description": "The type of operation performed while executing a deploy.",
      "oneOf": [
        {
          "description": "A read operation.",
          "type": "string",
          "enum": [
            "Read"
          ]
        },
        {
          "description": "A write operation.",
          "type": "string",
          "enum": [
            "Write"
          ]
        },
        {
          "description": "An addition.",
          "type": "string",
          "enum": [
            "Add"
          ]
        },
        {
          "description": "An operation which has no effect.",
          "type": "string",
          "enum": [
            "NoOp"
          ]
        },
        {
          "description": "A prune operation.",
          "type": "string",
          "enum": [
            "Prune"
          ]
        }
      ]
    },
    "TransformEntry": {
      "description": "A transformation performed while executing a deploy.",
      "type": "object",
      "required": [
        "key",
        "transform"
      ],
      "properties": {
        "key": {
          "description": "The formatted string of the `Key`.",
          "type": "string"
        },
        "transform": {
          "description": "The transformation.",
          "allOf": [
            {
              "$ref": "#/definitions/TransformV1"
            }
          ]
        }
      },
      "additionalProperties": false
    },
    "TransformV1": {
      "description": "The actual transformation performed while executing a deploy.",
      "oneOf": [
        {
          "description": "A transform having no effect.",
          "type": "string",
          "enum": [
            "Identity"
          ]
        },
        {
          "description": "Writes the given CLValue to global state.",
          "type": "object",
          "required": [
            "WriteCLValue"
          ],
          "properties": {
            "WriteCLValue": {
              "$ref": "#/definitions/CLValue"
            }
          },
          "additionalProperties": false
        },
        {
          "description": "Writes the given Account to global state.",
          "type": "object",
          "required": [
            "WriteAccount"
          ],
          "properties": {
            "WriteAccount": {
              "$ref": "#/definitions/AccountHash"
            }
          },
          "additionalProperties": false
        },
        {
          "description": "Writes a smart contract as Wasm to global state.",
          "type": "string",
          "enum": [
            "WriteContractWasm"
          ]
        },
        {
          "description": "Writes a smart contract to global state.",
          "type": "string",
          "enum": [
            "WriteContract"
          ]
        },
        {
          "description": "Writes a smart contract package to global state.",
          "type": "string",
          "enum": [
            "WriteContractPackage"
          ]
        },
        {
          "description": "Writes the given DeployInfo to global state.",
          "type": "object",
          "required": [
            "WriteDeployInfo"
          ],
          "properties": {
            "WriteDeployInfo": {
              "$ref": "#/definitions/DeployInfo"
            }
          },
          "additionalProperties": false
        },
        {
          "description": "Writes the given EraInfo to global state.",
          "type": "object",
          "required": [
            "WriteEraInfo"
          ],
          "properties": {
            "WriteEraInfo": {
              "$ref": "#/definitions/EraInfo"
            }
          },
          "additionalProperties": false
        },
        {
          "description": "Writes the given version 1 Transfer to global state.",
          "type": "object",
          "required": [
            "WriteTransfer"
          ],
          "properties": {
            "WriteTransfer": {
              "$ref": "#/definitions/TransferV1"
            }
          },
          "additionalProperties": false
        },
        {
          "description": "Writes the given Bid to global state.",
          "type": "object",
          "required": [
            "WriteBid"
          ],
          "properties": {
            "WriteBid": {
              "$ref": "#/definitions/Bid"
            }
          },
          "additionalProperties": false
        },
        {
          "description": "Writes the given Withdraw to global state.",
          "type": "object",
          "required": [
            "WriteWithdraw"
          ],
          "properties": {
            "WriteWithdraw": {
              "type": "array",
              "items": {
                "$ref": "#/definitions/WithdrawPurse"
              }
            }
          },
          "additionalProperties": false
        },
        {
          "description": "Adds the given `i32`.",
          "type": "object",
          "required": [
            "AddInt32"
          ],
          "properties": {
            "AddInt32": {
              "type": "integer",
              "format": "int32"
            }
          },
          "additionalProperties": false
        },
        {
          "description": "Adds the given `u64`.",
          "type": "object",
          "required": [
            "AddUInt64"
          ],
          "properties": {
            "AddUInt64": {
              "type": "integer",
              "format": "uint64",
              "minimum": 0.0
            }
          },
          "additionalProperties": false
        },
        {
          "description": "Adds the given `U128`.",
          "type": "object",
          "required": [
            "AddUInt128"
          ],
          "properties": {
            "AddUInt128": {
              "$ref": "#/definitions/U128"
            }
          },
          "additionalProperties": false
        },
        {
          "description": "Adds the given `U256`.",
          "type": "object",
          "required": [
            "AddUInt256"
          ],
          "properties": {
            "AddUInt256": {
              "$ref": "#/definitions/U256"
            }
          },
          "additionalProperties": false
        },
        {
          "description": "Adds the given `U512`.",
          "type": "object",
          "required": [
            "AddUInt512"
          ],
          "properties": {
            "AddUInt512": {
              "$ref": "#/definitions/U512"
            }
          },
          "additionalProperties": false
        },
        {
          "description": "Adds the given collection of named keys.",
          "type": "object",
          "required": [
            "AddKeys"
          ],
          "properties": {
            "AddKeys": {
              "type": "array",
              "items": {
                "$ref": "#/definitions/NamedKey"
              }
            }
          },
          "additionalProperties": false
        },
        {
          "description": "A failed transformation, containing an error message.",
          "type": "object",
          "required": [
            "Failure"
          ],
          "properties": {
            "Failure": {
              "type": "string"
            }
          },
          "additionalProperties": false
        },
        {
          "description": "Writes the given Unbonding to global state.",
          "type": "object",
          "required": [
            "WriteUnbonding"
          ],
          "properties": {
            "WriteUnbonding": {
              "type": "array",
              "items": {
                "$ref": "#/definitions/UnbondingPurse"
              }
            }
          },
          "additionalProperties": false
        },
        {
          "description": "Writes the addressable entity to global state.",
          "type": "string",
          "enum": [
            "WriteAddressableEntity"
          ]
        },
        {
          "description": "Removes pathing to keyed value within global state. This is a form of soft delete; the underlying value remains in global state and is reachable from older global state root hashes where it was included in the hash up.",
          "type": "object",
          "required": [
            "Prune"
          ],
          "properties": {
            "Prune": {
              "$ref": "#/definitions/Key"
            }
          },
          "additionalProperties": false
        },
        {
          "description": "Writes the given BidKind to global state.",
          "type": "object",
          "required": [
            "WriteBidKind"
          ],
          "properties": {
            "WriteBidKind": {
              "$ref": "#/definitions/BidKind"
            }
          },
          "additionalProperties": false
        }
      ]
    },
    "DeployInfo": {
      "description": "Information relating to the given Deploy.",
      "type": "object",
      "required": [
        "deploy_hash",
        "from",
        "gas",
        "source",
        "transfers"
      ],
      "properties": {
        "deploy_hash": {
          "description": "Hex-encoded Deploy hash.",
          "allOf": [
            {
              "$ref": "#/definitions/DeployHash"
            }
          ]
        },
        "transfers": {
          "description": "Version 1 transfers performed by the Deploy.",
          "type": "array",
          "items": {
            "$ref": "#/definitions/TransferV1Addr"
          }
        },
        "from": {
          "description": "Account identifier of the creator of the Deploy.",
          "allOf": [
            {
              "$ref": "#/definitions/AccountHash"
            }
          ]
        },
        "source": {
          "description": "Source purse used for payment of the Deploy.",
          "allOf": [
            {
              "$ref": "#/definitions/URef"
            }
          ]
        },
        "gas": {
          "description": "Gas cost of executing the Deploy.",
          "allOf": [
            {
              "$ref": "#/definitions/U512"
            }
          ]
        }
      },
      "additionalProperties": false
    },
    "TransferV1Addr": {
      "description": "Hex-encoded version 1 transfer address.",
      "type": "string"
    },
    "URef": {
      "description": "Hex-encoded, formatted URef.",
      "type": "string"
    },
    "EraInfo": {
      "description": "Auction metadata.  Intended to be recorded at each era.",
      "type": "object",
      "required": [
        "seigniorage_allocations"
      ],
      "properties": {
        "seigniorage_allocations": {
          "type": "array",
          "items": {
            "$ref": "#/definitions/SeigniorageAllocation"
          }
        }
      },
      "additionalProperties": false
    },
    "SeigniorageAllocation": {
      "description": "Information about a seigniorage allocation",
      "oneOf": [
        {
          "description": "Info about a seigniorage allocation for a validator",
          "type": "object",
          "required": [
            "Validator"
          ],
          "properties": {
            "Validator": {
              "type": "object",
              "required": [
                "amount",
                "validator_public_key"
              ],
              "properties": {
                "validator_public_key": {
                  "description": "Validator's public key",
                  "allOf": [
                    {
                      "$ref": "#/definitions/PublicKey"
                    }
                  ]
                },
                "amount": {
                  "description": "Allocated amount",
                  "allOf": [
                    {
                      "$ref": "#/definitions/U512"
                    }
                  ]
                }
              },
              "additionalProperties": false
            }
          },
          "additionalProperties": false
        },
        {
          "description": "Info about a seigniorage allocation for a delegator",
          "type": "object",
          "required": [
            "Delegator"
          ],
          "properties": {
            "Delegator": {
              "type": "object",
              "required": [
                "amount",
                "delegator_public_key",
                "validator_public_key"
              ],
              "properties": {
                "delegator_public_key": {
                  "description": "Delegator's public key",
                  "allOf": [
                    {
                      "$ref": "#/definitions/PublicKey"
                    }
                  ]
                },
                "validator_public_key": {
                  "description": "Validator's public key",
                  "allOf": [
                    {
                      "$ref": "#/definitions/PublicKey"
                    }
                  ]
                },
                "amount": {
                  "description": "Allocated amount",
                  "allOf": [
                    {
                      "$ref": "#/definitions/U512"
                    }
                  ]
                }
              },
              "additionalProperties": false
            }
          },
          "additionalProperties": false
        }
      ]
    },
    "TransferV1": {
      "description": "Represents a version 1 transfer from one purse to another.",
      "type": "object",
      "required": [
        "amount",
        "deploy_hash",
        "from",
        "gas",
        "source",
        "target"
      ],
      "properties": {
        "deploy_hash": {
          "description": "Hex-encoded Deploy hash of Deploy that created the transfer.",
          "allOf": [
            {
              "$ref": "#/definitions/DeployHash"
            }
          ]
        },
        "from": {
          "description": "Account from which transfer was executed",
          "allOf": [
            {
              "$ref": "#/definitions/AccountHash"
            }
          ]
        },
        "to": {
          "description": "Account to which funds are transferred",
          "anyOf": [
            {
              "$ref": "#/definitions/AccountHash"
            },
            {
              "type": "null"
            }
          ]
        },
        "source": {
          "description": "Source purse",
          "allOf": [
            {
              "$ref": "#/definitions/URef"
            }
          ]
        },
        "target": {
          "description": "Target purse",
          "allOf": [
            {
              "$ref": "#/definitions/URef"
            }
          ]
        },
        "amount": {
          "description": "Transfer amount",
          "allOf": [
            {
              "$ref": "#/definitions/U512"
            }
          ]
        },
        "gas": {
          "description": "Gas",
          "allOf": [
            {
              "$ref": "#/definitions/U512"
            }
          ]
        },
        "id": {
          "description": "User-defined id",
          "type": [
            "integer",
            "null"
          ],
          "format": "uint64",
          "minimum": 0.0
        }
      },
      "additionalProperties": false
    },
    "Bid": {
      "description": "An entry in the validator map.",
      "type": "object",
      "required": [
        "bonding_purse",
        "delegation_rate",
        "delegators",
        "inactive",
        "staked_amount",
        "validator_public_key"
      ],
      "properties": {
        "validator_public_key": {
          "description": "Validator public key.",
          "allOf": [
            {
              "$ref": "#/definitions/PublicKey"
            }
          ]
        },
        "bonding_purse": {
          "description": "The purse that was used for bonding.",
          "allOf": [
            {
              "$ref": "#/definitions/URef"
            }
          ]
        },
        "staked_amount": {
          "description": "The amount of tokens staked by a validator (not including delegators).",
          "allOf": [
            {
              "$ref": "#/definitions/U512"
            }
          ]
        },
        "delegation_rate": {
          "description": "Delegation rate.",
          "type": "integer",
          "format": "uint8",
          "minimum": 0.0
        },
        "vesting_schedule": {
          "description": "Vesting schedule for a genesis validator. `None` if non-genesis validator.",
          "anyOf": [
            {
              "$ref": "#/definitions/VestingSchedule"
            },
            {
              "type": "null"
            }
          ]
        },
        "delegators": {
          "description": "This validator's delegators, indexed by their public keys.",
          "allOf": [
            {
              "$ref": "#/definitions/Array_of_PublicKeyAndDelegator"
            }
          ]
        },
        "inactive": {
          "description": "`true` if validator has been \"evicted\".",
          "type": "boolean"
        }
      },
      "additionalProperties": false
    },
    "VestingSchedule": {
      "type": "object",
      "required": [
        "initial_release_timestamp_millis"
      ],
      "properties": {
        "initial_release_timestamp_millis": {
          "type": "integer",
          "format": "uint64",
          "minimum": 0.0
        },
        "locked_amounts": {
          "type": [
            "array",
            "null"
          ],
          "items": {
            "$ref": "#/definitions/U512"
          },
          "maxItems": 14,
          "minItems": 14
        }
      },
      "additionalProperties": false
    },
    "Array_of_PublicKeyAndDelegator": {
      "type": "array",
      "items": {
        "$ref": "#/definitions/PublicKeyAndDelegator"
      }
    },
    "PublicKeyAndDelegator": {
      "description": "A delegator associated with the given validator.",
      "type": "object",
      "required": [
        "delegator",
        "delegator_public_key"
      ],
      "properties": {
        "delegator_public_key": {
          "description": "The public key of the delegator.",
          "allOf": [
            {
              "$ref": "#/definitions/PublicKey"
            }
          ]
        },
        "delegator": {
          "description": "The delegator details.",
          "allOf": [
            {
              "$ref": "#/definitions/Delegator"
            }
          ]
        }
      }
    },
    "Delegator": {
      "description": "Represents a party delegating their stake to a validator (or \"delegatee\")",
      "type": "object",
      "required": [
        "bonding_purse",
        "delegator_public_key",
        "staked_amount",
        "validator_public_key"
      ],
      "properties": {
        "delegator_public_key": {
          "$ref": "#/definitions/PublicKey"
        },
        "staked_amount": {
          "$ref": "#/definitions/U512"
        },
        "bonding_purse": {
          "$ref": "#/definitions/URef"
        },
        "validator_public_key": {
          "$ref": "#/definitions/PublicKey"
        },
        "vesting_schedule": {
          "anyOf": [
            {
              "$ref": "#/definitions/VestingSchedule"
            },
            {
              "type": "null"
            }
          ]
        }
      },
      "additionalProperties": false
    },
    "WithdrawPurse": {
      "description": "A withdraw purse, a legacy structure.",
      "type": "object",
      "required": [
        "amount",
        "bonding_purse",
        "era_of_creation",
        "unbonder_public_key",
        "validator_public_key"
      ],
      "properties": {
        "bonding_purse": {
          "description": "Bonding Purse",
          "allOf": [
            {
              "$ref": "#/definitions/URef"
            }
          ]
        },
        "validator_public_key": {
          "description": "Validators public key.",
          "allOf": [
            {
              "$ref": "#/definitions/PublicKey"
            }
          ]
        },
        "unbonder_public_key": {
          "description": "Unbonders public key.",
          "allOf": [
            {
              "$ref": "#/definitions/PublicKey"
            }
          ]
        },
        "era_of_creation": {
          "description": "Era in which this unbonding request was created.",
          "allOf": [
            {
              "$ref": "#/definitions/EraId"
            }
          ]
        },
        "amount": {
          "description": "Unbonding Amount.",
          "allOf": [
            {
              "$ref": "#/definitions/U512"
            }
          ]
        }
      },
      "additionalProperties": false
    },
    "U128": {
      "description": "Decimal representation of a 128-bit integer.",
      "type": "string"
    },
    "U256": {
      "description": "Decimal representation of a 256-bit integer.",
      "type": "string"
    },
    "NamedKey": {
      "description": "A key with a name.",
      "type": "object",
      "required": [
        "key",
        "name"
      ],
      "properties": {
        "name": {
          "description": "The name of the entry.",
          "type": "string"
        },
        "key": {
          "description": "The value of the entry: a casper `Key` type.",
          "allOf": [
            {
              "$ref": "#/definitions/Key"
            }
          ]
        }
      },
      "additionalProperties": false
    },
    "Key": {
      "description": "The key as a formatted string, under which data (e.g. `CLValue`s, smart contracts, user accounts) are stored in global state.",
      "type": "string"
    },
    "UnbondingPurse": {
      "description": "Unbonding purse.",
      "type": "object",
      "required": [
        "amount",
        "bonding_purse",
        "era_of_creation",
        "unbonder_public_key",
        "validator_public_key"
      ],
      "properties": {
        "bonding_purse": {
          "description": "Bonding Purse",
          "allOf": [
            {
              "$ref": "#/definitions/URef"
            }
          ]
        },
        "validator_public_key": {
          "description": "Validators public key.",
          "allOf": [
            {
              "$ref": "#/definitions/PublicKey"
            }
          ]
        },
        "unbonder_public_key": {
          "description": "Unbonders public key.",
          "allOf": [
            {
              "$ref": "#/definitions/PublicKey"
            }
          ]
        },
        "era_of_creation": {
          "description": "Era in which this unbonding request was created.",
          "allOf": [
            {
              "$ref": "#/definitions/EraId"
            }
          ]
        },
        "amount": {
          "description": "Unbonding Amount.",
          "allOf": [
            {
              "$ref": "#/definitions/U512"
            }
          ]
        },
        "new_validator": {
          "description": "The validator public key to re-delegate to.",
          "anyOf": [
            {
              "$ref": "#/definitions/PublicKey"
            },
            {
              "type": "null"
            }
          ]
        }
      },
      "additionalProperties": false
    },
    "BidKind": {
      "description": "Auction bid variants.",
      "oneOf": [
        {
          "description": "A unified record indexed on validator data, with an embedded collection of all delegator bids assigned to that validator. The Unified variant is for legacy retrograde support, new instances will not be created going forward.",
          "type": "object",
          "required": [
            "Unified"
          ],
          "properties": {
            "Unified": {
              "$ref": "#/definitions/Bid"
            }
          },
          "additionalProperties": false
        },
        {
          "description": "A bid record containing only validator data.",
          "type": "object",
          "required": [
            "Validator"
          ],
          "properties": {
            "Validator": {
              "$ref": "#/definitions/ValidatorBid"
            }
          },
          "additionalProperties": false
        },
        {
          "description": "A bid record containing only delegator data.",
          "type": "object",
          "required": [
            "Delegator"
          ],
          "properties": {
            "Delegator": {
              "$ref": "#/definitions/Delegator"
            }
          },
          "additionalProperties": false
        }
      ]
    },
    "ValidatorBid": {
      "description": "An entry in the validator map.",
      "type": "object",
      "required": [
        "bonding_purse",
        "delegation_rate",
        "inactive",
        "staked_amount",
        "validator_public_key"
      ],
      "properties": {
        "validator_public_key": {
          "description": "Validator public key",
          "allOf": [
            {
              "$ref": "#/definitions/PublicKey"
            }
          ]
        },
        "bonding_purse": {
          "description": "The purse that was used for bonding.",
          "allOf": [
            {
              "$ref": "#/definitions/URef"
            }
          ]
        },
        "staked_amount": {
          "description": "The amount of tokens staked by a validator (not including delegators).",
          "allOf": [
            {
              "$ref": "#/definitions/U512"
            }
          ]
        },
        "delegation_rate": {
          "description": "Delegation rate",
          "type": "integer",
          "format": "uint8",
          "minimum": 0.0
        },
        "vesting_schedule": {
          "description": "Vesting schedule for a genesis validator. `None` if non-genesis validator.",
          "anyOf": [
            {
              "$ref": "#/definitions/VestingSchedule"
            },
            {
              "type": "null"
            }
          ]
        },
        "inactive": {
          "description": "`true` if validator has been \"evicted\"",
          "type": "boolean"
        }
      },
      "additionalProperties": false
    },
    "ExecutionResultV2": {
      "description": "The result of executing a single transaction.",
      "oneOf": [
        {
          "description": "The result of a failed execution.",
          "type": "object",
          "required": [
            "Failure"
          ],
          "properties": {
            "Failure": {
              "type": "object",
              "required": [
                "effects",
                "error_message",
                "gas",
                "transfers"
              ],
              "properties": {
                "effects": {
                  "description": "The effects of executing the transaction.",
                  "allOf": [
                    {
                      "$ref": "#/definitions/Effects"
                    }
                  ]
                },
                "transfers": {
                  "description": "A record of transfers performed while executing the transaction.",
                  "type": "array",
                  "items": {
                    "$ref": "#/definitions/TransferAddr"
                  }
                },
                "gas": {
                  "description": "The gas consumed executing the transaction.",
                  "allOf": [
                    {
                      "$ref": "#/definitions/Gas"
                    }
                  ]
                },
                "error_message": {
                  "description": "The error message associated with executing the transaction.",
                  "type": "string"
                }
              },
              "additionalProperties": false
            }
          },
          "additionalProperties": false
        },
        {
          "description": "The result of a successful execution.",
          "type": "object",
          "required": [
            "Success"
          ],
          "properties": {
            "Success": {
              "type": "object",
              "required": [
                "effects",
                "gas",
                "transfers"
              ],
              "properties": {
                "effects": {
                  "description": "The effects of executing the transaction.",
                  "allOf": [
                    {
                      "$ref": "#/definitions/Effects"
                    }
                  ]
                },
                "transfers": {
                  "description": "A record of transfers performed while executing the transaction.",
                  "type": "array",
                  "items": {
                    "$ref": "#/definitions/TransferAddr"
                  }
                },
                "gas": {
                  "description": "The gas consumed executing the transaction.",
                  "allOf": [
                    {
                      "$ref": "#/definitions/Gas"
                    }
                  ]
                }
              },
              "additionalProperties": false
            }
          },
          "additionalProperties": false
        }
      ]
    },
    "Effects": {
      "description": "A log of all transforms produced during execution.",
      "type": "array",
      "items": {
        "$ref": "#/definitions/TransformV2"
      }
    },
<<<<<<< HEAD
    "TransferAddr": {
      "description": "A versioned wrapper for a transfer address.",
      "oneOf": [
        {
          "description": "A version 1 transfer address.",
          "type": "object",
          "required": [
            "Version1"
          ],
          "properties": {
            "Version1": {
              "$ref": "#/definitions/TransferV1Addr"
            }
          },
          "additionalProperties": false
        },
        {
          "description": "A version 2 transfer address.",
          "type": "object",
          "required": [
            "Version2"
          ],
          "properties": {
            "Version2": {
              "$ref": "#/definitions/TransferV2Addr"
            }
          },
          "additionalProperties": false
        }
      ]
    },
    "TransferV2Addr": {
      "description": "Hex-encoded version 2 transfer address.",
      "type": "string"
    },
    "Gas": {
      "description": "The `Gas` struct represents a `U512` amount of gas.",
      "allOf": [
        {
          "$ref": "#/definitions/U512"
        }
      ]
    },
    "Message": {
      "description": "Message that was emitted by an addressable entity during execution.",
=======
    "TransformV2": {
      "description": "A transformation performed while executing a deploy.",
>>>>>>> 2f3267a7
      "type": "object",
      "required": [
        "key",
        "kind"
      ],
      "properties": {
        "key": {
          "$ref": "#/definitions/Key"
        },
        "kind": {
          "$ref": "#/definitions/TransformKind"
        }
      },
      "additionalProperties": false
    },
    "TransformKind": {
      "description": "Representation of a single transformation occurring during execution.\n\nNote that all arithmetic variants of [`TransformKind`] are commutative which means that a given collection of them can be executed in any order to produce the same end result.",
      "oneOf": [
        {
          "description": "An identity transformation that does not modify a value in the global state.\n\nCreated as a result of reading from the global state.",
          "type": "string",
          "enum": [
            "Identity"
          ]
        },
        {
          "description": "Writes a new value in the global state.",
          "type": "object",
          "required": [
            "Write"
          ],
          "properties": {
            "Write": {
              "$ref": "#/definitions/StoredValue"
            }
          },
          "additionalProperties": false
        },
        {
          "description": "A wrapping addition of an `i32` to an existing numeric value (not necessarily an `i32`) in the global state.",
          "type": "object",
          "required": [
            "AddInt32"
          ],
          "properties": {
            "AddInt32": {
              "type": "integer",
              "format": "int32"
            }
          },
          "additionalProperties": false
        },
        {
          "description": "A wrapping addition of a `u64` to an existing numeric value (not necessarily an `u64`) in the global state.",
          "type": "object",
          "required": [
            "AddUInt64"
          ],
          "properties": {
            "AddUInt64": {
              "type": "integer",
              "format": "uint64",
              "minimum": 0.0
            }
          },
          "additionalProperties": false
        },
        {
          "description": "A wrapping addition of a `U128` to an existing numeric value (not necessarily an `U128`) in the global state.",
          "type": "object",
          "required": [
            "AddUInt128"
          ],
          "properties": {
            "AddUInt128": {
              "$ref": "#/definitions/U128"
            }
          },
          "additionalProperties": false
        },
        {
          "description": "A wrapping addition of a `U256` to an existing numeric value (not necessarily an `U256`) in the global state.",
          "type": "object",
          "required": [
            "AddUInt256"
          ],
          "properties": {
            "AddUInt256": {
              "$ref": "#/definitions/U256"
            }
          },
          "additionalProperties": false
        },
        {
          "description": "A wrapping addition of a `U512` to an existing numeric value (not necessarily an `U512`) in the global state.",
          "type": "object",
          "required": [
            "AddUInt512"
          ],
          "properties": {
            "AddUInt512": {
              "$ref": "#/definitions/U512"
            }
          },
          "additionalProperties": false
        },
        {
          "description": "Adds new named keys to an existing entry in the global state.\n\nThis transform assumes that the existing stored value is either an Account or a Contract.",
          "type": "object",
          "required": [
            "AddKeys"
          ],
          "properties": {
            "AddKeys": {
              "$ref": "#/definitions/NamedKeys"
            }
          },
          "additionalProperties": false
        },
        {
          "description": "Removes the pathing to the global state entry of the specified key. The pruned element remains reachable from previously generated global state root hashes, but will not be included in the next generated global state root hash and subsequent state accumulated from it.",
          "type": "object",
          "required": [
            "Prune"
          ],
          "properties": {
            "Prune": {
              "$ref": "#/definitions/Key"
            }
          },
          "additionalProperties": false
        },
        {
          "description": "Represents the case where applying a transform would cause an error.",
          "type": "object",
          "required": [
            "Failure"
          ],
          "properties": {
            "Failure": {
              "$ref": "#/definitions/TransformError"
            }
          },
          "additionalProperties": false
        }
      ]
    },
    "StoredValue": {
      "description": "A value stored in Global State.",
      "oneOf": [
        {
          "description": "A CLValue.",
          "type": "object",
          "required": [
            "CLValue"
          ],
          "properties": {
            "CLValue": {
              "$ref": "#/definitions/CLValue"
            }
          },
          "additionalProperties": false
        },
        {
          "description": "An account.",
          "type": "object",
          "required": [
            "Account"
          ],
          "properties": {
            "Account": {
              "$ref": "#/definitions/Account"
            }
          },
          "additionalProperties": false
        },
        {
          "description": "Contract wasm.",
          "type": "object",
          "required": [
            "ContractWasm"
          ],
          "properties": {
            "ContractWasm": {
              "$ref": "#/definitions/ContractWasm"
            }
          },
          "additionalProperties": false
        },
        {
          "description": "A contract.",
          "type": "object",
          "required": [
            "Contract"
          ],
          "properties": {
            "Contract": {
              "$ref": "#/definitions/Contract"
            }
          },
          "additionalProperties": false
        },
        {
          "description": "A contract package.",
          "type": "object",
          "required": [
            "ContractPackage"
          ],
          "properties": {
            "ContractPackage": {
              "$ref": "#/definitions/ContractPackage"
            }
          },
          "additionalProperties": false
        },
        {
          "description": "A `Transfer`.",
          "type": "object",
          "required": [
            "Transfer"
          ],
          "properties": {
            "Transfer": {
              "$ref": "#/definitions/Transfer"
            }
          },
          "additionalProperties": false
        },
        {
          "description": "Info about a deploy.",
          "type": "object",
          "required": [
            "DeployInfo"
          ],
          "properties": {
            "DeployInfo": {
              "$ref": "#/definitions/DeployInfo"
            }
          },
          "additionalProperties": false
        },
        {
          "description": "Info about an era.",
          "type": "object",
          "required": [
            "EraInfo"
          ],
          "properties": {
            "EraInfo": {
              "$ref": "#/definitions/EraInfo"
            }
          },
          "additionalProperties": false
        },
        {
          "description": "Variant that stores [`Bid`].",
          "type": "object",
          "required": [
            "Bid"
          ],
          "properties": {
            "Bid": {
              "$ref": "#/definitions/Bid"
            }
          },
          "additionalProperties": false
        },
        {
          "description": "Variant that stores withdraw information.",
          "type": "object",
          "required": [
            "Withdraw"
          ],
          "properties": {
            "Withdraw": {
              "type": "array",
              "items": {
                "$ref": "#/definitions/WithdrawPurse"
              }
            }
          },
          "additionalProperties": false
        },
        {
          "description": "Unbonding information.",
          "type": "object",
          "required": [
            "Unbonding"
          ],
          "properties": {
            "Unbonding": {
              "type": "array",
              "items": {
                "$ref": "#/definitions/UnbondingPurse"
              }
            }
          },
          "additionalProperties": false
        },
        {
          "description": "An `AddressableEntity`.",
          "type": "object",
          "required": [
            "AddressableEntity"
          ],
          "properties": {
            "AddressableEntity": {
              "$ref": "#/definitions/AddressableEntity"
            }
          },
          "additionalProperties": false
        },
        {
          "description": "Variant that stores [`BidKind`].",
          "type": "object",
          "required": [
            "BidKind"
          ],
          "properties": {
            "BidKind": {
              "$ref": "#/definitions/BidKind"
            }
          },
          "additionalProperties": false
        },
        {
          "description": "A `Package`.",
          "type": "object",
          "required": [
            "Package"
          ],
          "properties": {
            "Package": {
              "$ref": "#/definitions/Package"
            }
          },
          "additionalProperties": false
        },
        {
          "description": "A record of byte code.",
          "type": "object",
          "required": [
            "ByteCode"
          ],
          "properties": {
            "ByteCode": {
              "$ref": "#/definitions/ByteCode"
            }
          },
          "additionalProperties": false
        },
        {
          "description": "Variant that stores a message topic.",
          "type": "object",
          "required": [
            "MessageTopic"
          ],
          "properties": {
            "MessageTopic": {
              "$ref": "#/definitions/MessageTopicSummary"
            }
          },
          "additionalProperties": false
        },
        {
          "description": "Variant that stores a message digest.",
          "type": "object",
          "required": [
            "Message"
          ],
          "properties": {
            "Message": {
              "$ref": "#/definitions/MessageChecksum"
            }
          },
          "additionalProperties": false
        },
        {
          "description": "A NamedKey record.",
          "type": "object",
          "required": [
            "NamedKey"
          ],
          "properties": {
            "NamedKey": {
              "$ref": "#/definitions/NamedKeyValue"
            }
          },
          "additionalProperties": false
        }
      ]
    },
    "Account": {
      "description": "Represents an Account in the global state.",
      "type": "object",
      "required": [
        "account_hash",
        "action_thresholds",
        "associated_keys",
        "main_purse",
        "named_keys"
      ],
      "properties": {
        "account_hash": {
          "$ref": "#/definitions/AccountHash"
        },
        "named_keys": {
          "$ref": "#/definitions/NamedKeys"
        },
        "main_purse": {
          "$ref": "#/definitions/URef"
        },
        "associated_keys": {
          "$ref": "#/definitions/AccountAssociatedKeys"
        },
        "action_thresholds": {
          "$ref": "#/definitions/AccountActionThresholds"
        }
      },
      "additionalProperties": false
    },
    "NamedKeys": {
      "description": "A collection of named keys.",
      "type": "array",
      "items": {
        "$ref": "#/definitions/NamedKey"
      }
    },
    "AccountAssociatedKeys": {
      "description": "A collection of weighted public keys (represented as account hashes) associated with an account.",
      "allOf": [
        {
          "$ref": "#/definitions/Array_of_AssociatedKey"
        }
      ]
    },
    "Array_of_AssociatedKey": {
      "type": "array",
      "items": {
        "$ref": "#/definitions/AssociatedKey"
      }
    },
    "AssociatedKey": {
      "description": "A weighted public key.",
      "type": "object",
      "required": [
        "account_hash",
        "weight"
      ],
      "properties": {
        "account_hash": {
          "description": "The account hash of the public key.",
          "allOf": [
            {
              "$ref": "#/definitions/AccountHash"
            }
          ]
        },
        "weight": {
          "description": "The weight assigned to the public key.",
          "allOf": [
            {
              "$ref": "#/definitions/AccountAssociatedKeyWeight"
            }
          ]
        }
      }
    },
    "AccountAssociatedKeyWeight": {
      "description": "The weight associated with public keys in an account's associated keys.",
      "type": "integer",
      "format": "uint8",
      "minimum": 0.0
    },
    "AccountActionThresholds": {
      "description": "Thresholds that have to be met when executing an action of a certain type.",
      "type": "object",
      "required": [
        "deployment",
        "key_management"
      ],
      "properties": {
        "deployment": {
          "description": "Threshold for deploy execution.",
          "allOf": [
            {
              "$ref": "#/definitions/AccountAssociatedKeyWeight"
            }
          ]
        },
        "key_management": {
          "description": "Threshold for managing action threshold.",
          "allOf": [
            {
              "$ref": "#/definitions/AccountAssociatedKeyWeight"
            }
          ]
        }
      }
    },
    "ContractWasm": {
      "description": "A container for contract's WASM bytes.",
      "type": "object",
      "required": [
        "bytes"
      ],
      "properties": {
        "bytes": {
          "$ref": "#/definitions/Bytes"
        }
      }
    },
    "Contract": {
      "description": "Methods and type signatures supported by a contract.",
      "type": "object",
      "required": [
        "contract_package_hash",
        "contract_wasm_hash",
        "entry_points",
        "named_keys",
        "protocol_version"
      ],
      "properties": {
        "contract_package_hash": {
          "$ref": "#/definitions/ContractPackageHash"
        },
        "contract_wasm_hash": {
          "$ref": "#/definitions/ContractWasmHash"
        },
        "named_keys": {
          "$ref": "#/definitions/NamedKeys"
        },
        "entry_points": {
          "$ref": "#/definitions/Array_of_NamedEntryPoint"
        },
        "protocol_version": {
          "$ref": "#/definitions/ProtocolVersion"
        }
      }
    },
    "ContractPackageHash": {
      "description": "The hash address of the contract package",
      "type": "string"
    },
    "ContractWasmHash": {
      "description": "The hash address of the contract wasm",
      "type": "string"
    },
    "Array_of_NamedEntryPoint": {
      "type": "array",
      "items": {
        "$ref": "#/definitions/NamedEntryPoint"
      }
    },
    "NamedEntryPoint": {
      "type": "object",
      "required": [
        "entry_point",
        "name"
      ],
      "properties": {
        "name": {
          "type": "string"
        },
        "entry_point": {
          "allOf": [
            {
              "$ref": "#/definitions/EntryPoint"
            }
          ]
        }
      }
    },
    "EntryPoint": {
      "description": "Type signature of a method. Order of arguments matter since can be referenced by index as well as name.",
      "type": "object",
      "required": [
        "access",
        "args",
        "entry_point_type",
        "name",
        "ret"
      ],
      "properties": {
        "name": {
          "type": "string"
        },
        "args": {
          "type": "array",
          "items": {
            "$ref": "#/definitions/Parameter"
          }
        },
        "ret": {
          "$ref": "#/definitions/CLType"
        },
        "access": {
          "$ref": "#/definitions/EntryPointAccess"
        },
        "entry_point_type": {
          "$ref": "#/definitions/EntryPointType"
        }
      }
    },
    "Parameter": {
      "description": "Parameter to a method",
      "type": "object",
      "required": [
        "cl_type",
        "name"
      ],
      "properties": {
        "name": {
          "type": "string"
        },
        "cl_type": {
          "$ref": "#/definitions/CLType"
        }
      }
    },
    "EntryPointAccess": {
      "description": "Enum describing the possible access control options for a contract entry point (method).",
      "oneOf": [
        {
          "description": "Anyone can call this method (no access controls).",
          "type": "string",
          "enum": [
            "Public"
          ]
        },
        {
          "description": "Only users from the listed groups may call this method. Note: if the list is empty then this method is not callable from outside the contract.",
          "type": "object",
          "required": [
            "Groups"
          ],
          "properties": {
            "Groups": {
              "type": "array",
              "items": {
                "$ref": "#/definitions/Group"
              }
            }
          },
          "additionalProperties": false
        },
        {
          "description": "Can't be accessed directly but are kept in the derived wasm bytes.",
          "type": "string",
          "enum": [
            "Template"
          ]
        }
      ]
    },
    "Group": {
      "description": "A (labelled) \"user group\". Each method of a versioned contract may be associated with one or more user groups which are allowed to call it.",
      "type": "string"
    },
    "EntryPointType": {
      "description": "Context of method execution\n\nMost significant bit represents version i.e. - 0b0 -> 0.x/1.x (session & contracts) - 0b1 -> 2.x and later (introduced installer, utility entry points)",
      "oneOf": [
        {
          "description": "Runs as session code (caller) Deprecated, retained to allow read back of legacy stored session.",
          "type": "string",
          "enum": [
            "Session"
          ]
        },
        {
          "description": "Runs within called entity's context (called)",
          "type": "string",
          "enum": [
            "AddressableEntity"
          ]
        },
        {
          "description": "This entry point is intended to extract a subset of bytecode. Runs within called entity's context (called)",
          "type": "string",
          "enum": [
            "Factory"
          ]
        }
      ]
    },
    "ContractPackage": {
      "description": "Contract definition, metadata, and security container.",
      "type": "object",
      "required": [
        "access_key",
        "disabled_versions",
        "groups",
        "lock_status",
        "versions"
      ],
      "properties": {
        "access_key": {
          "description": "Key used to add or disable versions",
          "allOf": [
            {
              "$ref": "#/definitions/URef"
            }
          ]
        },
        "versions": {
          "description": "All versions (enabled & disabled)",
          "type": "object",
          "additionalProperties": {
            "$ref": "#/definitions/ContractHash"
          }
        },
        "disabled_versions": {
          "description": "Disabled versions",
          "type": "array",
          "items": {
            "$ref": "#/definitions/ContractVersionKey"
          },
          "uniqueItems": true
        },
        "groups": {
          "description": "Mapping maintaining the set of URefs associated with each \"user group\". This can be used to control access to methods in a particular version of the contract. A method is callable by any context which \"knows\" any of the URefs associated with the method's user group.",
          "allOf": [
            {
              "$ref": "#/definitions/Array_of_NamedUserGroup"
            }
          ]
        },
        "lock_status": {
          "description": "A flag that determines whether a contract is locked",
          "allOf": [
            {
              "$ref": "#/definitions/ContractPackageStatus"
            }
          ]
        }
      }
    },
    "ContractHash": {
      "description": "The hash address of the contract",
      "type": "string"
    },
    "ContractVersionKey": {
      "description": "Major element of `ProtocolVersion` combined with `ContractVersion`.",
      "type": "array",
      "items": [
        {
          "type": "integer",
          "format": "uint32",
          "minimum": 0.0
        },
        {
          "type": "integer",
          "format": "uint32",
          "minimum": 0.0
        }
      ],
      "maxItems": 2,
      "minItems": 2
    },
    "Array_of_NamedUserGroup": {
      "type": "array",
      "items": {
        "$ref": "#/definitions/NamedUserGroup"
      }
    },
    "NamedUserGroup": {
      "type": "object",
      "required": [
        "group_name",
        "group_users"
      ],
      "properties": {
        "group_name": {
          "allOf": [
            {
              "$ref": "#/definitions/Group"
            }
          ]
        },
        "group_users": {
          "type": "array",
          "items": {
            "$ref": "#/definitions/URef"
          },
          "uniqueItems": true
        }
      }
    },
    "ContractPackageStatus": {
      "description": "A enum to determine the lock status of the contract package.",
      "oneOf": [
        {
          "description": "The package is locked and cannot be versioned.",
          "type": "string",
          "enum": [
            "Locked"
          ]
        },
        {
          "description": "The package is unlocked and can be versioned.",
          "type": "string",
          "enum": [
            "Unlocked"
          ]
        }
      ]
    },
    "AddressableEntity": {
      "description": "Methods and type signatures supported by a contract.",
      "type": "object",
      "required": [
        "action_thresholds",
        "associated_keys",
        "byte_code_hash",
        "entity_kind",
        "entry_points",
        "main_purse",
        "message_topics",
        "package_hash",
        "protocol_version"
      ],
      "properties": {
        "protocol_version": {
          "$ref": "#/definitions/ProtocolVersion"
        },
        "entity_kind": {
          "$ref": "#/definitions/EntityKind"
        },
        "package_hash": {
          "$ref": "#/definitions/PackageHash"
        },
        "byte_code_hash": {
          "$ref": "#/definitions/ByteCodeHash"
        },
        "main_purse": {
          "$ref": "#/definitions/URef"
        },
        "entry_points": {
          "$ref": "#/definitions/Array_of_NamedEntryPoint"
        },
        "associated_keys": {
          "$ref": "#/definitions/EntityAssociatedKeys"
        },
        "action_thresholds": {
          "$ref": "#/definitions/EntityActionThresholds"
        },
        "message_topics": {
          "$ref": "#/definitions/Array_of_MessageTopic"
        }
      }
    },
    "EntityKind": {
      "description": "The type of Package.",
      "oneOf": [
        {
          "description": "Package associated with a native contract implementation.",
          "type": "object",
          "required": [
            "System"
          ],
          "properties": {
            "System": {
              "$ref": "#/definitions/SystemEntityType"
            }
          },
          "additionalProperties": false
        },
        {
          "description": "Package associated with an Account hash.",
          "type": "object",
          "required": [
            "Account"
          ],
          "properties": {
            "Account": {
              "$ref": "#/definitions/AccountHash"
            }
          },
          "additionalProperties": false
        },
        {
          "description": "Packages associated with Wasm stored on chain.",
          "type": "string",
          "enum": [
            "SmartContract"
          ]
        }
      ]
    },
    "SystemEntityType": {
      "description": "System contract types.\n\nUsed by converting to a `u32` and passing as the `system_contract_index` argument of `ext_ffi::casper_get_system_contract()`.",
      "oneOf": [
        {
          "description": "Mint contract.",
          "type": "string",
          "enum": [
            "Mint"
          ]
        },
        {
          "description": "Handle Payment contract.",
          "type": "string",
          "enum": [
            "HandlePayment"
          ]
        },
        {
          "description": "Standard Payment contract.",
          "type": "string",
          "enum": [
            "StandardPayment"
          ]
        },
        {
          "description": "Auction contract.",
          "type": "string",
          "enum": [
            "Auction"
          ]
        }
      ]
    },
    "ByteCodeHash": {
      "description": "The hash address of the contract wasm",
      "type": "string"
    },
    "EntityAssociatedKeys": {
      "description": "A collection of weighted public keys (represented as account hashes) associated with an account.",
      "allOf": [
        {
          "$ref": "#/definitions/Array_of_AssociatedKey"
        }
      ]
    },
    "EntityActionThresholds": {
      "description": "Thresholds that have to be met when executing an action of a certain type.",
      "type": "object",
      "required": [
        "deployment",
        "key_management",
        "upgrade_management"
      ],
      "properties": {
        "deployment": {
          "description": "Threshold for deploy execution.",
          "allOf": [
            {
              "$ref": "#/definitions/EntityAssociatedKeyWeight"
            }
          ]
        },
        "upgrade_management": {
          "description": "Threshold for upgrading contracts.",
          "allOf": [
            {
              "$ref": "#/definitions/EntityAssociatedKeyWeight"
            }
          ]
        },
        "key_management": {
          "description": "Threshold for managing action threshold.",
          "allOf": [
            {
              "$ref": "#/definitions/EntityAssociatedKeyWeight"
            }
          ]
        }
      }
    },
    "EntityAssociatedKeyWeight": {
      "description": "The weight associated with public keys in an account's associated keys.",
      "type": "integer",
      "format": "uint8",
      "minimum": 0.0
    },
    "Array_of_MessageTopic": {
      "type": "array",
      "items": {
        "$ref": "#/definitions/MessageTopic"
      }
    },
    "MessageTopic": {
      "type": "object",
      "required": [
        "topic_name",
        "topic_name_hash"
      ],
      "properties": {
        "topic_name": {
          "type": "string"
        },
        "topic_name_hash": {
          "allOf": [
            {
              "$ref": "#/definitions/TopicNameHash"
            }
          ]
        }
      }
    },
    "TopicNameHash": {
      "description": "The hash of the name of the message topic.",
      "type": "string"
    },
    "Package": {
      "description": "Entity definition, metadata, and security container.",
      "type": "object",
      "required": [
        "access_key",
        "disabled_versions",
        "groups",
        "lock_status",
        "versions"
      ],
      "properties": {
        "access_key": {
          "description": "Key used to add or disable versions.",
          "allOf": [
            {
              "$ref": "#/definitions/URef"
            }
          ]
        },
        "versions": {
          "description": "All versions (enabled & disabled).",
          "allOf": [
            {
              "$ref": "#/definitions/Array_of_EntityVersionAndHash"
            }
          ]
        },
        "disabled_versions": {
          "description": "Collection of disabled entity versions. The runtime will not permit disabled entity versions to be executed.",
          "type": "array",
          "items": {
            "$ref": "#/definitions/EntityVersionKey"
          },
          "uniqueItems": true
        },
        "groups": {
          "description": "Mapping maintaining the set of URefs associated with each \"user group\". This can be used to control access to methods in a particular version of the entity. A method is callable by any context which \"knows\" any of the URefs associated with the method's user group.",
          "allOf": [
            {
              "$ref": "#/definitions/Array_of_NamedUserGroup"
            }
          ]
        },
        "lock_status": {
          "description": "A flag that determines whether a entity is locked",
          "allOf": [
            {
              "$ref": "#/definitions/PackageStatus"
            }
          ]
        }
      }
    },
    "Array_of_EntityVersionAndHash": {
      "type": "array",
      "items": {
        "$ref": "#/definitions/EntityVersionAndHash"
      }
    },
    "EntityVersionAndHash": {
      "type": "object",
      "required": [
        "addressable_entity_hash",
        "entity_version_key"
      ],
      "properties": {
        "entity_version_key": {
          "allOf": [
            {
              "$ref": "#/definitions/EntityVersionKey"
            }
          ]
        },
        "addressable_entity_hash": {
          "allOf": [
            {
              "$ref": "#/definitions/AddressableEntityHash"
            }
          ]
        }
      }
    },
    "EntityVersionKey": {
      "description": "Major element of `ProtocolVersion` combined with `EntityVersion`.",
      "type": "object",
      "required": [
        "entity_version",
        "protocol_version_major"
      ],
      "properties": {
        "protocol_version_major": {
          "description": "Major element of `ProtocolVersion` a `ContractVersion` is compatible with.",
          "type": "integer",
          "format": "uint32",
          "minimum": 0.0
        },
        "entity_version": {
          "description": "Automatically incremented value for a contract version within a major `ProtocolVersion`.",
          "type": "integer",
          "format": "uint32",
          "minimum": 0.0
        }
      }
    },
    "PackageStatus": {
      "description": "A enum to determine the lock status of the package.",
      "oneOf": [
        {
          "description": "The package is locked and cannot be versioned.",
          "type": "string",
          "enum": [
            "Locked"
          ]
        },
        {
          "description": "The package is unlocked and can be versioned.",
          "type": "string",
          "enum": [
            "Unlocked"
          ]
        }
      ]
    },
    "ByteCode": {
      "description": "A container for contract's Wasm bytes.",
      "type": "object",
      "required": [
        "bytes",
        "kind"
      ],
      "properties": {
        "kind": {
          "$ref": "#/definitions/ByteCodeKind"
        },
        "bytes": {
          "$ref": "#/definitions/Bytes"
        }
      }
    },
    "ByteCodeKind": {
      "description": "The type of Byte code.",
      "oneOf": [
        {
          "description": "Empty byte code.",
          "type": "string",
          "enum": [
            "Empty"
          ]
        },
        {
          "description": "Byte code to be executed with the version 1 Casper execution engine.",
          "type": "string",
          "enum": [
            "V1CasperWasm"
          ]
        }
      ]
    },
    "MessageTopicSummary": {
      "description": "Summary of a message topic that will be stored in global state.",
      "type": "object",
      "required": [
        "blocktime",
        "message_count"
      ],
      "properties": {
        "message_count": {
          "description": "Number of messages in this topic.",
          "type": "integer",
          "format": "uint32",
          "minimum": 0.0
        },
        "blocktime": {
          "description": "Block timestamp in which these messages were emitted.",
          "allOf": [
            {
              "$ref": "#/definitions/BlockTime"
            }
          ]
        }
      }
    },
    "BlockTime": {
      "description": "A newtype wrapping a [`u64`] which represents the block time.",
      "type": "integer",
      "format": "uint64",
      "minimum": 0.0
    },
    "MessageChecksum": {
      "description": "Message checksum as a formatted string.",
      "type": "string"
    },
    "NamedKeyValue": {
      "description": "A NamedKey value.",
      "type": "object",
      "required": [
        "name",
        "named_key"
      ],
      "properties": {
        "named_key": {
          "description": "The actual `Key` encoded as a CLValue.",
          "allOf": [
            {
              "$ref": "#/definitions/CLValue"
            }
          ]
        },
        "name": {
          "description": "The name of the `Key` encoded as a CLValue.",
          "allOf": [
            {
              "$ref": "#/definitions/CLValue"
            }
          ]
        }
      }
    },
    "TransformError": {
      "description": "Error type for applying and combining transforms.\n\nA `TypeMismatch` occurs when a transform cannot be applied because the types are not compatible (e.g. trying to add a number to a string).",
      "oneOf": [
        {
          "description": "Error while (de)serializing data.",
          "type": "object",
          "required": [
            "Serialization"
          ],
          "properties": {
            "Serialization": {
              "$ref": "#/definitions/BytesreprError"
            }
          },
          "additionalProperties": false
        },
        {
          "description": "Type mismatch error.",
          "type": "object",
          "required": [
            "TypeMismatch"
          ],
          "properties": {
            "TypeMismatch": {
              "$ref": "#/definitions/TypeMismatch"
            }
          },
          "additionalProperties": false
        },
        {
          "description": "Type no longer supported.",
          "type": "string",
          "enum": [
            "Deprecated"
          ]
        }
      ]
    },
    "BytesreprError": {
      "description": "Serialization and deserialization errors.",
      "oneOf": [
        {
          "description": "Early end of stream while deserializing.",
          "type": "string",
          "enum": [
            "EarlyEndOfStream"
          ]
        },
        {
          "description": "Formatting error while deserializing.",
          "type": "string",
          "enum": [
            "Formatting"
          ]
        },
        {
          "description": "Not all input bytes were consumed in [`deserialize`].",
          "type": "string",
          "enum": [
            "LeftOverBytes"
          ]
        },
        {
          "description": "Out of memory error.",
          "type": "string",
          "enum": [
            "OutOfMemory"
          ]
        },
        {
          "description": "No serialized representation is available for a value.",
          "type": "string",
          "enum": [
            "NotRepresentable"
          ]
        },
        {
          "description": "Exceeded a recursion depth limit.",
          "type": "string",
          "enum": [
            "ExceededRecursionDepth"
          ]
        }
      ]
    },
    "TypeMismatch": {
      "description": "An error struct representing a type mismatch in [`StoredValue`](crate::StoredValue) operations.",
      "type": "object",
      "required": [
        "expected",
        "found"
      ],
      "properties": {
        "expected": {
          "description": "The name of the expected type.",
          "type": "string"
        },
        "found": {
          "description": "The actual type found.",
          "type": "string"
        }
      }
    },
    "Message": {
      "description": "Message that was emitted by an addressable entity during execution.",
      "type": "object",
      "required": [
        "entity_addr",
        "index",
        "message",
        "topic_name",
        "topic_name_hash"
      ],
      "properties": {
        "entity_addr": {
          "description": "The identity of the entity that produced the message.",
          "allOf": [
            {
              "$ref": "#/definitions/AddressableEntityHash"
            }
          ]
        },
        "message": {
          "description": "The payload of the message.",
          "allOf": [
            {
              "$ref": "#/definitions/MessagePayload"
            }
          ]
        },
        "topic_name": {
          "description": "The name of the topic on which the message was emitted on.",
          "type": "string"
        },
        "topic_name_hash": {
          "description": "The hash of the name of the topic.",
          "allOf": [
            {
              "$ref": "#/definitions/TopicNameHash"
            }
          ]
        },
        "index": {
          "description": "Message index in the topic.",
          "type": "integer",
          "format": "uint32",
          "minimum": 0.0
        }
      }
    },
    "MessagePayload": {
      "description": "The payload of the message emitted by an addressable entity during execution.",
      "oneOf": [
        {
          "description": "Human readable string message.",
          "type": "object",
          "required": [
            "String"
          ],
          "properties": {
            "String": {
              "type": "string"
            }
          },
          "additionalProperties": false
        },
        {
          "description": "Message represented as raw bytes.",
          "type": "object",
          "required": [
            "Bytes"
          ],
          "properties": {
            "Bytes": {
              "$ref": "#/definitions/Bytes"
            }
          },
          "additionalProperties": false
        }
      ]
    },
    "FinalitySignature": {
      "description": "A validator's signature of a block, confirming it is finalized.",
      "oneOf": [
        {
          "description": "Version 1 of the finality signature.",
          "type": "object",
          "required": [
            "V1"
          ],
          "properties": {
            "V1": {
              "$ref": "#/definitions/FinalitySignatureV1"
            }
          },
          "additionalProperties": false
        },
        {
          "description": "Version 2 of the finality signature.",
          "type": "object",
          "required": [
            "V2"
          ],
          "properties": {
            "V2": {
              "$ref": "#/definitions/FinalitySignatureV2"
            }
          },
          "additionalProperties": false
        }
      ]
    },
    "FinalitySignatureV1": {
      "description": "A validator's signature of a block, confirming it is finalized.",
      "type": "object",
      "required": [
        "block_hash",
        "era_id",
        "public_key",
        "signature"
      ],
      "properties": {
        "block_hash": {
          "description": "The block hash of the associated block.",
          "allOf": [
            {
              "$ref": "#/definitions/BlockHash"
            }
          ]
        },
        "era_id": {
          "description": "The era in which the associated block was created.",
          "allOf": [
            {
              "$ref": "#/definitions/EraId"
            }
          ]
        },
        "signature": {
          "description": "The signature over the block hash of the associated block.",
          "allOf": [
            {
              "$ref": "#/definitions/Signature"
            }
          ]
        },
        "public_key": {
          "description": "The public key of the signing validator.",
          "allOf": [
            {
              "$ref": "#/definitions/PublicKey"
            }
          ]
        }
      }
    },
    "FinalitySignatureV2": {
      "description": "A validator's signature of a block, confirming it is finalized.",
      "type": "object",
      "required": [
        "block_hash",
        "block_height",
        "chain_name_hash",
        "era_id",
        "public_key",
        "signature"
      ],
      "properties": {
        "block_hash": {
          "description": "The block hash of the associated block.",
          "allOf": [
            {
              "$ref": "#/definitions/BlockHash"
            }
          ]
        },
        "block_height": {
          "description": "The height of the associated block.",
          "type": "integer",
          "format": "uint64",
          "minimum": 0.0
        },
        "era_id": {
          "description": "The era in which the associated block was created.",
          "allOf": [
            {
              "$ref": "#/definitions/EraId"
            }
          ]
        },
        "chain_name_hash": {
          "description": "The hash of the chain name of the associated block.",
          "allOf": [
            {
              "$ref": "#/definitions/ChainNameDigest"
            }
          ]
        },
        "signature": {
          "description": "The signature over the block hash of the associated block.",
          "allOf": [
            {
              "$ref": "#/definitions/Signature"
            }
          ]
        },
        "public_key": {
          "description": "The public key of the signing validator.",
          "allOf": [
            {
              "$ref": "#/definitions/PublicKey"
            }
          ]
        }
      }
    },
    "ChainNameDigest": {
      "description": "Hex-encoded cryptographic hash of a chain name.",
      "allOf": [
        {
          "$ref": "#/definitions/Digest"
        }
      ]
    }
  }
}<|MERGE_RESOLUTION|>--- conflicted
+++ resolved
@@ -3342,56 +3342,8 @@
         "$ref": "#/definitions/TransformV2"
       }
     },
-<<<<<<< HEAD
-    "TransferAddr": {
-      "description": "A versioned wrapper for a transfer address.",
-      "oneOf": [
-        {
-          "description": "A version 1 transfer address.",
-          "type": "object",
-          "required": [
-            "Version1"
-          ],
-          "properties": {
-            "Version1": {
-              "$ref": "#/definitions/TransferV1Addr"
-            }
-          },
-          "additionalProperties": false
-        },
-        {
-          "description": "A version 2 transfer address.",
-          "type": "object",
-          "required": [
-            "Version2"
-          ],
-          "properties": {
-            "Version2": {
-              "$ref": "#/definitions/TransferV2Addr"
-            }
-          },
-          "additionalProperties": false
-        }
-      ]
-    },
-    "TransferV2Addr": {
-      "description": "Hex-encoded version 2 transfer address.",
-      "type": "string"
-    },
-    "Gas": {
-      "description": "The `Gas` struct represents a `U512` amount of gas.",
-      "allOf": [
-        {
-          "$ref": "#/definitions/U512"
-        }
-      ]
-    },
-    "Message": {
-      "description": "Message that was emitted by an addressable entity during execution.",
-=======
     "TransformV2": {
       "description": "A transformation performed while executing a deploy.",
->>>>>>> 2f3267a7
       "type": "object",
       "required": [
         "key",
@@ -3608,14 +3560,14 @@
           "additionalProperties": false
         },
         {
-          "description": "A `Transfer`.",
-          "type": "object",
-          "required": [
-            "Transfer"
-          ],
-          "properties": {
-            "Transfer": {
-              "$ref": "#/definitions/Transfer"
+          "description": "A version 1 (legacy) transfer.",
+          "type": "object",
+          "required": [
+            "LegacyTransfer"
+          ],
+          "properties": {
+            "LegacyTransfer": {
+              "$ref": "#/definitions/TransferV1"
             }
           },
           "additionalProperties": false
@@ -3778,6 +3730,32 @@
           "properties": {
             "NamedKey": {
               "$ref": "#/definitions/NamedKeyValue"
+            }
+          },
+          "additionalProperties": false
+        },
+        {
+          "description": "Info about a transaction.",
+          "type": "object",
+          "required": [
+            "TransactionInfo"
+          ],
+          "properties": {
+            "TransactionInfo": {
+              "$ref": "#/definitions/TransactionInfo"
+            }
+          },
+          "additionalProperties": false
+        },
+        {
+          "description": "A versioned transfer.",
+          "type": "object",
+          "required": [
+            "Transfer"
+          ],
+          "properties": {
+            "Transfer": {
+              "$ref": "#/definitions/Transfer"
             }
           },
           "additionalProperties": false
@@ -4614,6 +4592,216 @@
         }
       }
     },
+    "TransactionInfo": {
+      "description": "Information relating to the given Transaction, stored in global state under .",
+      "type": "object",
+      "required": [
+        "from",
+        "gas",
+        "source",
+        "transaction_hash",
+        "transfers"
+      ],
+      "properties": {
+        "transaction_hash": {
+          "description": "The transaction hash.",
+          "allOf": [
+            {
+              "$ref": "#/definitions/TransactionHash"
+            }
+          ]
+        },
+        "transfers": {
+          "description": "Transfers done during execution of the transaction.",
+          "type": "array",
+          "items": {
+            "$ref": "#/definitions/TransferAddr"
+          }
+        },
+        "from": {
+          "description": "Identifier of the initiator of the transaction.",
+          "allOf": [
+            {
+              "$ref": "#/definitions/InitiatorAddr"
+            }
+          ]
+        },
+        "source": {
+          "description": "Source purse used for payment of the transaction.",
+          "allOf": [
+            {
+              "$ref": "#/definitions/URef"
+            }
+          ]
+        },
+        "gas": {
+          "description": "Gas used in executing the transaction.",
+          "allOf": [
+            {
+              "$ref": "#/definitions/Gas"
+            }
+          ]
+        }
+      },
+      "additionalProperties": false
+    },
+    "TransferAddr": {
+      "description": "A versioned wrapper for a transfer address.",
+      "oneOf": [
+        {
+          "description": "A version 1 transfer address.",
+          "type": "object",
+          "required": [
+            "Version1"
+          ],
+          "properties": {
+            "Version1": {
+              "$ref": "#/definitions/TransferV1Addr"
+            }
+          },
+          "additionalProperties": false
+        },
+        {
+          "description": "A version 2 transfer address.",
+          "type": "object",
+          "required": [
+            "Version2"
+          ],
+          "properties": {
+            "Version2": {
+              "$ref": "#/definitions/TransferV2Addr"
+            }
+          },
+          "additionalProperties": false
+        }
+      ]
+    },
+    "TransferV2Addr": {
+      "description": "Hex-encoded version 2 transfer address.",
+      "type": "string"
+    },
+    "Gas": {
+      "description": "The `Gas` struct represents a `U512` amount of gas.",
+      "allOf": [
+        {
+          "$ref": "#/definitions/U512"
+        }
+      ]
+    },
+    "Transfer": {
+      "description": "A versioned wrapper for a transfer.",
+      "oneOf": [
+        {
+          "description": "A version 1 transfer.",
+          "type": "object",
+          "required": [
+            "Version1"
+          ],
+          "properties": {
+            "Version1": {
+              "$ref": "#/definitions/TransferV1"
+            }
+          },
+          "additionalProperties": false
+        },
+        {
+          "description": "A version 2 transfer.",
+          "type": "object",
+          "required": [
+            "Version2"
+          ],
+          "properties": {
+            "Version2": {
+              "$ref": "#/definitions/TransferV2"
+            }
+          },
+          "additionalProperties": false
+        }
+      ]
+    },
+    "TransferV2": {
+      "description": "Represents a version 2 transfer from one purse to another.",
+      "type": "object",
+      "required": [
+        "amount",
+        "from",
+        "gas",
+        "source",
+        "target",
+        "transaction_hash"
+      ],
+      "properties": {
+        "transaction_hash": {
+          "description": "Transaction that created the transfer.",
+          "allOf": [
+            {
+              "$ref": "#/definitions/TransactionHash"
+            }
+          ]
+        },
+        "from": {
+          "description": "Entity from which transfer was executed.",
+          "allOf": [
+            {
+              "$ref": "#/definitions/InitiatorAddr"
+            }
+          ]
+        },
+        "to": {
+          "description": "Account to which funds are transferred.",
+          "anyOf": [
+            {
+              "$ref": "#/definitions/AccountHash"
+            },
+            {
+              "type": "null"
+            }
+          ]
+        },
+        "source": {
+          "description": "Source purse.",
+          "allOf": [
+            {
+              "$ref": "#/definitions/URef"
+            }
+          ]
+        },
+        "target": {
+          "description": "Target purse.",
+          "allOf": [
+            {
+              "$ref": "#/definitions/URef"
+            }
+          ]
+        },
+        "amount": {
+          "description": "Transfer amount.",
+          "allOf": [
+            {
+              "$ref": "#/definitions/U512"
+            }
+          ]
+        },
+        "gas": {
+          "description": "Gas.",
+          "allOf": [
+            {
+              "$ref": "#/definitions/Gas"
+            }
+          ]
+        },
+        "id": {
+          "description": "User-defined ID.",
+          "type": [
+            "integer",
+            "null"
+          ],
+          "format": "uint64",
+          "minimum": 0.0
+        }
+      },
+      "additionalProperties": false
+    },
     "TransformError": {
       "description": "Error type for applying and combining transforms.\n\nA `TypeMismatch` occurs when a transform cannot be applied because the types are not compatible (e.g. trying to add a number to a string).",
       "oneOf": [
