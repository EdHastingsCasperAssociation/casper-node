[protocol]
version = '0.9.0'
hard_reset = false
activation_point = '2020-09-18T18:45:00Z'

[network]
name = 'test-chain'
maximum_net_message_size = 23_068_672

[core]
era_duration = '3minutes'
minimum_era_height = 9
minimum_block_time = '16seconds'
validator_slots = 5
finality_threshold_fraction = [2, 25]
auction_delay = 3
locked_funds_period = '90days'
vesting_schedule_period = '13 weeks'
round_seigniorage_rate = [6_414, 623_437_335_209]
unbonding_delay = 14
max_associated_keys = 100
max_runtime_call_stack_height = 12
minimum_delegation_amount = 500_000_000_000
prune_batch_size = 1
strict_argument_checking = false
simultaneous_peer_requests = 5
consensus_protocol = 'Highway'
refund_handling = { type = 'refund', refund_ratio = [0, 1] }
fee_handling = { type = 'pay_to_proposer' }
allow_unrestricted_transfers = true
allow_auction_bids = true
compute_rewards = true
administrators = []

[highway]
maximum_round_length = '525seconds'
reduced_reward_multiplier = [1, 5]

[transactions]
max_ttl = '18hours'
max_transaction_size = 1_048_576
block_max_deploy_count = 50
block_max_native_count = 1250
block_max_approval_count = 2600
max_block_size = 10_485_760
block_gas_limit = 10_000_000_000_000
native_transfer_minimum_motes = 2_500_000_000

[transactions.v1]
max_args_length = 1024

[transactions.deploy]
max_payment_cost = '9'
max_dependencies = 11
payment_args_max_length = 1024
session_args_max_length = 1024
<<<<<<< HEAD
=======
native_transfer_minimum_motes = 2_500_000_000
max_timestamp_leeway = '5 seconds'
>>>>>>> ec27792a

[wasm]
max_memory = 17
max_stack_height = 19

[wasm.opcode_costs]
bit = 13
add = 14
mul = 15
div = 16
load = 17
store = 18
const = 19
local = 20
global = 21
integer_comparison = 23
conversion = 24
unreachable = 25
nop = 26
current_memory = 27
grow_memory = 28
regular = 29

# Control flow operations multiplier.
[wasm.opcode_costs.control_flow]
block = 1
loop = 2
if = 3
else = 4
end = 5
br = 6
return = 7
select = 8
call = 9
call_indirect = 10
drop = 11

[wasm.opcode_costs.control_flow.br_table]
# Fixed cost per `br_table` opcode
cost = 12
# Size of target labels in the `br_table` opcode will be multiplied by `size_multiplier`
size_multiplier = 13

[wasm.storage_costs]
gas_per_byte = 101

[wasm.host_function_costs]
add = { cost = 100, arguments = [0, 1, 2, 3] }
add_associated_key = { cost = 101, arguments = [0, 1, 2] }
add_contract_version = { cost = 102, arguments = [0, 1, 2, 3, 4, 5, 6, 7, 8, 9] }
blake2b = { cost = 133, arguments = [0, 1, 2, 3] }
call_contract = { cost = 104, arguments = [0, 1, 2, 3, 4, 5, 6] }
call_versioned_contract = { cost = 105, arguments = [0, 1, 2, 3, 4, 5, 6, 7, 8] }
create_contract_package_at_hash = { cost = 106, arguments = [0, 1] }
create_contract_user_group = { cost = 107, arguments = [0, 1, 2, 3, 4, 5, 6, 7] }
create_purse = { cost = 108, arguments = [0, 1] }
disable_contract_version = { cost = 109, arguments = [0, 1, 2, 3] }
get_balance = { cost = 110, arguments = [0, 1, 2] }
get_blocktime = { cost = 111, arguments = [0] }
get_caller = { cost = 112, arguments = [0] }
get_key = { cost = 113, arguments = [0, 1, 2, 3, 4] }
get_main_purse = { cost = 114, arguments = [0] }
get_named_arg = { cost = 115, arguments = [0, 1, 2, 3] }
get_named_arg_size = { cost = 116, arguments = [0, 1, 2] }
get_phase = { cost = 117, arguments = [0] }
get_system_contract = { cost = 118, arguments = [0, 1, 2] }
has_key = { cost = 119, arguments = [0, 1] }
is_valid_uref = { cost = 120, arguments = [0, 1] }
load_named_keys = { cost = 121, arguments = [0, 1] }
new_uref = { cost = 122, arguments = [0, 1, 2] }
random_bytes = { cost = 123, arguments = [0, 1] }
print = { cost = 123, arguments = [0, 1] }
provision_contract_user_group_uref = { cost = 124, arguments = [0,1,2,3,4] }
put_key = { cost = 125, arguments = [0, 1, 2, 3] }
read_host_buffer = { cost = 126, arguments = [0, 1, 2] }
read_value = { cost = 127, arguments = [0, 1, 0] }
read_value_local = { cost = 128,  arguments = [0, 1, 0] }
remove_associated_key = { cost = 129, arguments = [0, 1] }
remove_contract_user_group = { cost = 130, arguments = [0, 1, 2, 3] }
remove_contract_user_group_urefs = { cost = 131, arguments = [0,1,2,3,4,5] }
remove_key = { cost = 132, arguments = [0, 1] }
ret = { cost = 133, arguments = [0, 1] }
revert = { cost = 134, arguments = [0] }
set_action_threshold = { cost = 135, arguments = [0, 1] }
transfer_from_purse_to_account = { cost = 136, arguments = [0, 1, 2, 3, 4, 5, 6, 7, 8] }
transfer_from_purse_to_purse = { cost = 137, arguments = [0, 1, 2, 3, 4, 5, 6, 7] }
transfer_to_account = { cost = 138, arguments = [0, 1, 2, 3, 4, 5, 6] }
update_associated_key = { cost = 139, arguments = [0, 1, 2] }
write = { cost = 140,  arguments = [0, 1, 0, 2] }
write_local = { cost = 141, arguments = [0, 1, 2, 3] }
enable_contract_version = { cost = 142, arguments = [0, 1, 2, 3] }

[system_costs]
wasmless_transfer_cost = 100_000_000

[system_costs.auction_costs]
get_era_validators = 10_000
read_seigniorage_recipients = 10_000
add_bid = 10_000
withdraw_bid = 10_000
delegate = 10_000
undelegate = 10_000
run_auction = 10_000
slash = 10_000
distribute = 10_000
withdraw_delegator_reward = 10_000
withdraw_validator_reward = 10_000
read_era_id = 10_000
activate_bid = 10_000
redelegate = 10_000

[system_costs.mint_costs]
mint = 2_500_000_000
reduce_total_supply = 10_000
create = 2_500_000_000
balance = 10_000
transfer = 10_000
read_base_round_reward = 10_000
mint_into_existing_purse = 2_500_000_000

[system_costs.handle_payment_costs]
get_payment_purse = 10_000
set_refund_purse = 10_000
get_refund_purse = 10_000
finalize_payment = 10_000

[system_costs.standard_payment_costs]
pay = 10_000<|MERGE_RESOLUTION|>--- conflicted
+++ resolved
@@ -45,6 +45,7 @@
 max_block_size = 10_485_760
 block_gas_limit = 10_000_000_000_000
 native_transfer_minimum_motes = 2_500_000_000
+max_timestamp_leeway = '5 seconds'
 
 [transactions.v1]
 max_args_length = 1024
@@ -54,11 +55,6 @@
 max_dependencies = 11
 payment_args_max_length = 1024
 session_args_max_length = 1024
-<<<<<<< HEAD
-=======
-native_transfer_minimum_motes = 2_500_000_000
-max_timestamp_leeway = '5 seconds'
->>>>>>> ec27792a
 
 [wasm]
 max_memory = 17
