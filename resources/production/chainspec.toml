--- conflicted
+++ resolved
@@ -421,12 +421,6 @@
 copy_input = { cost = 0, arguments = [0, 0] }
 ret = { cost = 0, arguments = [0, 0] }
 create = { cost = 0, arguments = [0, 0, 0, 0, 0, 0, 0, 0, 0, 0] }
-<<<<<<< HEAD
-env_caller = { cost = 0, arguments = [0, 0, 0] }
-env_block_time = { cost = 0, arguments = [] }
-env_transferred_value = { cost = 0, arguments = [] }
-=======
->>>>>>> 6d0f243a
 transfer = { cost = 0, arguments = [0, 0, 0] }
 env_balance = { cost = 0, arguments = [0, 0, 0, 0] }
 upgrade = { cost = 0, arguments = [0, 0, 0, 0, 0, 0] }
