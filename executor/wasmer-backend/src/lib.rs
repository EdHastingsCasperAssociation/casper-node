pub(crate) mod imports;
pub(crate) mod middleware;

use std::{
    collections::BinaryHeap,
    sync::{Arc, LazyLock, Weak},
};

use bytes::Bytes;
use casper_executor_wasm_common::error::TrapCode;
use casper_executor_wasm_host::context::Context;
use casper_executor_wasm_interface::{
    executor::Executor, Caller, Config, ExportError, GasUsage, InterfaceVersion, MeteringPoints,
    VMError, VMResult, WasmInstance, WasmPreparationError,
};
use casper_storage::global_state::GlobalStateReader;
use middleware::{
    gas_metering,
    gatekeeper::{Gatekeeper, GatekeeperConfig},
};
use regex::Regex;
use wasmer::{
    AsStoreMut, AsStoreRef, CompilerConfig, Engine, Function, FunctionEnv, FunctionEnvMut,
    Instance, Memory, MemoryView, Module, RuntimeError, Store, StoreMut, Table, TypedFunction,
};
use wasmer_compiler_singlepass::Singlepass;
use wasmer_middlewares::metering;

fn from_wasmer_memory_access_error(error: wasmer::MemoryAccessError) -> VMError {
    let trap_code = match error {
        wasmer::MemoryAccessError::HeapOutOfBounds | wasmer::MemoryAccessError::Overflow => {
            // As according to Wasm spec section `Memory Instructions` any access to memory that
            // is out of bounds of the memory's current size is a trap. Reference: https://webassembly.github.io/spec/core/syntax/instructions.html#memory-instructions
            TrapCode::MemoryOutOfBounds
        }
        wasmer::MemoryAccessError::NonUtf8String => {
            // This can happen only when using wasmer's utf8 reading routines which we don't
            // need.
            unreachable!("NonUtf8String")
        }
        _ => {
            // All errors are handled and converted to a trap code, but we have to add this as
            // wasmer's errors are #[non_exhaustive]
            unreachable!("Unexpected error: {error:?}")
        }
    };
    VMError::Trap(trap_code)
}

fn from_wasmer_trap_code(value: wasmer_types::TrapCode) -> TrapCode {
    match value {
        wasmer_types::TrapCode::StackOverflow => TrapCode::StackOverflow,
        wasmer_types::TrapCode::HeapAccessOutOfBounds => TrapCode::MemoryOutOfBounds,
        wasmer_types::TrapCode::HeapMisaligned => {
            unreachable!("Atomic operations are not supported")
        }
        wasmer_types::TrapCode::TableAccessOutOfBounds => TrapCode::TableAccessOutOfBounds,
        wasmer_types::TrapCode::IndirectCallToNull => TrapCode::IndirectCallToNull,
        wasmer_types::TrapCode::BadSignature => TrapCode::BadSignature,
        wasmer_types::TrapCode::IntegerOverflow => TrapCode::IntegerOverflow,
        wasmer_types::TrapCode::IntegerDivisionByZero => TrapCode::IntegerDivisionByZero,
        wasmer_types::TrapCode::BadConversionToInteger => TrapCode::BadConversionToInteger,
        wasmer_types::TrapCode::UnreachableCodeReached => TrapCode::UnreachableCodeReached,
        wasmer_types::TrapCode::UnalignedAtomic => {
            todo!("Atomic memory extension is not supported")
        }
    }
}

fn from_wasmer_export_error(error: wasmer::ExportError) -> VMError {
    let export_error = match error {
        wasmer::ExportError::IncompatibleType => ExportError::IncompatibleType,
        wasmer::ExportError::Missing(export_name) => ExportError::Missing(export_name),
    };
    VMError::Export(export_error)
}

#[derive(Default)]
pub struct WasmerEngine(());

impl WasmerEngine {
    pub fn new() -> Self {
        Self::default()
    }

    pub fn instantiate<T: Into<Bytes>, S: GlobalStateReader + 'static, E: Executor + 'static>(
        &self,
        wasm_bytes: T,
        context: Context<S, E>,
        config: Config,
    ) -> Result<impl WasmInstance<Context = Context<S, E>>, WasmPreparationError> {
        WasmerInstance::from_wasm_bytes(wasm_bytes, context, config)
    }
}

struct WasmerEnv<S: GlobalStateReader, E: Executor> {
    context: Context<S, E>,
    instance: Weak<Instance>,
    bytecode: Bytes,
    exported_runtime: Option<ExportedRuntime>,
    interface_version: InterfaceVersion,
}

pub(crate) struct WasmerCaller<'a, S: GlobalStateReader, E: Executor> {
    env: FunctionEnvMut<'a, WasmerEnv<S, E>>,
}

impl<S: GlobalStateReader + 'static, E: Executor + 'static> WasmerCaller<'_, S, E> {
    fn with_memory<T>(&self, f: impl FnOnce(MemoryView<'_>) -> T) -> T {
        let mem = &self.env.data().exported_runtime().memory;
        let binding = self.env.as_store_ref();
        let view = mem.view(&binding);
        f(view)
    }

    fn with_instance<Ret>(&self, f: impl FnOnce(&Instance) -> Ret) -> Ret {
        let instance = self.env.data().instance.upgrade().expect("Valid instance");
        f(&instance)
    }

    fn with_store_and_instance<Ret>(&mut self, f: impl FnOnce(StoreMut, &Instance) -> Ret) -> Ret {
        let (data, store) = self.env.data_and_store_mut();
        let instance = data.instance.upgrade().expect("Valid instance");
        f(store, &instance)
    }

    /// Returns the amount of gas used.
    fn get_remaining_points(&mut self) -> MeteringPoints {
        self.with_store_and_instance(|mut store, instance| {
            let metering_points = metering::get_remaining_points(&mut store, instance);
            match metering_points {
                metering::MeteringPoints::Remaining(points) => MeteringPoints::Remaining(points),
                metering::MeteringPoints::Exhausted => MeteringPoints::Exhausted,
            }
        })
    }
    /// Set the amount of gas used.
    fn set_remaining_points(&mut self, new_value: u64) {
        self.with_store_and_instance(|mut store, instance| {
            metering::set_remaining_points(&mut store, instance, new_value);
        })
    }
}

impl<S: GlobalStateReader + 'static, E: Executor + 'static> Caller for WasmerCaller<'_, S, E> {
    type Context = Context<S, E>;

    fn memory_write(&self, offset: u32, data: &[u8]) -> Result<(), VMError> {
        self.with_memory(|mem| mem.write(offset.into(), data))
            .map_err(from_wasmer_memory_access_error)
    }

    fn context(&self) -> &Context<S, E> {
        &self.env.data().context
    }

    fn context_mut(&mut self) -> &mut Context<S, E> {
        &mut self.env.data_mut().context
    }

    fn memory_read_into(&self, offset: u32, output: &mut [u8]) -> Result<(), VMError> {
        self.with_memory(|mem| mem.read(offset.into(), output))
            .map_err(from_wasmer_memory_access_error)
    }

    fn alloc(&mut self, idx: u32, size: usize, ctx: u32) -> VMResult<u32> {
        let _interface_version = self.env.data().interface_version;

        let (data, mut store) = self.env.data_and_store_mut();
        let value = data
            .exported_runtime()
            .exported_table
            .as_ref()
            .expect("should have table exported") // TODO: if theres no table then no function pointer is stored in the wasm blob -
            // probably safe
            .get(&mut store.as_store_mut(), idx)
            .expect("has entry in the table"); // TODO: better error handling - pass 0 as nullptr?
        let funcref = value.funcref().expect("is funcref");
        let valid_funcref = funcref.as_ref().expect("valid funcref");
        let alloc_callback: TypedFunction<(u32, u32), u32> = valid_funcref
            .typed(&store)
            .unwrap_or_else(|error| panic!("{error:?}"));
        let ptr = alloc_callback
            .call(&mut store.as_store_mut(), size.try_into().unwrap(), ctx)
            .map_err(handle_wasmer_runtime_error)?;
        Ok(ptr)
    }

    fn bytecode(&self) -> Bytes {
        self.env.data().bytecode.clone()
    }

    /// Returns the amount of gas used.
    #[inline]
    fn gas_consumed(&mut self) -> MeteringPoints {
        self.get_remaining_points()
    }

    /// Set the amount of gas used.
    ///
    /// This method will cause the VM engine to stop in case remaining gas points are depleted.
    fn consume_gas(&mut self, amount: u64) -> VMResult<()> {
        let gas_consumed = self.gas_consumed();
        match gas_consumed {
            MeteringPoints::Remaining(remaining_points) => {
                let remaining_points = remaining_points
                    .checked_sub(amount)
                    .ok_or(VMError::OutOfGas)?;
                self.set_remaining_points(remaining_points);
                Ok(())
            }
            MeteringPoints::Exhausted => Err(VMError::OutOfGas),
        }
    }

    #[inline]
    fn has_export(&self, name: &str) -> bool {
        self.with_instance(|instance| instance.exports.contains(name))
    }
}

impl<S: GlobalStateReader, E: Executor> WasmerEnv<S, E> {
    fn new(context: Context<S, E>, code: Bytes, interface_version: InterfaceVersion) -> Self {
        Self {
            context,
            instance: Weak::new(),
            exported_runtime: None,
            bytecode: code,
            interface_version,
        }
    }
    pub(crate) fn exported_runtime(&self) -> &ExportedRuntime {
        self.exported_runtime
            .as_ref()
            .expect("Valid instance of exported runtime")
    }
}

/// Container for Wasm-provided exports such as alloc, dealloc, etc.
///
/// Let's call it a "minimal runtime" that is expected to exist inside a Wasm.
#[derive(Clone)]
pub(crate) struct ExportedRuntime {
    pub(crate) memory: Memory,
    pub(crate) exported_table: Option<Table>,
}

pub(crate) struct WasmerInstance<S: GlobalStateReader, E: Executor + 'static> {
    instance: Arc<Instance>,
    env: FunctionEnv<WasmerEnv<S, E>>,
    store: Store,
    config: Config,
}

fn handle_wasmer_runtime_error(error: RuntimeError) -> VMError {
    match error.downcast::<VMError>() {
        Ok(vm_error) => vm_error,
        Err(wasmer_runtime_error) => {
            // NOTE: Can this be other variant than VMError and trap? This may indicate a bug in
            // our code.
            let wasmer_trap_code = wasmer_runtime_error.to_trap().expect("Trap code");
            VMError::Trap(from_wasmer_trap_code(wasmer_trap_code))
        }
    }
}

impl<S, E> WasmerInstance<S, E>
where
    S: GlobalStateReader + 'static,
    E: Executor + 'static,
{
    pub(crate) fn call_export(&mut self, name: &str) -> Result<(), VMError> {
        let exported_call_func: TypedFunction<(), ()> = self
            .instance
            .exports
            .get_typed_function(&self.store, name)
            .map_err(from_wasmer_export_error)?;

        exported_call_func
            .call(&mut self.store.as_store_mut())
            .map_err(handle_wasmer_runtime_error)?;
        Ok(())
    }

    pub(crate) fn from_wasm_bytes<C: Into<Bytes>>(
        wasm_bytes: C,
        context: Context<S, E>,
        config: Config,
    ) -> Result<Self, WasmPreparationError> {
        let engine = {
            let mut singlepass_compiler = Singlepass::new();
            let gatekeeper_config = GatekeeperConfig::default();
            singlepass_compiler.push_middleware(Arc::new(Gatekeeper::new(gatekeeper_config)));
            singlepass_compiler
                .push_middleware(gas_metering::gas_metering_middleware(config.gas_limit()));
            singlepass_compiler
        };

        let engine = Engine::from(engine);

        let wasm_bytes: Bytes = wasm_bytes.into();

        let module = Module::new(&engine, &wasm_bytes)
            .map_err(|error| WasmPreparationError::Compile(error.to_string()))?;

        let mut store = Store::new(engine);

        let wasmer_env = WasmerEnv::new(context, wasm_bytes, InterfaceVersion::from(1u32));
        let function_env = FunctionEnv::new(&mut store, wasmer_env);

        let memory = Memory::new(
            &mut store,
            wasmer_types::MemoryType {
                minimum: wasmer_types::Pages(17),
                maximum: None,
                shared: false,
            },
        )
        .map_err(|error| WasmPreparationError::Memory(error.to_string()))?;

        let imports = {
            let mut imports = imports::generate_casper_imports(&mut store, &function_env);

            imports.define("env", "memory", memory.clone());

            imports.define(
                "env",
                "interface_version_1",
                Function::new_typed(&mut store, || {}),
            );

<<<<<<< HEAD
            imports.define(
                "env",
                "casper_write",
                Function::new_typed_with_env(
                    &mut store,
                    &function_env,
                    |env: FunctionEnvMut<WasmerEnv<S, E>>,
                     key_space: u64,
                     key_ptr: u32,
                     key_size: u32,
                     value_ptr: u32,
                     value_size: u32| {
                        let wasmer_caller = WasmerCaller { env };
                        host::casper_write(
                            wasmer_caller,
                            key_space,
                            key_ptr,
                            key_size,
                            value_ptr,
                            value_size,
                        )
                    },
                ),
            );

            imports.define(
                "env",
                "casper_read",
                Function::new_typed_with_env(
                    &mut store,
                    &function_env,
                    |env: FunctionEnvMut<WasmerEnv<S, E>>,
                     key_space: u64,
                     key_ptr: u32,
                     key_size: u32,
                     info_ptr: u32,
                     cb_alloc: u32,
                     cb_ctx: u32| {
                        let wasmer_caller = WasmerCaller { env };
                        host::casper_read(
                            wasmer_caller,
                            key_space,
                            key_ptr,
                            key_size,
                            info_ptr,
                            cb_alloc,
                            cb_ctx,
                        )
                    },
                ),
            );

            imports.define(
                "env",
                "casper_print",
                Function::new_typed_with_env(
                    &mut store,
                    &function_env,
                    |env: FunctionEnvMut<WasmerEnv<S, E>>, message_ptr: u32, message_size: u32| {
                        let wasmer_caller = WasmerCaller { env };
                        host::casper_print(wasmer_caller, message_ptr, message_size)
                    },
                ),
            );

            imports.define(
                "env",
                "casper_return",
                Function::new_typed_with_env(
                    &mut store,
                    &function_env,
                    |env: FunctionEnvMut<WasmerEnv<S, E>>, flags, data_ptr, data_len| {
                        let wasmer_caller = WasmerCaller { env };
                        host::casper_return(wasmer_caller, flags, data_ptr, data_len)
                    },
                ),
            );

            imports.define(
                "env",
                "casper_copy_input",
                Function::new_typed_with_env(
                    &mut store,
                    &function_env,
                    |env: FunctionEnvMut<WasmerEnv<S, E>>,
                     cb_alloc: u32,
                     cb_ctx: u32|
                     -> VMResult<u32> {
                        let wasmer_caller = WasmerCaller { env };
                        host::casper_copy_input(wasmer_caller, cb_alloc, cb_ctx)
                    },
                ),
            );

            imports.define(
                "env",
                "casper_return",
                Function::new_typed_with_env(
                    &mut store,
                    &function_env,
                    |env: FunctionEnvMut<WasmerEnv<S, E>>,
                     flags: u32,
                     data_ptr: u32,
                     data_len: u32| {
                        let wasmer_caller = WasmerCaller { env };
                        host::casper_return(wasmer_caller, flags, data_ptr, data_len)
                    },
                ),
            );

            imports.define(
                "env",
                "casper_create",
                Function::new_typed_with_env(
                    &mut store,
                    &function_env,
                    |env: FunctionEnvMut<WasmerEnv<S, E>>,
                     code_ptr: u32,
                     code_size: u32,
                     value: WasmPtr<u64>,
                     entry_point_ptr: u32,
                     entry_point_len: u32,
                     input_ptr: u32,
                     input_len: u32,
                     seed_ptr: u32,
                     seed_len: u32,
                     result_ptr: u32| {
                        let wasmer_caller = WasmerCaller { env };

                        match host::casper_create(
                            wasmer_caller,
                            code_ptr,
                            code_size,
                            value.offset(),
                            entry_point_ptr,
                            entry_point_len,
                            input_ptr,
                            input_len,
                            seed_ptr,
                            seed_len,
                            result_ptr,
                        ) {
                            Ok(host_result) => Ok(u32_from_host_result(host_result)),
                            Err(error) => Err(error),
                        }
                    },
                ),
            );

            imports.define(
                "env",
                "casper_call",
                Function::new_typed_with_env(
                    &mut store,
                    &function_env,
                    |env: FunctionEnvMut<WasmerEnv<S, E>>,
                     address_ptr: u32,
                     address_len: u32,
                     value: WasmPtr<u64>,
                     entry_point_ptr: u32,
                     entry_point_len: u32,
                     input_ptr: u32,
                     input_len: u32,
                     cb_alloc: u32,
                     cb_ctx: u32| {
                        let wasmer_caller = WasmerCaller { env };
                        match host::casper_call(
                            wasmer_caller,
                            address_ptr,
                            address_len,
                            value.offset(),
                            entry_point_ptr,
                            entry_point_len,
                            input_ptr,
                            input_len,
                            cb_alloc,
                            cb_ctx,
                        ) {
                            Ok(host_result) => Ok(u32_from_host_result(host_result)),
                            Err(error) => Err(error),
                        }
                    },
                ),
            );

            imports.define(
                "env",
                "casper_env_caller",
                Function::new_typed_with_env(
                    &mut store,
                    &function_env,
                    |env: FunctionEnvMut<WasmerEnv<S, E>>, dest_ptr, dest_len, entity_kind_ptr| {
                        let wasmer_caller = WasmerCaller { env };
                        host::casper_env_caller(wasmer_caller, dest_ptr, dest_len, entity_kind_ptr)
                    },
                ),
            );

            imports.define(
                "env",
                "casper_env_transferred_value",
                Function::new_typed_with_env(
                    &mut store,
                    &function_env,
                    |env: FunctionEnvMut<WasmerEnv<S, E>>,
                     output: WasmPtr<u64>|
                     -> Result<(), VMError> {
                        let wasmer_caller = WasmerCaller { env };
                        host::casper_env_transferred_value(wasmer_caller, output.offset())?;
                        Ok(())
                    },
                ),
            );

            imports.define(
                "env",
                "casper_env_balance",
                Function::new_typed_with_env(
                    &mut store,
                    &function_env,
                    |env: FunctionEnvMut<WasmerEnv<S, E>>,
                     entity_kind,
                     entity_addr,
                     entity_addr_len,
                     output_ptr: WasmPtr<u64>| {
                        let wasmer_caller = WasmerCaller { env };
                        host::casper_env_balance(
                            wasmer_caller,
                            entity_kind,
                            entity_addr,
                            entity_addr_len,
                            output_ptr.offset(), // TODO: Abstracted WasmPtr
                        )
                    },
                ),
            );

            imports.define(
                "env",
                "casper_transfer",
                Function::new_typed_with_env(
                    &mut store,
                    &function_env,
                    |env: FunctionEnvMut<WasmerEnv<S, E>>,
                     address_ptr,
                     address_len,
                     amount: WasmPtr<u64>| {
                        let wasmer_caller = WasmerCaller { env };
                        host::casper_transfer(
                            wasmer_caller,
                            address_ptr,
                            address_len,
                            amount.offset(),
                        )
                    },
                ),
            );

            imports.define(
                "env",
                "casper_upgrade",
                Function::new_typed_with_env(
                    &mut store,
                    &function_env,
                    |env: FunctionEnvMut<WasmerEnv<S, E>>,
                     code_ptr,
                     code_size,
                     manifest_ptr,
                     selector,
                     input_ptr,
                     input_len|
                     -> Result<u32, VMError> {
                        let wasmer_caller = WasmerCaller { env };
                        // match
                        match host::casper_upgrade(
                            wasmer_caller,
                            code_ptr,
                            code_size,
                            manifest_ptr,
                            selector,
                            input_ptr,
                            input_len,
                        ) {
                            Ok(host_result) => Ok(u32_from_host_result(host_result)),
                            Err(error) => Err(error),
                        }
                    },
                ),
            );

            imports.define(
                "env",
                "casper_env_block_time",
                Function::new_typed_with_env(
                    &mut store,
                    &function_env,
                    |env: FunctionEnvMut<WasmerEnv<S, E>>| {
                        let wasmer_caller = WasmerCaller { env };
                        host::casper_env_block_time(wasmer_caller)
                    },
                ),
            );

            imports.define(
                "env",
                "casper_emit",
                Function::new_typed_with_env(
                    &mut store,
                    &function_env,
                    |env: FunctionEnvMut<WasmerEnv<S, E>>,
                     topic_ptr,
                     topic_size,
                     payload_ptr,
                     payload_size| {
                        let wasmer_caller = WasmerCaller { env };
                        host::casper_emit(
                            wasmer_caller,
                            topic_ptr,
                            topic_size,
                            payload_ptr,
                            payload_size,
                        )
                    },
                ),
            );

            imports.define(
                "env",
                "env_info",
                Function::new_typed_with_env(
                    &mut store,
                    &function_env,
                    |env: FunctionEnvMut<WasmerEnv<S, E>>,
                     info_ptr,
                     entity_addr_ptr,
                     entity_addr_len| {
                        let wasmer_caller = WasmerCaller { env };
                        host::env_info(wasmer_caller, info_ptr, entity_addr_ptr, entity_addr_len)
                    },
                ),
            );

=======
>>>>>>> 8d24bb05
            imports
        };

        // TODO: Deal with "start" section that executes actual Wasm - test, measure gas, etc. ->
        // Instance::new may fail with RuntimError

        let instance = {
            let instance = Instance::new(&mut store, &module, &imports)
                .map_err(|error| WasmPreparationError::Instantiation(error.to_string()))?;

            // We don't necessarily need atomic counter. Arc's purpose is to be able to retrieve a
            // Weak reference to the instance to be able to invoke recursive calls to the wasm
            // itself from within a host function implementation.

            // instance.exports.get_table(name)
            Arc::new(instance)
        };

        let interface_version = {
            static RE: LazyLock<Regex> =
                LazyLock::new(|| Regex::new(r"^interface_version_(?P<version>\d+)$").unwrap());

            let mut interface_versions = BinaryHeap::new();
            for import in module.imports() {
                if import.module() == "env" {
                    if let Some(caps) = RE.captures(import.name()) {
                        let version = &caps["version"];
                        let version: u32 = version.parse().expect("valid number"); // SAFETY: regex guarantees this is a number, and imports table guarantees
                                                                                   // limited set of values.
                        interface_versions.push(InterfaceVersion::from(version));
                    }
                }
            }

            // Get the highest one assuming given Wasm can support all previous interface versions.
            interface_versions.pop()
        };

        // TODO: get first export of type table as some compilers generate different names (i.e.
        // rust __indirect_function_table, assemblyscript `table` etc). There's only one table
        // allowed in a valid module.
        let table = match instance.exports.get_table("__indirect_function_table") {
            Ok(table) => Some(table.clone()),
            Err(error @ wasmer::ExportError::IncompatibleType) => {
                return Err(WasmPreparationError::MissingExport(error.to_string()))
            }
            Err(wasmer::ExportError::Missing(_)) => None,
        };

        {
            let function_env_mut = function_env.as_mut(&mut store);
            function_env_mut.instance = Arc::downgrade(&instance);
            function_env_mut.exported_runtime = Some(ExportedRuntime {
                memory,
                exported_table: table,
            });
            if let Some(interface_version) = interface_version {
                function_env_mut.interface_version = interface_version;
            }
        }

        Ok(Self {
            instance,
            env: function_env,
            store,
            config,
        })
    }
}

impl<S, E> WasmInstance for WasmerInstance<S, E>
where
    S: GlobalStateReader + 'static,
    E: Executor + 'static,
{
    type Context = Context<S, E>;
    fn call_export(&mut self, name: &str) -> (Result<(), VMError>, GasUsage) {
        let vm_result = self.call_export(name);
        let remaining_points = metering::get_remaining_points(&mut self.store, &self.instance);
        match remaining_points {
            metering::MeteringPoints::Remaining(remaining_points) => {
                let gas_usage = GasUsage::new(self.config.gas_limit(), remaining_points);
                (vm_result, gas_usage)
            }
            metering::MeteringPoints::Exhausted => {
                let gas_usage = GasUsage::new(self.config.gas_limit(), 0);
                (Err(VMError::OutOfGas), gas_usage)
            }
        }
    }

    /// Consume instance object and retrieve the [`Context`] object.
    fn teardown(self) -> Context<S, E> {
        let WasmerInstance { env, mut store, .. } = self;

        let mut env_mut = env.into_mut(&mut store);

        let data = env_mut.data_mut();

        // NOTE: There must be a better way than re-creating the object based on consumed fields.

        Context {
            initiator: data.context.initiator,
            caller: data.context.caller,
            callee: data.context.callee,
            config: data.context.config,
            storage_costs: data.context.storage_costs,
            transferred_value: data.context.transferred_value,
            tracking_copy: data.context.tracking_copy.fork2(),
            executor: data.context.executor.clone(),
            transaction_hash: data.context.transaction_hash,
            address_generator: Arc::clone(&data.context.address_generator),
            chain_name: data.context.chain_name.clone(),
            input: data.context.input.clone(),
            block_time: data.context.block_time,
            message_limits: data.context.message_limits,
        }
    }
}<|MERGE_RESOLUTION|>--- conflicted
+++ resolved
@@ -329,351 +329,6 @@
                 Function::new_typed(&mut store, || {}),
             );
 
-<<<<<<< HEAD
-            imports.define(
-                "env",
-                "casper_write",
-                Function::new_typed_with_env(
-                    &mut store,
-                    &function_env,
-                    |env: FunctionEnvMut<WasmerEnv<S, E>>,
-                     key_space: u64,
-                     key_ptr: u32,
-                     key_size: u32,
-                     value_ptr: u32,
-                     value_size: u32| {
-                        let wasmer_caller = WasmerCaller { env };
-                        host::casper_write(
-                            wasmer_caller,
-                            key_space,
-                            key_ptr,
-                            key_size,
-                            value_ptr,
-                            value_size,
-                        )
-                    },
-                ),
-            );
-
-            imports.define(
-                "env",
-                "casper_read",
-                Function::new_typed_with_env(
-                    &mut store,
-                    &function_env,
-                    |env: FunctionEnvMut<WasmerEnv<S, E>>,
-                     key_space: u64,
-                     key_ptr: u32,
-                     key_size: u32,
-                     info_ptr: u32,
-                     cb_alloc: u32,
-                     cb_ctx: u32| {
-                        let wasmer_caller = WasmerCaller { env };
-                        host::casper_read(
-                            wasmer_caller,
-                            key_space,
-                            key_ptr,
-                            key_size,
-                            info_ptr,
-                            cb_alloc,
-                            cb_ctx,
-                        )
-                    },
-                ),
-            );
-
-            imports.define(
-                "env",
-                "casper_print",
-                Function::new_typed_with_env(
-                    &mut store,
-                    &function_env,
-                    |env: FunctionEnvMut<WasmerEnv<S, E>>, message_ptr: u32, message_size: u32| {
-                        let wasmer_caller = WasmerCaller { env };
-                        host::casper_print(wasmer_caller, message_ptr, message_size)
-                    },
-                ),
-            );
-
-            imports.define(
-                "env",
-                "casper_return",
-                Function::new_typed_with_env(
-                    &mut store,
-                    &function_env,
-                    |env: FunctionEnvMut<WasmerEnv<S, E>>, flags, data_ptr, data_len| {
-                        let wasmer_caller = WasmerCaller { env };
-                        host::casper_return(wasmer_caller, flags, data_ptr, data_len)
-                    },
-                ),
-            );
-
-            imports.define(
-                "env",
-                "casper_copy_input",
-                Function::new_typed_with_env(
-                    &mut store,
-                    &function_env,
-                    |env: FunctionEnvMut<WasmerEnv<S, E>>,
-                     cb_alloc: u32,
-                     cb_ctx: u32|
-                     -> VMResult<u32> {
-                        let wasmer_caller = WasmerCaller { env };
-                        host::casper_copy_input(wasmer_caller, cb_alloc, cb_ctx)
-                    },
-                ),
-            );
-
-            imports.define(
-                "env",
-                "casper_return",
-                Function::new_typed_with_env(
-                    &mut store,
-                    &function_env,
-                    |env: FunctionEnvMut<WasmerEnv<S, E>>,
-                     flags: u32,
-                     data_ptr: u32,
-                     data_len: u32| {
-                        let wasmer_caller = WasmerCaller { env };
-                        host::casper_return(wasmer_caller, flags, data_ptr, data_len)
-                    },
-                ),
-            );
-
-            imports.define(
-                "env",
-                "casper_create",
-                Function::new_typed_with_env(
-                    &mut store,
-                    &function_env,
-                    |env: FunctionEnvMut<WasmerEnv<S, E>>,
-                     code_ptr: u32,
-                     code_size: u32,
-                     value: WasmPtr<u64>,
-                     entry_point_ptr: u32,
-                     entry_point_len: u32,
-                     input_ptr: u32,
-                     input_len: u32,
-                     seed_ptr: u32,
-                     seed_len: u32,
-                     result_ptr: u32| {
-                        let wasmer_caller = WasmerCaller { env };
-
-                        match host::casper_create(
-                            wasmer_caller,
-                            code_ptr,
-                            code_size,
-                            value.offset(),
-                            entry_point_ptr,
-                            entry_point_len,
-                            input_ptr,
-                            input_len,
-                            seed_ptr,
-                            seed_len,
-                            result_ptr,
-                        ) {
-                            Ok(host_result) => Ok(u32_from_host_result(host_result)),
-                            Err(error) => Err(error),
-                        }
-                    },
-                ),
-            );
-
-            imports.define(
-                "env",
-                "casper_call",
-                Function::new_typed_with_env(
-                    &mut store,
-                    &function_env,
-                    |env: FunctionEnvMut<WasmerEnv<S, E>>,
-                     address_ptr: u32,
-                     address_len: u32,
-                     value: WasmPtr<u64>,
-                     entry_point_ptr: u32,
-                     entry_point_len: u32,
-                     input_ptr: u32,
-                     input_len: u32,
-                     cb_alloc: u32,
-                     cb_ctx: u32| {
-                        let wasmer_caller = WasmerCaller { env };
-                        match host::casper_call(
-                            wasmer_caller,
-                            address_ptr,
-                            address_len,
-                            value.offset(),
-                            entry_point_ptr,
-                            entry_point_len,
-                            input_ptr,
-                            input_len,
-                            cb_alloc,
-                            cb_ctx,
-                        ) {
-                            Ok(host_result) => Ok(u32_from_host_result(host_result)),
-                            Err(error) => Err(error),
-                        }
-                    },
-                ),
-            );
-
-            imports.define(
-                "env",
-                "casper_env_caller",
-                Function::new_typed_with_env(
-                    &mut store,
-                    &function_env,
-                    |env: FunctionEnvMut<WasmerEnv<S, E>>, dest_ptr, dest_len, entity_kind_ptr| {
-                        let wasmer_caller = WasmerCaller { env };
-                        host::casper_env_caller(wasmer_caller, dest_ptr, dest_len, entity_kind_ptr)
-                    },
-                ),
-            );
-
-            imports.define(
-                "env",
-                "casper_env_transferred_value",
-                Function::new_typed_with_env(
-                    &mut store,
-                    &function_env,
-                    |env: FunctionEnvMut<WasmerEnv<S, E>>,
-                     output: WasmPtr<u64>|
-                     -> Result<(), VMError> {
-                        let wasmer_caller = WasmerCaller { env };
-                        host::casper_env_transferred_value(wasmer_caller, output.offset())?;
-                        Ok(())
-                    },
-                ),
-            );
-
-            imports.define(
-                "env",
-                "casper_env_balance",
-                Function::new_typed_with_env(
-                    &mut store,
-                    &function_env,
-                    |env: FunctionEnvMut<WasmerEnv<S, E>>,
-                     entity_kind,
-                     entity_addr,
-                     entity_addr_len,
-                     output_ptr: WasmPtr<u64>| {
-                        let wasmer_caller = WasmerCaller { env };
-                        host::casper_env_balance(
-                            wasmer_caller,
-                            entity_kind,
-                            entity_addr,
-                            entity_addr_len,
-                            output_ptr.offset(), // TODO: Abstracted WasmPtr
-                        )
-                    },
-                ),
-            );
-
-            imports.define(
-                "env",
-                "casper_transfer",
-                Function::new_typed_with_env(
-                    &mut store,
-                    &function_env,
-                    |env: FunctionEnvMut<WasmerEnv<S, E>>,
-                     address_ptr,
-                     address_len,
-                     amount: WasmPtr<u64>| {
-                        let wasmer_caller = WasmerCaller { env };
-                        host::casper_transfer(
-                            wasmer_caller,
-                            address_ptr,
-                            address_len,
-                            amount.offset(),
-                        )
-                    },
-                ),
-            );
-
-            imports.define(
-                "env",
-                "casper_upgrade",
-                Function::new_typed_with_env(
-                    &mut store,
-                    &function_env,
-                    |env: FunctionEnvMut<WasmerEnv<S, E>>,
-                     code_ptr,
-                     code_size,
-                     manifest_ptr,
-                     selector,
-                     input_ptr,
-                     input_len|
-                     -> Result<u32, VMError> {
-                        let wasmer_caller = WasmerCaller { env };
-                        // match
-                        match host::casper_upgrade(
-                            wasmer_caller,
-                            code_ptr,
-                            code_size,
-                            manifest_ptr,
-                            selector,
-                            input_ptr,
-                            input_len,
-                        ) {
-                            Ok(host_result) => Ok(u32_from_host_result(host_result)),
-                            Err(error) => Err(error),
-                        }
-                    },
-                ),
-            );
-
-            imports.define(
-                "env",
-                "casper_env_block_time",
-                Function::new_typed_with_env(
-                    &mut store,
-                    &function_env,
-                    |env: FunctionEnvMut<WasmerEnv<S, E>>| {
-                        let wasmer_caller = WasmerCaller { env };
-                        host::casper_env_block_time(wasmer_caller)
-                    },
-                ),
-            );
-
-            imports.define(
-                "env",
-                "casper_emit",
-                Function::new_typed_with_env(
-                    &mut store,
-                    &function_env,
-                    |env: FunctionEnvMut<WasmerEnv<S, E>>,
-                     topic_ptr,
-                     topic_size,
-                     payload_ptr,
-                     payload_size| {
-                        let wasmer_caller = WasmerCaller { env };
-                        host::casper_emit(
-                            wasmer_caller,
-                            topic_ptr,
-                            topic_size,
-                            payload_ptr,
-                            payload_size,
-                        )
-                    },
-                ),
-            );
-
-            imports.define(
-                "env",
-                "env_info",
-                Function::new_typed_with_env(
-                    &mut store,
-                    &function_env,
-                    |env: FunctionEnvMut<WasmerEnv<S, E>>,
-                     info_ptr,
-                     entity_addr_ptr,
-                     entity_addr_len| {
-                        let wasmer_caller = WasmerCaller { env };
-                        host::env_info(wasmer_caller, info_ptr, entity_addr_ptr, entity_addr_len)
-                    },
-                ),
-            );
-
-=======
->>>>>>> 8d24bb05
             imports
         };
 
