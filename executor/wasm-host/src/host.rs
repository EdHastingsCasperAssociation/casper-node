use core::panic;
use std::{borrow::Cow, cmp, num::NonZeroU32, sync::Arc};

use crate::system::{self, MintArgs, MintTransferArgs};

use crate::{abi::CreateResult, context::Context};
use bytes::Bytes;
use casper_executor_wasm_common::{
    chain_utils,
    entry_point::{
        ENTRY_POINT_PAYMENT_CALLER, ENTRY_POINT_PAYMENT_DIRECT_INVOCATION_ONLY,
        ENTRY_POINT_PAYMENT_SELF_ONWARD,
    },
    error::{
        HOST_ERROR_INVALID_DATA, HOST_ERROR_INVALID_INPUT,
        HOST_ERROR_MAX_MESSAGES_PER_BLOCK_EXCEEDED, HOST_ERROR_MESSAGE_TOPIC_FULL,
        HOST_ERROR_NOT_FOUND, HOST_ERROR_PAYLOAD_TOO_LONG, HOST_ERROR_SUCCEED,
        HOST_ERROR_TOO_MANY_TOPICS, HOST_ERROR_TOPIC_TOO_LONG,
    },
    flags::ReturnFlags,
    keyspace::{Keyspace, KeyspaceTag},
};
use casper_executor_wasm_interface::u32_from_host_result;
use casper_storage::{
    global_state::GlobalStateReader,
    tracking_copy::{TrackingCopyEntityExt, TrackingCopyError, TrackingCopyExt},
};

use casper_types::{
    account::AccountHash,
    addressable_entity::{ActionThresholds, AssociatedKeys, MessageTopicError, NamedKeyAddr},
    bytesrepr::ToBytes,
<<<<<<< HEAD
    contract_messages::{Message, MessageAddr, MessagePayload, MessageTopicSummary},
    AddressableEntity, AddressableEntityHash, BlockGlobalAddr, BlockHash, BlockTime, ByteCode,
    ByteCodeAddr, ByteCodeHash, ByteCodeKind, CLType, CLValue, ContractRuntimeTag, Digest,
    EntityAddr, EntityEntryPoint, EntityKind, EntryPointAccess, EntryPointAddr, EntryPointPayment,
    EntryPointType, EntryPointValue, Groups, HashAddr, HostFunction, HostFunctionCost, Key,
=======
    AddressableEntity, BlockHash, ByteCode, ByteCodeAddr, ByteCodeHash, ByteCodeKind, CLType,
    ContractRuntimeTag, Digest, EntityAddr, EntityEntryPoint, EntityKind, EntryPointAccess,
    EntryPointAddr, EntryPointPayment, EntryPointType, EntryPointValue, Groups, HashAddr, Key,
>>>>>>> d5f7215e
    Package, PackageHash, PackageStatus, ProtocolVersion, StoredValue, URef, U512,
};
use either::Either;
use num_derive::FromPrimitive;
use num_traits::FromPrimitive;
use tracing::{error, info, warn};

use casper_executor_wasm_interface::{
    executor::{ExecuteError, ExecuteRequestBuilder, ExecuteResult, ExecutionKind, Executor},
    Caller, HostError, HostResult, TrapCode, VMError, VMResult,
};

use crate::abi::ReadInfo;

#[derive(Debug, Copy, Clone, FromPrimitive, PartialEq)]
enum EntityKindTag {
    Account = 0,
    Contract = 1,
}

/// Consumes a set amount of gas for the specified storage value.
fn charge_gas_storage<S: GlobalStateReader, E: Executor>(
    caller: &mut impl Caller<Context = Context<S, E>>,
    size_bytes: usize,
) -> VMResult<()> {
    let storage_costs = &caller.context().storage_costs;
    let gas_cost = storage_costs.calculate_gas_cost(size_bytes);
    let value: u64 = gas_cost.value().try_into().map_err(|_| VMError::OutOfGas)?;
    caller.consume_gas(value)?;
    Ok(())
}

/// Consumes a set amount of gas for the specified host function and weights
fn charge_host_function_call<S, E, T>(
    caller: &mut impl Caller<Context = Context<S, E>>,
    host_function: &HostFunction<T>,
    weights: T,
) -> VMResult<()>
where
    S: GlobalStateReader,
    E: Executor,
    T: AsRef<[HostFunctionCost]> + Copy,
{
    let Some(cost) = host_function.calculate_gas_cost(weights) else {
        // Overflowing gas calculation means gas limit was exceeded
        return Err(VMError::OutOfGas);
    };

    caller.consume_gas(cost.value().as_u64())?;
    Ok(())
}

/// Writes a message to the global state and charges for storage used.
fn metered_write<S: GlobalStateReader, E: Executor>(
    caller: &mut impl Caller<Context = Context<S, E>>,
    key: Key,
    value: StoredValue,
) -> VMResult<()> {
    charge_gas_storage(caller, value.serialized_length())?;
    caller.context_mut().tracking_copy.write(key, value);
    Ok(())
}

/// Write value under a key.
pub fn casper_write<S: GlobalStateReader, E: Executor>(
    mut caller: impl Caller<Context = Context<S, E>>,
    key_space: u64,
    key_ptr: u32,
    key_size: u32,
    value_ptr: u32,
    value_size: u32,
) -> VMResult<i32> {
    let write_cost = caller.context().config.host_function_costs().write;
    charge_host_function_call(
        &mut caller,
        &write_cost,
        [key_space as u32, key_ptr, key_size, value_ptr, value_size],
    )?;

    let keyspace_tag = match KeyspaceTag::from_u64(key_space) {
        Some(keyspace_tag) => keyspace_tag,
        None => {
            // Unknown keyspace received, return error
            return Ok(1);
        }
    };

    let key_payload_bytes = caller.memory_read(key_ptr, key_size.try_into().unwrap())?;

    let keyspace = match keyspace_tag {
        KeyspaceTag::State => Keyspace::State,
        KeyspaceTag::Context => Keyspace::Context(&key_payload_bytes),
        KeyspaceTag::NamedKey => {
            let key_name = match std::str::from_utf8(&key_payload_bytes) {
                Ok(key_name) => key_name,
                Err(_) => {
                    // TODO: Invalid key name encoding
                    return Ok(1);
                }
            };

            Keyspace::NamedKey(key_name)
        }
        KeyspaceTag::PaymentInfo => {
            let key_name = match std::str::from_utf8(&key_payload_bytes) {
                Ok(key_name) => key_name,
                Err(_) => {
                    return Ok(1);
                }
            };

            if !caller.has_export(key_name) {
                // Missing wasm export, unable to perform global state write
                return Ok(1);
            }

            Keyspace::PaymentInfo(key_name)
        }
    };

    let global_state_key = match keyspace_to_global_state_key(caller.context(), keyspace) {
        Some(global_state_key) => global_state_key,
        None => {
            // Unknown keyspace received, return error
            return Ok(1);
        }
    };

    let value = caller.memory_read(value_ptr, value_size.try_into().unwrap())?;

    let stored_value = match keyspace {
        Keyspace::State | Keyspace::Context(_) | Keyspace::NamedKey(_) => {
            StoredValue::RawBytes(value)
        }
        Keyspace::PaymentInfo(_) => {
            let entry_point_payment = match value.as_slice() {
                [ENTRY_POINT_PAYMENT_CALLER] => EntryPointPayment::Caller,
                [ENTRY_POINT_PAYMENT_DIRECT_INVOCATION_ONLY] => {
                    EntryPointPayment::DirectInvocationOnly
                }
                [ENTRY_POINT_PAYMENT_SELF_ONWARD] => EntryPointPayment::SelfOnward,
                _ => {
                    // Invalid entry point payment variant
                    return Ok(HOST_ERROR_INVALID_INPUT);
                }
            };

            let entry_point = EntityEntryPoint::new(
                "_",
                Vec::new(),
                CLType::Unit,
                EntryPointAccess::Public,
                EntryPointType::Called,
                entry_point_payment,
            );
            let entry_point_value = EntryPointValue::V1CasperVm(entry_point);
            StoredValue::EntryPoint(entry_point_value)
        }
    };

    metered_write(&mut caller, global_state_key, stored_value)?;

    Ok(0)
}

pub fn casper_print<S: GlobalStateReader, E: Executor>(
    mut caller: impl Caller<Context = Context<S, E>>,
    message_ptr: u32,
    message_size: u32,
) -> VMResult<()> {
    let print_cost = caller.context().config.host_function_costs().print;
    charge_host_function_call(&mut caller, &print_cost, [message_ptr, message_size])?;

    let vec = caller.memory_read(message_ptr, message_size.try_into().unwrap())?;
    let msg = String::from_utf8_lossy(&vec);
    eprintln!("⛓️ {msg}");
    Ok(())
}

/// Write value under a key.
pub fn casper_read<S: GlobalStateReader, E: Executor>(
    mut caller: impl Caller<Context = Context<S, E>>,
    key_tag: u64,
    key_ptr: u32,
    key_size: u32,
    info_ptr: u32,
    cb_alloc: u32,
    alloc_ctx: u32,
) -> Result<i32, VMError> {
    let read_cost = caller.context().config.host_function_costs().read;
    charge_host_function_call(
        &mut caller,
        &read_cost,
        [
            key_tag as u32,
            key_ptr,
            key_size,
            info_ptr,
            cb_alloc,
            alloc_ctx,
        ],
    )?;

    let keyspace_tag = match KeyspaceTag::from_u64(key_tag) {
        Some(keyspace_tag) => keyspace_tag,
        None => {
            // Unknown keyspace received, return error
            return Ok(HOST_ERROR_INVALID_INPUT);
        }
    };

    // TODO: Opportunity for optimization: don't read data under key_ptr if given key space does not
    // require it.
    let key_payload_bytes = caller.memory_read(key_ptr, key_size.try_into().unwrap())?;

    let keyspace = match keyspace_tag {
        KeyspaceTag::State => Keyspace::State,
        KeyspaceTag::Context => Keyspace::Context(&key_payload_bytes),
        KeyspaceTag::NamedKey => {
            let key_name = match std::str::from_utf8(&key_payload_bytes) {
                Ok(key_name) => key_name,
                Err(_) => {
                    return Ok(HOST_ERROR_INVALID_DATA);
                }
            };

            Keyspace::NamedKey(key_name)
        }
        KeyspaceTag::PaymentInfo => {
            let key_name = match std::str::from_utf8(&key_payload_bytes) {
                Ok(key_name) => key_name,
                Err(_) => {
                    return Ok(HOST_ERROR_INVALID_DATA);
                }
            };
            if !caller.has_export(key_name) {
                // Missing wasm export, unable to perform global state read
                return Ok(HOST_ERROR_NOT_FOUND);
            }
            Keyspace::PaymentInfo(key_name)
        }
    };

    let global_state_key = match keyspace_to_global_state_key(caller.context(), keyspace) {
        Some(global_state_key) => global_state_key,
        None => {
            // Unknown keyspace received, return error
            return Ok(1);
        }
    };
    let global_state_read_result = caller.context_mut().tracking_copy.read(&global_state_key);

    let global_state_raw_bytes: Cow<[u8]> = match global_state_read_result {
        Ok(Some(StoredValue::RawBytes(raw_bytes))) => Cow::Owned(raw_bytes),
        Ok(Some(StoredValue::EntryPoint(EntryPointValue::V1CasperVm(entry_point)))) => {
            match entry_point.entry_point_payment() {
                EntryPointPayment::Caller => Cow::Borrowed(&[ENTRY_POINT_PAYMENT_CALLER]),
                EntryPointPayment::DirectInvocationOnly => {
                    Cow::Borrowed(&[ENTRY_POINT_PAYMENT_DIRECT_INVOCATION_ONLY])
                }
                EntryPointPayment::SelfOnward => Cow::Borrowed(&[ENTRY_POINT_PAYMENT_SELF_ONWARD]),
            }
        }
        Ok(Some(stored_value)) => {
            // TODO: Backwards compatibility with old EE, although it's not clear if we should do it
            // at the storage level. Since new VM has storage isolated from the Wasm
            // (i.e. we have Keyspace on the wasm which gets converted to a global state `Key`).
            // I think if we were to pursue this we'd add a new `Keyspace` enum variant for each old
            // VM supported Key types (i.e. URef, Dictionary perhaps) for some period of time, then
            // deprecate this.
            todo!("Unsupported {stored_value:?}")
        }
        Ok(None) => return Ok(HOST_ERROR_NOT_FOUND), // Entry does not exists
        Err(error) => {
            // To protect the network against potential non-determinism (i.e. one validator runs out
            // of space or just faces I/O issues that other validators may not have) we're simply
            // aborting the process, hoping that once the node goes back online issues are resolved
            // on the validator side. TODO: We should signal this to the contract
            // runtime somehow, and let validator nodes skip execution.
            error!(?error, "Error while reading from storage; aborting");
            panic!("Error while reading from storage; aborting key={global_state_key:?} error={error:?}")
        }
    };

    let out_ptr: u32 = if cb_alloc != 0 {
        caller.alloc(cb_alloc, global_state_raw_bytes.len(), alloc_ctx)?
    } else {
        // treats alloc_ctx as data
        alloc_ctx
    };

    let read_info = ReadInfo {
        data: out_ptr,
        data_size: global_state_raw_bytes.len().try_into().unwrap(),
    };

    let read_info_bytes = safe_transmute::transmute_one_to_bytes(&read_info);
    caller.memory_write(info_ptr, read_info_bytes)?;
    if out_ptr != 0 {
        caller.memory_write(out_ptr, &global_state_raw_bytes)?;
    }
    Ok(0)
}

fn keyspace_to_global_state_key<S: GlobalStateReader, E: Executor>(
    context: &Context<S, E>,
    keyspace: Keyspace<'_>,
) -> Option<Key> {
    let entity_addr = context_to_entity_addr(context);

    match keyspace {
        Keyspace::State => Some(Key::State(entity_addr)),
        Keyspace::Context(payload) => {
            let digest = Digest::hash(payload);
            Some(casper_types::Key::NamedKey(
                NamedKeyAddr::new_named_key_entry(entity_addr, digest.value()),
            ))
        }
        Keyspace::NamedKey(payload) => {
            let digest = Digest::hash(payload.as_bytes());
            Some(casper_types::Key::NamedKey(
                NamedKeyAddr::new_named_key_entry(entity_addr, digest.value()),
            ))
        }
        Keyspace::PaymentInfo(payload) => {
            let entry_point_addr =
                EntryPointAddr::new_v1_entry_point_addr(entity_addr, payload).ok()?;
            Some(Key::EntryPoint(entry_point_addr))
        }
    }
}

fn context_to_entity_addr<S: GlobalStateReader, E: Executor>(
    context: &Context<S, E>,
) -> EntityAddr {
    match context.callee {
        Key::Account(account_hash) => EntityAddr::new_account(account_hash.value()),
        Key::SmartContract(smart_contract_addr) => {
            EntityAddr::new_smart_contract(smart_contract_addr)
        }
        _ => {
            // This should never happen, as the caller is always an account or a smart contract.
            panic!("Unexpected callee variant: {:?}", context.callee)
        }
    }
}

pub fn casper_copy_input<S: GlobalStateReader, E: Executor>(
    mut caller: impl Caller<Context = Context<S, E>>,
    cb_alloc: u32,
    alloc_ctx: u32,
) -> VMResult<u32> {
    let input = caller.context().input.clone();

    let out_ptr: u32 = if cb_alloc != 0 {
        caller.alloc(cb_alloc, input.len(), alloc_ctx)?
    } else {
        // treats alloc_ctx as data
        alloc_ctx
    };

    let copy_input_cost = caller.context().config.host_function_costs().copy_input;
    charge_host_function_call(&mut caller, &copy_input_cost, [out_ptr, input.len() as u32])?;

    if out_ptr == 0 {
        Ok(out_ptr)
    } else {
        caller.memory_write(out_ptr, &input)?;
        Ok(out_ptr + (input.len() as u32))
    }
}

/// Returns from the execution of a smart contract with an optional flags.
pub fn casper_return<S: GlobalStateReader, E: Executor>(
    mut caller: impl Caller<Context = Context<S, E>>,
    flags: u32,
    data_ptr: u32,
    data_len: u32,
) -> VMResult<()> {
    let ret_cost = caller.context().config.host_function_costs().ret;
    charge_host_function_call(&mut caller, &ret_cost, [data_ptr, data_len])?;

    let flags = ReturnFlags::from_bits_retain(flags);
    let data = if data_ptr == 0 {
        None
    } else {
        let data = caller
            .memory_read(data_ptr, data_len.try_into().unwrap())
            .map(Bytes::from)?;
        Some(data)
    };
    Err(VMError::Return { flags, data })
}

#[allow(clippy::too_many_arguments)]
pub fn casper_create<S: GlobalStateReader + 'static, E: Executor + 'static>(
    mut caller: impl Caller<Context = Context<S, E>>,
    code_ptr: u32,
    code_len: u32,
    value_ptr: u32,
    entry_point_ptr: u32,
    entry_point_len: u32,
    input_ptr: u32,
    input_len: u32,
    seed_ptr: u32,
    seed_len: u32,
    result_ptr: u32,
) -> VMResult<HostResult> {
    let create_cost = caller.context().config.host_function_costs().create;
    charge_host_function_call(
        &mut caller,
        &create_cost,
        [
            code_ptr,
            code_len,
            value_ptr,
            entry_point_ptr,
            entry_point_len,
            input_ptr,
            input_len,
            seed_ptr,
            seed_len,
            result_ptr,
        ],
    )?;

    let code = if code_ptr != 0 {
        caller
            .memory_read(code_ptr, code_len as usize)
            .map(Bytes::from)?
    } else {
        caller.bytecode()
    };

    let value: u128 = {
        let mut value_bytes = [0u8; 16];
        caller.memory_read_into(value_ptr, &mut value_bytes)?;
        u128::from_le_bytes(value_bytes)
    };

    let seed = if seed_ptr != 0 {
        if seed_len != 32 {
            return Ok(Err(HostError::NotCallable));
        }
        let seed_bytes = caller.memory_read(seed_ptr, seed_len as usize)?;
        let seed_bytes: [u8; 32] = seed_bytes.try_into().unwrap(); // SAFETY: We checked for length.
        Some(seed_bytes)
    } else {
        None
    };

    // For calling a constructor
    let constructor_entry_point = {
        let entry_point_ptr = NonZeroU32::new(entry_point_ptr);
        match entry_point_ptr {
            Some(entry_point_ptr) => {
                let entry_point_bytes =
                    caller.memory_read(entry_point_ptr.get(), entry_point_len as _)?;
                match String::from_utf8(entry_point_bytes) {
                    Ok(entry_point) => Some(entry_point),
                    Err(utf8_error) => {
                        error!(%utf8_error, "entry point name is not a valid utf-8 string; unable to call");
                        return Ok(Err(HostError::NotCallable));
                    }
                }
            }
            None => {
                // No constructor to be called
                None
            }
        }
    };

    // Pass input data when calling a constructor. It's optional, as constructors aren't required
    let input_data: Option<Bytes> = if input_ptr == 0 {
        None
    } else {
        let input_data = caller.memory_read(input_ptr, input_len as _)?.into();
        Some(input_data)
    };

    let bytecode_hash = chain_utils::compute_wasm_bytecode_hash(&code);

    let bytecode = ByteCode::new(ByteCodeKind::V2CasperWasm, code.clone().into());
    let bytecode_addr = ByteCodeAddr::V2CasperWasm(bytecode_hash);

    // 1. Store package hash
    let mut smart_contract_package = Package::new(
        Default::default(),
        Default::default(),
        Groups::default(),
        PackageStatus::Unlocked,
    );

    let protocol_version = ProtocolVersion::V2_0_0;

    let first_version =
        smart_contract_package.next_entity_version_for(protocol_version.value().major);

    let callee_addr = match &caller.context().callee {
        Key::Account(initiator_addr) => initiator_addr.value(),
        Key::SmartContract(smart_contract_addr) => *smart_contract_addr,
        other => panic!("Unexpected callee: {:?}", other),
    };

    let smart_contract_addr: HashAddr = chain_utils::compute_predictable_address(
        caller.context().chain_name.as_bytes(),
        callee_addr,
        bytecode_hash,
        seed,
    );

    let contract_hash =
        chain_utils::compute_next_contract_hash_version(smart_contract_addr, first_version);

    smart_contract_package.insert_entity_version(
        protocol_version.value().major,
        EntityAddr::SmartContract(contract_hash),
    );

    assert!(
        caller
            .context_mut()
            .tracking_copy
            .read(&Key::SmartContract(smart_contract_addr))
            .unwrap()
            .is_none(),
        "TODO: Check if the contract already exists and fail"
    );

    metered_write(
        &mut caller,
        Key::SmartContract(smart_contract_addr),
        StoredValue::SmartContract(smart_contract_package),
    )?;

    // 2. Store wasm
    metered_write(
        &mut caller,
        Key::ByteCode(bytecode_addr),
        StoredValue::ByteCode(bytecode),
    )?;

    // 3. Store addressable entity

    let entity_addr = EntityAddr::SmartContract(contract_hash);
    let addressable_entity_key = Key::AddressableEntity(entity_addr);

    // TODO: abort(str) as an alternative to trap
    let address_generator = Arc::clone(&caller.context().address_generator);
    let transaction_hash = caller.context().transaction_hash;
    let main_purse: URef = match system::mint_mint(
        &mut caller.context_mut().tracking_copy,
        transaction_hash,
        address_generator,
        MintArgs {
            initial_balance: U512::zero(),
        },
    ) {
        Ok(uref) => uref,
        Err(mint_error) => {
            error!(?mint_error, "Failed to create a purse");
            return Ok(Err(HostError::CalleeTrapped(
                TrapCode::UnreachableCodeReached,
            )));
        }
    };

    let addressable_entity = AddressableEntity::new(
        PackageHash::new(smart_contract_addr),
        ByteCodeHash::new(bytecode_hash),
        ProtocolVersion::V2_0_0,
        main_purse,
        AssociatedKeys::default(),
        ActionThresholds::default(),
        EntityKind::SmartContract(ContractRuntimeTag::VmCasperV2),
    );

    metered_write(
        &mut caller,
        addressable_entity_key,
        StoredValue::AddressableEntity(addressable_entity),
    )?;

    let _initial_state = match constructor_entry_point {
        Some(entry_point_name) => {
            // Take the gas spent so far and use it as a limit for the new VM.
            let gas_limit = caller
                .gas_consumed()
                .try_into_remaining()
                .expect("should be remaining");

            let execute_request = ExecuteRequestBuilder::default()
                .with_initiator(caller.context().initiator)
                .with_caller_key(caller.context().callee)
                .with_gas_limit(gas_limit)
                .with_target(ExecutionKind::Stored {
                    address: smart_contract_addr,
                    entry_point: entry_point_name,
                })
                .with_input(input_data.unwrap_or_default())
                .with_transferred_value(value)
                .with_transaction_hash(caller.context().transaction_hash)
                // We're using shared address generator there as we need to preserve and advance the
                // state of deterministic address generator across chain of calls.
                .with_shared_address_generator(Arc::clone(&caller.context().address_generator))
                .with_chain_name(caller.context().chain_name.clone())
                .with_block_time(caller.context().block_time)
                .with_state_hash(Digest::from_raw([0; 32])) // TODO: Carry on state root hash
                .with_block_height(1) // TODO: Carry on block height
                .with_parent_block_hash(BlockHash::new(Digest::from_raw([0; 32]))) // TODO: Carry on parent block hash
                .build()
                .expect("should build");

            let tracking_copy_for_ctor = caller.context().tracking_copy.fork2();

            match caller
                .context()
                .executor
                .execute(tracking_copy_for_ctor, execute_request)
            {
                Ok(ExecuteResult {
                    host_error,
                    output,
                    gas_usage,
                    effects,
                    cache,
                    messages,
                }) => {
                    // output
                    caller.consume_gas(gas_usage.gas_spent())?;

                    if let Some(host_error) = host_error {
                        return Ok(Err(host_error));
                    }

                    caller
                        .context_mut()
                        .tracking_copy
                        .apply_changes(effects, cache, messages);

                    output
                }
                Err(ExecuteError::WasmPreparation(_preparation_error)) => {
                    // This is a bug in the EE, as it should have been caught during the preparation
                    // phase when the contract was stored in the global state.
                    todo!()
                }
            }
        }
        None => None,
    };

    let create_result = CreateResult {
        package_address: smart_contract_addr,
    };

    let create_result_bytes = safe_transmute::transmute_one_to_bytes(&create_result);

    debug_assert_eq!(
        safe_transmute::transmute_one(create_result_bytes),
        Ok(create_result),
        "Sanity check", // NOTE: Remove these guards with sufficient test coverage
    );

    caller.memory_write(result_ptr, create_result_bytes)?;

    Ok(Ok(()))
}

#[allow(clippy::too_many_arguments)]
pub fn casper_call<S: GlobalStateReader + 'static, E: Executor + 'static>(
    mut caller: impl Caller<Context = Context<S, E>>,
    address_ptr: u32,
    address_len: u32,
    value_ptr: u32,
    entry_point_ptr: u32,
    entry_point_len: u32,
    input_ptr: u32,
    input_len: u32,
    cb_alloc: u32,
    cb_ctx: u32,
) -> VMResult<HostResult> {
    let call_cost = caller.context().config.host_function_costs().call;
    charge_host_function_call(
        &mut caller,
        &call_cost,
        [
            address_ptr,
            address_len,
            value_ptr,
            entry_point_ptr,
            entry_point_len,
            input_ptr,
            input_len,
            cb_alloc,
            cb_ctx,
        ],
    )?;

    // 1. Look up address in the storage
    // 1a. if it's legacy contract, wire up old EE, pretend you're 1.x. Input data would be
    // "RuntimeArgs". Serialized output of the call has to be passed as output. Value is ignored as
    // you can't pass value (tokens) to called contracts. 1b. if it's new contract, wire up
    // another VM as according to the bytecode format. 2. Depends on the VM used (old or new) at
    // this point either entry point is validated (i.e. EE returned error) or will be validated as
    // for now. 3. If entry point is valid, call it, transfer the value, pass the input data. If
    // it's invalid, return error. 4. Output data is captured by calling `cb_alloc`.
    // let vm = VM::new();
    // vm.
    let address = caller.memory_read(address_ptr, address_len as _)?;
    let smart_contract_addr: HashAddr = address.try_into().unwrap(); // TODO: Error handling

    let input_data: Bytes = caller.memory_read(input_ptr, input_len as _)?.into();

    let entry_point = {
        let entry_point_bytes = caller.memory_read(entry_point_ptr, entry_point_len as _)?;
        match String::from_utf8(entry_point_bytes) {
            Ok(entry_point) => entry_point,
            Err(utf8_error) => {
                error!(%utf8_error, "entry point name is not a valid utf-8 string; unable to call");
                return Ok(Err(HostError::NotCallable));
            }
        }
    };

    let value: u128 = {
        let mut value_bytes = [0u8; 16];
        caller.memory_read_into(value_ptr, &mut value_bytes)?;
        u128::from_le_bytes(value_bytes)
    };

    let tracking_copy = caller.context().tracking_copy.fork2();

    // Take the gas spent so far and use it as a limit for the new VM.
    let gas_limit = caller
        .gas_consumed()
        .try_into_remaining()
        .expect("should be remaining");

    let execute_request = ExecuteRequestBuilder::default()
        .with_initiator(caller.context().initiator)
        .with_caller_key(caller.context().callee)
        .with_gas_limit(gas_limit)
        .with_target(ExecutionKind::Stored {
            address: smart_contract_addr,
            entry_point,
        })
        .with_transferred_value(value)
        .with_input(input_data)
        .with_transaction_hash(caller.context().transaction_hash)
        // We're using shared address generator there as we need to preserve and advance the state
        // of deterministic address generator across chain of calls.
        .with_shared_address_generator(Arc::clone(&caller.context().address_generator))
        .with_chain_name(caller.context().chain_name.clone())
        .with_block_time(caller.context().block_time)
        .with_state_hash(Digest::from_raw([0; 32])) // TODO: Carry on state root hash
        .with_block_height(1) // TODO: Carry on block height
        .with_parent_block_hash(BlockHash::new(Digest::from_raw([0; 32]))) // TODO: Carry on parent block hash
        .build()
        .expect("should build");

    let (gas_usage, host_result) = match caller
        .context()
        .executor
        .execute(tracking_copy, execute_request)
    {
        Ok(ExecuteResult {
            host_error,
            output,
            gas_usage,
            effects,
            cache,
            messages,
        }) => {
            if let Some(output) = output {
                let out_ptr: u32 = if cb_alloc != 0 {
                    caller.alloc(cb_alloc, output.len(), cb_ctx)?
                } else {
                    // treats alloc_ctx as data
                    cb_ctx
                };

                if out_ptr != 0 {
                    caller.memory_write(out_ptr, &output)?;
                }
            }

            let host_result = match host_error {
                Some(host_error) => Err(host_error),
                None => {
                    caller
                        .context_mut()
                        .tracking_copy
                        .apply_changes(effects, cache, messages);
                    Ok(())
                }
            };

            (gas_usage, host_result)
        }
        Err(ExecuteError::WasmPreparation(preparation_error)) => {
            // This is a bug in the EE, as it should have been caught during the preparation phase
            // when the contract was stored in the global state.
            unreachable!("Preparation error: {:?}", preparation_error)
        }
    };

    let gas_spent = gas_usage
        .gas_limit()
        .checked_sub(gas_usage.remaining_points())
        .expect("remaining points always below or equal to the limit");

    caller.consume_gas(gas_spent)?;

    Ok(host_result)
}

pub fn casper_env_caller<S: GlobalStateReader, E: Executor>(
    mut caller: impl Caller<Context = Context<S, E>>,
    dest_ptr: u32,
    dest_len: u32,
    entity_kind_ptr: u32,
) -> VMResult<u32> {
    let caller_cost = caller.context().config.host_function_costs().env_caller;
    charge_host_function_call(
        &mut caller,
        &caller_cost,
        [dest_ptr, dest_len, entity_kind_ptr],
    )?;

    // TODO: Decide whether we want to return the full address and entity kind or just the 32 bytes
    // "unified".
    let (entity_kind, data) = match &caller.context().caller {
        Key::Account(account_hash) => (0u32, account_hash.value()),
        Key::SmartContract(smart_contract_addr) => (1u32, *smart_contract_addr),
        other => panic!("Unexpected caller: {:?}", other),
    };
    let mut data = &data[..];
    if dest_ptr == 0 {
        Ok(dest_ptr)
    } else {
        let dest_len = dest_len as usize;
        data = &data[0..cmp::min(32, dest_len)];
        caller.memory_write(dest_ptr, data)?;
        let entity_kind_bytes = entity_kind.to_le_bytes();
        caller.memory_write(entity_kind_ptr, entity_kind_bytes.as_slice())?;
        Ok(dest_ptr + (data.len() as u32))
    }
}

pub fn casper_env_transferred_value<S: GlobalStateReader, E: Executor>(
    mut caller: impl Caller<Context = Context<S, E>>,
    output: u32,
) -> Result<(), VMError> {
    let transferred_value_cost = caller
        .context()
        .config
        .host_function_costs()
        .env_transferred_value;
    charge_host_function_call(&mut caller, &transferred_value_cost, [output])?;

    let result = caller.context().transferred_value;
    caller.memory_write(output, &result.to_le_bytes())?;
    Ok(())
}

pub fn casper_env_balance<S: GlobalStateReader, E: Executor>(
    mut caller: impl Caller<Context = Context<S, E>>,
    entity_kind: u32,
    entity_addr_ptr: u32,
    entity_addr_len: u32,
    output_ptr: u32,
) -> VMResult<u32> {
    let balance_cost = caller.context().config.host_function_costs().env_balance;
    charge_host_function_call(
        &mut caller,
        &balance_cost,
        [entity_kind, entity_addr_ptr, entity_addr_len, output_ptr],
    )?;

    let entity_key = match EntityKindTag::from_u32(entity_kind) {
        Some(EntityKindTag::Account) => {
            if entity_addr_len != 32 {
                return Ok(0);
            }
            let entity_addr = caller.memory_read(entity_addr_ptr, entity_addr_len as usize)?;
            let account_hash: AccountHash = AccountHash::new(entity_addr.try_into().unwrap());

            let account_key = Key::Account(account_hash);
            match caller.context_mut().tracking_copy.read(&account_key) {
                Ok(Some(StoredValue::CLValue(clvalue))) => {

                    let addressible_entity_key = clvalue.into_t::<Key>().expect("should be a key");
                    Either::Right(addressible_entity_key)
                }
                Ok(Some(StoredValue::Account(account))) => {
                    Either::Left(account.main_purse())
                }
                Ok(Some(other_entity)) => {
                    panic!("Unexpected entity type: {:?}", other_entity)
                }
                Ok(None) => return Ok(0),
                Err(error) => panic!("Error while reading from storage; aborting key={account_key:?} error={error:?}"),
            }
        }
        Some(EntityKindTag::Contract) => {
            if entity_addr_len != 32 {
                return Ok(0);
            }
            let hash_bytes = caller.memory_read(entity_addr_ptr, entity_addr_len as usize)?;
            let hash_bytes: [u8; 32] = hash_bytes.try_into().unwrap(); // SAFETY: We checked for length.

            let smart_contract_key = Key::SmartContract(hash_bytes);
            match caller.context_mut().tracking_copy.read(&smart_contract_key) {
                Ok(Some(StoredValue::SmartContract(smart_contract_package))) => {
                    match smart_contract_package.versions().latest() {
                        Some(addressible_entity_hash) => {
                            let key = Key::AddressableEntity(EntityAddr::SmartContract(
                                addressible_entity_hash.value(),
                            ));
                            // Either::Right(Key::AddressableEntity(*addressible_entity_hash))
                            Either::Right(key)
                        }
                        None => {
                            warn!(
                                ?smart_contract_key,
                                "Unable to find latest addressible entity hash for contract"
                            );
                            return Ok(0);
                        }
                    }
                }
                Ok(Some(_)) => {
                    return Ok(0);
                }
                Ok(None) => {
                    // Not found, balance is 0
                    return Ok(0);
                }
                Err(error) => {
                    error!(
                        hash_bytes = base16::encode_lower(&hash_bytes),
                        ?error,
                        "Error while reading from storage; aborting"
                    );
                    panic!("Error while reading from storage")
                }
            }
        }
        None => return Ok(0),
    };

    let purse = match entity_key {
        Either::Left(main_purse) => main_purse,
        Either::Right(indirect_entity_key) => {
            match caller
                .context_mut()
                .tracking_copy
                .read(&indirect_entity_key)
            {
                Ok(Some(StoredValue::AddressableEntity(addressable_entity))) => {
                    addressable_entity.main_purse()
                }
                Ok(Some(other_entity)) => {
                    panic!("Unexpected entity type: {:?}", other_entity)
                }
                Ok(None) => panic!("Key not found while checking balance"), //return Ok(0),
                Err(error) => {
                    panic!("Error while reading from storage; aborting key={entity_key:?} error={error:?}")
                }
            }
        }
    };

    let total_balance = caller
        .context_mut()
        .tracking_copy
        .get_total_balance(Key::URef(purse))
        .expect("Total balance");
    assert!(total_balance.value() <= U512::from(u64::MAX));
    let total_balance = total_balance.value().as_u128();

    caller.memory_write(output_ptr, &total_balance.to_le_bytes())?;

    Ok(1)
}

pub fn casper_transfer<S: GlobalStateReader + 'static, E: Executor>(
    mut caller: impl Caller<Context = Context<S, E>>,
    entity_addr_ptr: u32,
    entity_addr_len: u32,
    amount_ptr: u32,
) -> VMResult<u32> {
    let transfer_cost = caller.context().config.host_function_costs().transfer;
    charge_host_function_call(
        &mut caller,
        &transfer_cost,
        [entity_addr_ptr, entity_addr_len, amount_ptr],
    )?;

    if entity_addr_len != 32 {
        // Invalid entity address; failing to proceed with the transfer
        return Ok(u32_from_host_result(Err(HostError::NotCallable)));
    }

    let amount: u128 = {
        let mut amount_bytes = [0u8; 16];
        caller.memory_read_into(amount_ptr, &mut amount_bytes)?;
        u128::from_le_bytes(amount_bytes)
    };

    let (target_entity_addr, _runtime_footprint) = {
        let entity_addr = caller.memory_read(entity_addr_ptr, entity_addr_len as usize)?;
        debug_assert_eq!(entity_addr.len(), 32);

        // SAFETY: entity_addr is 32 bytes long
        let account_hash: AccountHash = AccountHash::new(entity_addr.try_into().unwrap());

        let protocol_version = ProtocolVersion::V2_0_0;
        let (entity_addr, runtime_footprint) = match caller
            .context_mut()
            .tracking_copy
            .runtime_footprint_by_account_hash(protocol_version, account_hash)
        {
            Ok((entity_addr, runtime_footprint)) => (entity_addr, runtime_footprint),
            Err(TrackingCopyError::KeyNotFound(key)) => {
                warn!(?key, "Account not found");
                return Ok(u32_from_host_result(Err(HostError::NotCallable)));
            }
            Err(error) => {
                error!(?error, "Error while reading from storage; aborting");
                panic!("Error while reading from storage")
            }
        };
        (entity_addr, runtime_footprint)
    };

    let callee_addressable_entity_key = match dbg!(caller.context().callee) {
        callee_account_key @ Key::Account(_account_hash) => {
            match caller.context_mut().tracking_copy.read(&callee_account_key) {
                Ok(Some(StoredValue::CLValue(indirect))) => {
                    // is it an account?

                    indirect.into_t::<Key>().expect("should be key")
                }
                Ok(Some(other)) => panic!("should be cl value but got {other:?}"),
                Ok(None) => return Ok(u32_from_host_result(Err(HostError::NotCallable))),
                Err(error) => {
                    error!(
                        ?error,
                        ?callee_account_key,
                        "Error while reading from storage; aborting"
                    );
                    panic!("Error while reading from storage")
                }
            }
        }
        smart_contract_key @ Key::SmartContract(_) => {
            match caller.context_mut().tracking_copy.read(&smart_contract_key) {
                Ok(Some(StoredValue::SmartContract(smart_contract_package))) => {
                    match smart_contract_package.versions().latest() {
                        Some(addressible_entity_hash) => Key::AddressableEntity(
                            EntityAddr::SmartContract(addressible_entity_hash.value()),
                        ),
                        None => {
                            warn!(
                                ?smart_contract_key,
                                "Unable to find latest addressible entity hash for contract"
                            );
                            return Ok(u32_from_host_result(Err(HostError::NotCallable)));
                        }
                    }
                }
                Ok(Some(other)) => panic!("should be smart contract but got {other:?}"),
                Ok(None) => return Ok(u32_from_host_result(Err(HostError::NotCallable))),
                Err(error) => {
                    error!(
                        ?error,
                        ?smart_contract_key,
                        "Error while reading from storage; aborting"
                    );
                    panic!("Error while reading from storage")
                }
            }
        }
        other => panic!("should be account or smart contract but got {other:?}"),
    };

    let callee_stored_value = dbg!(caller
        .context_mut()
        .tracking_copy
        .read(&callee_addressable_entity_key))
    .expect("should read account")
    .expect("should have account");
    let callee_addressable_entity = callee_stored_value
        .into_addressable_entity()
        .expect("should be addressable entity");
    let callee_purse = callee_addressable_entity.main_purse();

    let target_purse = match caller
        .context_mut()
        .tracking_copy
        .runtime_footprint_by_entity_addr(target_entity_addr)
    {
        Ok(runtime_footprint) => match runtime_footprint.main_purse() {
            Some(target_purse) => target_purse,
            None => todo!("create a main purse for a contract"),
        },
        Err(TrackingCopyError::KeyNotFound(key)) => {
            warn!(?key, "Transfer recipient not found");
            return Ok(u32_from_host_result(Err(HostError::NotCallable)));
        }
        Err(error) => {
            error!(?error, "Error while reading from storage; aborting");
            panic!("Error while reading from storage; aborting")
        }
    };
    // We don't execute anything as it does not make sense to execute an account as there
    // are no entry points.
    let transaction_hash = caller.context().transaction_hash;
    let address_generator = Arc::clone(&caller.context().address_generator);
    let args = MintTransferArgs {
        source: callee_purse,
        target: target_purse,
        amount: U512::from(amount),
        maybe_to: None,
        id: None,
    };

    let result = system::mint_transfer(
        &mut caller.context_mut().tracking_copy,
        transaction_hash,
        address_generator,
        args,
    );

    Ok(u32_from_host_result(result))
}

pub fn casper_upgrade<S: GlobalStateReader + 'static, E: Executor>(
    mut caller: impl Caller<Context = Context<S, E>>,
    code_ptr: u32,
    code_size: u32,
    entry_point_ptr: u32,
    entry_point_size: u32,
    input_ptr: u32,
    input_size: u32,
) -> VMResult<HostResult> {
    let upgrade_cost = caller.context().config.host_function_costs().upgrade;
    charge_host_function_call(
        &mut caller,
        &upgrade_cost,
        [
            code_ptr,
            code_size,
            entry_point_ptr,
            entry_point_size,
            input_ptr,
            input_size,
        ],
    )?;

    let code = caller
        .memory_read(code_ptr, code_size as usize)
        .map(Bytes::from)?;

    let entry_point = match NonZeroU32::new(entry_point_ptr) {
        Some(entry_point_ptr) => {
            // There's upgrade entry point to be called
            let entry_point_bytes =
                caller.memory_read(entry_point_ptr.get(), entry_point_size as usize)?;
            match String::from_utf8(entry_point_bytes) {
                Ok(entry_point) => Some(entry_point),
                Err(utf8_error) => {
                    error!(%utf8_error, "entry point name is not a valid utf-8 string; unable to call");
                    return Ok(Err(HostError::NotCallable));
                }
            }
        }
        None => {
            // No constructor to be called
            None
        }
    };

    // Pass input data when calling a constructor. It's optional, as constructors aren't required
    let input_data: Option<Bytes> = if input_ptr == 0 {
        None
    } else {
        let input_data = caller.memory_read(input_ptr, input_size as _)?.into();
        Some(input_data)
    };

    let (smart_contract_addr, callee_addressable_entity_key) = match caller.context().callee {
        Key::Account(_account_hash) => {
            error!("Account upgrade is not possible");
            return Ok(Err(HostError::NotCallable));
        }
        addressable_entity_key @ Key::SmartContract(smart_contract_addr) => {
            let smart_contract_key = addressable_entity_key;
            match caller.context_mut().tracking_copy.read(&smart_contract_key) {
                Ok(Some(StoredValue::SmartContract(smart_contract_package))) => {
                    match smart_contract_package.versions().latest() {
                        Some(addressible_entity_hash) => {
                            let key = Key::AddressableEntity(EntityAddr::SmartContract(
                                addressible_entity_hash.value(),
                            ));
                            (smart_contract_addr, key)
                        }
                        None => {
                            warn!(
                                ?smart_contract_key,
                                "Unable to find latest addressible entity hash for contract"
                            );
                            return Ok(Err(HostError::NotCallable));
                        }
                    }
                }
                Ok(Some(other)) => panic!("should be smart contract but got {other:?}"),
                Ok(None) => return Ok(Err(HostError::NotCallable)),
                Err(error) => {
                    error!(
                        ?error,
                        ?smart_contract_key,
                        "Error while reading from storage; aborting"
                    );
                    panic!("Error while reading from storage")
                }
            }
        }
        other => panic!("should be account or addressable entity but got {other:?}"),
    };

    let callee_addressable_entity = match caller
        .context_mut()
        .tracking_copy
        .read(&callee_addressable_entity_key)
    {
        Ok(Some(StoredValue::AddressableEntity(addressable_entity))) => addressable_entity,
        Ok(Some(other_entity)) => {
            panic!("Unexpected entity type: {:?}", other_entity)
        }
        Ok(None) => return Ok(Err(HostError::NotCallable)),
        Err(error) => {
            panic!("Error while reading from storage; aborting key={callee_addressable_entity_key:?} error={error:?}")
        }
    };

    // 1. Ensure that the new code is valid (maybe?)
    // TODO: Is validating new code worth it if the user pays for the storage anyway? Should we
    // protect users against invalid code?

    // 2. Update the code therefore making hash(new_code) != addressable_entity.bytecode_addr (aka
    //    hash(old_code))
    let bytecode_key = Key::ByteCode(ByteCodeAddr::V2CasperWasm(
        callee_addressable_entity.byte_code_addr(),
    ));
    metered_write(
        &mut caller,
        bytecode_key,
        StoredValue::ByteCode(ByteCode::new(
            ByteCodeKind::V2CasperWasm,
            code.clone().into(),
        )),
    )?;

    // 3. Execute upgrade routine (if specified)
    // this code should handle reading old state, and saving new state

    if let Some(entry_point_name) = entry_point {
        // Take the gas spent so far and use it as a limit for the new VM.
        let gas_limit = caller
            .gas_consumed()
            .try_into_remaining()
            .expect("should be remaining");

        let execute_request = ExecuteRequestBuilder::default()
            .with_initiator(caller.context().initiator)
            .with_caller_key(caller.context().callee)
            .with_gas_limit(gas_limit)
            .with_target(ExecutionKind::Stored {
                address: smart_contract_addr,
                entry_point: entry_point_name.clone(),
            })
            .with_input(input_data.unwrap_or_default())
            // Upgrade entry point is executed with zero value as it does not seem to make sense to
            // be able to transfer anything.
            .with_transferred_value(0)
            .with_transaction_hash(caller.context().transaction_hash)
            // We're using shared address generator there as we need to preserve and advance the
            // state of deterministic address generator across chain of calls.
            .with_shared_address_generator(Arc::clone(&caller.context().address_generator))
            .with_chain_name(caller.context().chain_name.clone())
            .with_block_time(caller.context().block_time)
            .with_state_hash(Digest::from_raw([0; 32])) // TODO: Carry on state root hash
            .with_block_height(1) // TODO: Carry on block height
            .with_parent_block_hash(BlockHash::new(Digest::from_raw([0; 32]))) // TODO: Carry on parent block hash
            .build()
            .expect("should build");

        let tracking_copy_for_ctor = caller.context().tracking_copy.fork2();

        match caller
            .context()
            .executor
            .execute(tracking_copy_for_ctor, execute_request)
        {
            Ok(ExecuteResult {
                host_error,
                output,
                gas_usage,
                effects,
                cache,
                messages,
            }) => {
                // output
                caller.consume_gas(gas_usage.gas_spent())?;

                if let Some(host_error) = host_error {
                    return Ok(Err(host_error));
                }

                caller
                    .context_mut()
                    .tracking_copy
                    .apply_changes(effects, cache, messages);

                if let Some(output) = output {
                    info!(
                        ?entry_point_name,
                        ?output,
                        "unexpected output from migration entry point"
                    );
                }
            }
            Err(ExecuteError::WasmPreparation(preparation_error)) => {
                // Unable to call contract because the wasm is broken.
                error!(
                    ?preparation_error,
                    "Wasm preparation error while performing upgrade"
                );
                return Ok(Err(HostError::NotCallable));
            }
        }
    }

    Ok(Ok(()))
}

// TODO: Should this be blocktime instead of block_time? [Consistency]
// If addressed, make sure to fix this in chainspec too
pub fn casper_env_block_time<S: GlobalStateReader, E: Executor>(
    mut caller: impl Caller<Context = Context<S, E>>,
) -> VMResult<u64> {
    let block_time_cost = caller.context().config.host_function_costs().env_block_time;
    charge_host_function_call(&mut caller, &block_time_cost, [])?;

    let block_time = caller.context().block_time;
    Ok(block_time.value())
}

pub fn casper_emit<S: GlobalStateReader, E: Executor>(
    mut caller: impl Caller<Context = Context<S, E>>,
    topic_name_ptr: u32,
    topic_name_size: u32,
    payload_ptr: u32,
    payload_size: u32,
) -> VMResult<i32> {
    // Charge for parameter weights.
    let emit_host_function = caller.context().config.host_function_costs().emit;

    charge_host_function_call(
        &mut caller,
        &emit_host_function,
        [topic_name_ptr, topic_name_size, payload_ptr, payload_size],
    )?;

    if topic_name_size > caller.context().message_limits.max_topic_name_size {
        return Ok(HOST_ERROR_TOPIC_TOO_LONG);
    }

    if payload_size > caller.context().message_limits.max_message_size {
        return Ok(HOST_ERROR_PAYLOAD_TOO_LONG);
    }

    let topic_name = {
        let topic: Vec<u8> = caller.memory_read(topic_name_ptr, topic_name_size as usize)?;
        let Ok(topic) = String::from_utf8(topic) else {
            // Not a valid UTF-8 string
            return Ok(HOST_ERROR_INVALID_DATA);
        };
        topic
    };

    let payload = caller.memory_read(payload_ptr, payload_size as usize)?;

    let entity_addr = context_to_entity_addr(caller.context());

    let mut message_topics = caller
        .context_mut()
        .tracking_copy
        .get_message_topics(entity_addr.value())
        .unwrap_or_else(|error| {
            panic!("Error while reading from storage; aborting error={error:?}")
        });

    if message_topics.len() >= caller.context().message_limits.max_topics_per_contract as usize {
        return Ok(HOST_ERROR_TOO_MANY_TOPICS);
    }

    let topic_name_hash = Digest::hash(&topic_name).value().into();

    match message_topics.add_topic(&topic_name, topic_name_hash) {
        Ok(()) => {
            // New topic is created
        }
        Err(MessageTopicError::DuplicateTopic) => {
            // We're lazily creating message topics and this operation is idempotent. Therefore
            // already existing topic is not an issue.
        }
        Err(MessageTopicError::MaxTopicsExceeded) => {
            // We're validating the size of topics before adding them
            return Ok(HOST_ERROR_TOO_MANY_TOPICS);
        }
        Err(MessageTopicError::TopicNameSizeExceeded) => {
            // We're validating the length of topic before adding it
            return Ok(HOST_ERROR_TOPIC_TOO_LONG);
        }
        Err(error) => {
            // These error variants are non_exhaustive, and we should handle them explicitly.
            unreachable!("Unexpected error while adding a topic: {:?}", error);
        }
    };

    let current_block_time = caller.context().block_time;
    eprintln!("📩 {topic_name}: {payload:?} (at {current_block_time:?})");

    let topic_key = Key::Message(MessageAddr::new_topic_addr(
        entity_addr.value(),
        topic_name_hash,
    ));
    let prev_topic_summary = match caller.context_mut().tracking_copy.read(&topic_key) {
        Ok(Some(StoredValue::MessageTopic(message_topic_summary))) => message_topic_summary,
        Ok(Some(stored_value)) => {
            panic!("Unexpected stored value: {:?}", stored_value);
        }
        Ok(None) => {
            let message_topic_summary =
                MessageTopicSummary::new(0, current_block_time, topic_name.clone());
            let summary = StoredValue::MessageTopic(message_topic_summary.clone());
            caller.context_mut().tracking_copy.write(topic_key, summary);
            message_topic_summary
        }
        Err(error) => panic!("Error while reading from storage; aborting error={error:?}"),
    };

    let topic_message_index = if prev_topic_summary.blocktime() != current_block_time {
        for index in 1..prev_topic_summary.message_count() {
            let message_key = Key::message(entity_addr.value(), topic_name_hash, index);
            debug_assert!(
                {
                    // NOTE: This assertion is to ensure that the message index is continuous, and
                    // the previous messages are pruned properly.
                    caller
                        .context_mut()
                        .tracking_copy
                        .read(&message_key)
                        .unwrap()
                        .is_some()
                },
                "Message index is not continuous"
            );

            // Prune the previous messages
            caller.context_mut().tracking_copy.prune(message_key);
        }
        0
    } else {
        prev_topic_summary.message_count()
    };

    // Data stored in the global state associated with the message block.
    type MessageCountPair = (BlockTime, u64);

    let block_message_index: u64 = match caller
        .context_mut()
        .tracking_copy
        .read(&Key::BlockGlobal(BlockGlobalAddr::MessageCount))
    {
        Ok(Some(StoredValue::CLValue(value_pair))) => {
            let (prev_block_time, prev_count): MessageCountPair =
                CLValue::into_t(value_pair).expect("Tuple");
            if prev_block_time == current_block_time {
                prev_count
            } else {
                0
            }
        }
        Ok(Some(other)) => panic!("Unexpected stored value: {:?}", other),
        Ok(None) => {
            // No messages in current block yet
            0
        }
        Err(error) => {
            panic!("Error while reading from storage; aborting error={error:?}")
        }
    };

    let Some(topic_message_count) = topic_message_index.checked_add(1) else {
        return Ok(HOST_ERROR_MESSAGE_TOPIC_FULL);
    };

    let Some(block_message_count) = block_message_index.checked_add(1) else {
        return Ok(HOST_ERROR_MAX_MESSAGES_PER_BLOCK_EXCEEDED);
    };

    // Under v2 runtime messages are only limited to bytes.
    let message_payload = MessagePayload::Bytes(payload.into());

    let message = Message::new(
        entity_addr.value(),
        message_payload,
        topic_name,
        topic_name_hash,
        topic_message_index,
        block_message_index,
    );
    let topic_value = StoredValue::MessageTopic(MessageTopicSummary::new(
        topic_message_count,
        current_block_time,
        message.topic_name().to_owned(),
    ));

    let message_key = message.message_key();
    let message_value = StoredValue::Message(message.checksum().expect("Checksum"));
    let message_count_pair: MessageCountPair = (current_block_time, block_message_count);
    let block_message_count_value = StoredValue::CLValue(
        CLValue::from_t(message_count_pair).expect("Serialize block message pair"),
    );

    // Charge for amount as measured by serialized length
    let bytes_count = topic_value.serialized_length()
        + message_value.serialized_length()
        + block_message_count_value.serialized_length();
    charge_gas_storage(&mut caller, bytes_count)?;

    caller.context_mut().tracking_copy.emit_message(
        topic_key,
        topic_value,
        message_key,
        message_value,
        block_message_count_value,
        message,
    );

    Ok(HOST_ERROR_SUCCEED)
}<|MERGE_RESOLUTION|>--- conflicted
+++ resolved
@@ -30,17 +30,9 @@
     account::AccountHash,
     addressable_entity::{ActionThresholds, AssociatedKeys, MessageTopicError, NamedKeyAddr},
     bytesrepr::ToBytes,
-<<<<<<< HEAD
-    contract_messages::{Message, MessageAddr, MessagePayload, MessageTopicSummary},
-    AddressableEntity, AddressableEntityHash, BlockGlobalAddr, BlockHash, BlockTime, ByteCode,
-    ByteCodeAddr, ByteCodeHash, ByteCodeKind, CLType, CLValue, ContractRuntimeTag, Digest,
-    EntityAddr, EntityEntryPoint, EntityKind, EntryPointAccess, EntryPointAddr, EntryPointPayment,
-    EntryPointType, EntryPointValue, Groups, HashAddr, HostFunction, HostFunctionCost, Key,
-=======
     AddressableEntity, BlockHash, ByteCode, ByteCodeAddr, ByteCodeHash, ByteCodeKind, CLType,
     ContractRuntimeTag, Digest, EntityAddr, EntityEntryPoint, EntityKind, EntryPointAccess,
     EntryPointAddr, EntryPointPayment, EntryPointType, EntryPointValue, Groups, HashAddr, Key,
->>>>>>> d5f7215e
     Package, PackageHash, PackageStatus, ProtocolVersion, StoredValue, URef, U512,
 };
 use either::Either;
