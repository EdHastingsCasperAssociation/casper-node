--- conflicted
+++ resolved
@@ -953,59 +953,6 @@
     Ok(u32_from_host_result(host_result))
 }
 
-<<<<<<< HEAD
-pub fn casper_env_caller<S: GlobalStateReader, E: Executor>(
-    mut caller: impl Caller<Context = Context<S, E>>,
-    dest_ptr: u32,
-    dest_len: u32,
-    entity_kind_ptr: u32,
-) -> VMResult<u32> {
-    let caller_cost = caller.context().config.host_function_costs().env_caller;
-    charge_host_function_call(
-        &mut caller,
-        &caller_cost,
-        [
-            u64::from(dest_ptr),
-            u64::from(dest_len),
-            u64::from(entity_kind_ptr),
-        ],
-    )?;
-
-    // TODO: Decide whether we want to return the full address and entity kind or just the 32 bytes
-    // "unified".
-    let (entity_kind, data) = match &caller.context().caller {
-        Key::Account(account_hash) => (0u32, account_hash.value()),
-        Key::SmartContract(smart_contract_addr) => (1u32, *smart_contract_addr),
-        other => panic!("Unexpected caller: {other:?}"),
-    };
-    let mut data = &data[..];
-    if dest_ptr == 0 {
-        Ok(dest_ptr)
-    } else {
-        let dest_len = dest_len as usize;
-        data = &data[0..cmp::min(32, dest_len)];
-        caller.memory_write(dest_ptr, data)?;
-        let entity_kind_bytes = entity_kind.to_le_bytes();
-        caller.memory_write(entity_kind_ptr, entity_kind_bytes.as_slice())?;
-        Ok(dest_ptr + (data.len() as u32))
-    }
-}
-
-pub fn casper_env_transferred_value<S: GlobalStateReader, E: Executor>(
-    mut caller: impl Caller<Context = Context<S, E>>,
-) -> VMResult<u64> {
-    let transferred_value_cost = caller
-        .context()
-        .config
-        .host_function_costs()
-        .env_transferred_value;
-    charge_host_function_call(&mut caller, &transferred_value_cost, [])?;
-
-    Ok(caller.context().transferred_value)
-}
-
-=======
->>>>>>> 6d0f243a
 pub fn casper_env_balance<S: GlobalStateReader, E: Executor>(
     mut caller: impl Caller<Context = Context<S, E>>,
     entity_kind: u32,
@@ -1501,7 +1448,11 @@
     info_size: u32,
 ) -> VMResult<u32> {
     let block_time_cost = caller.context().config.host_function_costs().env_info;
-    charge_host_function_call(&mut caller, &block_time_cost, [info_ptr, info_size])?;
+    charge_host_function_call(
+        &mut caller,
+        &block_time_cost,
+        [u64::from(info_ptr), u64::from(info_size)],
+    )?;
 
     let (caller_kind, caller_addr) = match &caller.context().caller {
         Key::Account(account_hash) => (0u32, account_hash.value()),
