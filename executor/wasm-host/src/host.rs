--- conflicted
+++ resolved
@@ -951,56 +951,6 @@
     Ok(u32_from_host_result(host_result))
 }
 
-<<<<<<< HEAD
-pub fn casper_env_caller<S: GlobalStateReader, E: Executor>(
-    mut caller: impl Caller<Context = Context<S, E>>,
-    dest_ptr: u32,
-    dest_len: u32,
-    entity_kind_ptr: u32,
-) -> VMResult<u32> {
-    let caller_cost = caller.context().config.host_function_costs().env_caller;
-    charge_host_function_call(
-        &mut caller,
-        &caller_cost,
-        [dest_ptr, dest_len, entity_kind_ptr],
-    )?;
-
-    // TODO: Decide whether we want to return the full address and entity kind or just the 32 bytes
-    // "unified".
-
-    let entity_addr = context_to_entity_addr(caller.context());
-    let entity_kind = if entity_addr.is_account() { 0u32 } else { 1u32 };
-    let mut data = &entity_addr.value()[..];
-    if dest_ptr == 0 {
-        Ok(dest_ptr)
-    } else {
-        let dest_len = dest_len as usize;
-        data = &data[0..cmp::min(32, dest_len)];
-        caller.memory_write(dest_ptr, data)?;
-        let entity_kind_bytes = entity_kind.to_le_bytes();
-        caller.memory_write(entity_kind_ptr, entity_kind_bytes.as_slice())?;
-        Ok(dest_ptr + (data.len() as u32))
-    }
-}
-
-pub fn casper_env_transferred_value<S: GlobalStateReader, E: Executor>(
-    mut caller: impl Caller<Context = Context<S, E>>,
-    output: u32,
-) -> VMResult<()> {
-    let transferred_value_cost = caller
-        .context()
-        .config
-        .host_function_costs()
-        .env_transferred_value;
-    charge_host_function_call(&mut caller, &transferred_value_cost, [output])?;
-
-    let result = caller.context().transferred_value;
-    caller.memory_write(output, &result.to_le_bytes())?;
-    Ok(())
-}
-
-=======
->>>>>>> 6d0f243a
 pub fn casper_env_balance<S: GlobalStateReader, E: Executor>(
     mut caller: impl Caller<Context = Context<S, E>>,
     entity_kind: u32,
