--- conflicted
+++ resolved
@@ -366,15 +366,10 @@
                     );
                 }
             }
-<<<<<<< HEAD
             DirectSystemContractCall::Mint
             | DirectSystemContractCall::CreatePurse
             | DirectSystemContractCall::Transfer => {
-                if protocol_data.mint() != base_key.into_seed() {
-=======
-            DirectSystemContractCall::CreatePurse | DirectSystemContractCall::Transfer => {
                 if Some(protocol_data.mint()) != base_key.into_hash() {
->>>>>>> 289965e7
                     panic!(
                         "{} should only be called with the mint contract",
                         direct_system_contract_call.entry_point_name()
