--- conflicted
+++ resolved
@@ -1,11 +1,8 @@
 //! Outcome of an `ExecutionRequest`.
 
-<<<<<<< HEAD
-=======
 use std::collections::VecDeque;
 use tracing::{debug, trace};
 
->>>>>>> 62231472
 use casper_storage::data_access_layer::TransferResult;
 use casper_types::{
     bytesrepr::FromBytes,
@@ -47,19 +44,6 @@
     },
 }
 
-<<<<<<< HEAD
-/// Indicates the outcome of a transfer payment check.
-pub enum ForcedTransferResult {
-    /// Payment code ran out of gas during execution
-    InsufficientPayment,
-    /// Gas conversion overflow
-    GasConversionOverflow,
-    /// Payment code execution resulted in an error
-    PaymentFailure,
-}
-
-=======
->>>>>>> 62231472
 impl ExecutionResult {
     /// Constructs [ExecutionResult::Failure] that has 0 cost and no effects.
     /// This is the case for failures that we can't (or don't want to) charge
@@ -369,7 +353,7 @@
             ExecutionResult::Failure {
                 error,
                 transfers: _,
-                cost: _,
+                gas: _,
                 effects: _,
                 messages: _,
             } => match error {
@@ -390,12 +374,12 @@
         match self {
             ExecutionResult::Success {
                 transfers,
-                cost,
+                gas,
                 effects,
                 messages,
             } => {
                 debug!(
-                    %cost,
+                    %gas,
                     transfer_count = %transfers.len(),
                     transforms_count = %effects.len(),
                     messages_count = %messages.len(),
@@ -406,13 +390,13 @@
             ExecutionResult::Failure {
                 error,
                 transfers,
-                cost,
+                gas,
                 effects,
                 messages,
             } => {
                 debug!(
                     %error,
-                    %cost,
+                    %gas,
                     transfer_count = %transfers.len(),
                     transforms_count = %effects.len(),
                     messages_count = %messages.len(),
