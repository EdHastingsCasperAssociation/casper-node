//! The payload type.

use core::{convert::TryFrom, fmt};

#[cfg(test)]
use rand::Rng;
#[cfg(feature = "json-schema")]
use schemars::JsonSchema;

#[cfg(test)]
use casper_types::testing::TestRng;
use casper_types::{
    bytesrepr::{self, FromBytes, ToBytes, U8_SERIALIZED_LENGTH},
    execution::{ExecutionResult, ExecutionResultV1},
    AvailableBlockRange, BlockBody, BlockBodyV1, BlockHeader, BlockHeaderV1, BlockSignatures,
    BlockSignaturesV1, BlockSynchronizerStatus, ChainspecRawBytes, Deploy, NextUpgrade, Peers,
    SignedBlock, StoredValue, Transaction, Transfer,
};

use crate::{
    global_state_query_result::GlobalStateQueryResult,
    node_status::NodeStatus,
    speculative_execution_result::SpeculativeExecutionResult,
    type_wrappers::{
        ConsensusStatus, ConsensusValidatorChanges, GetTrieFullResult, LastProgress, NetworkName,
        ReactorStateName,
    },
<<<<<<< HEAD
    BalanceResponse, RecordId,
=======
    DictionaryQueryResult, RecordId, TransactionWithExecutionInfo, Uptime,
>>>>>>> 041fd594
};

/// A type of the payload being returned in a binary response.
#[derive(Debug, Copy, Clone, PartialEq, Eq)]
#[repr(u8)]
#[cfg_attr(feature = "json-schema", derive(JsonSchema))]
pub enum PayloadType {
    /// Legacy version of the block header.
    BlockHeaderV1,
    /// Block header.
    BlockHeader,
    /// Legacy version of the block body.
    BlockBodyV1,
    /// Block body.
    BlockBody,
    /// Legacy version of the approvals hashes.
    ApprovalsHashesV1,
    /// Approvals hashes
    ApprovalsHashes,
    /// Legacy version of the block signatures.
    BlockSignaturesV1,
    /// Block signatures.
    BlockSignatures,
    /// Deploy.
    Deploy,
    /// Transaction.
    Transaction,
    /// Legacy version of the execution result.
    ExecutionResultV1,
    /// Execution result.
    ExecutionResult,
    /// Wasm V1 execution result.
    WasmV1Result,
    /// Transfers.
    Transfers,
    /// Finalized deploy approvals.
    FinalizedDeployApprovals,
    /// Finalized approvals.
    FinalizedApprovals,
    /// Block with signatures.
    SignedBlock,
    /// Transaction with approvals and execution info.
    TransactionWithExecutionInfo,
    /// Peers.
    Peers,
    /// Last progress.
    LastProgress,
    /// State of the reactor.
    ReactorState,
    /// Network name.
    NetworkName,
    /// Consensus validator changes.
    ConsensusValidatorChanges, // return type in `effects.rs` will be turned into dedicated type.
    /// Status of the block synchronizer.
    BlockSynchronizerStatus,
    /// Available block range.
    AvailableBlockRange,
    /// Information about the next network upgrade.
    NextUpgrade,
    /// Consensus status.
    ConsensusStatus, // return type in `effects.rs` will be turned into dedicated type.
    /// Chainspec represented as raw bytes.
    ChainspecRawBytes,
    /// Uptime.
    Uptime,
    /// Result of checking if given block is in the highest available block range.
    HighestBlockSequenceCheckResult,
    /// Result of the speculative execution,
    SpeculativeExecutionResult,
    /// Result of querying global state,
    GlobalStateQueryResult,
    /// Result of querying global state for all values under a specified key.
    StoredValues,
    /// Result of querying global state for a full trie.
    GetTrieFullResult,
    /// Node status.
    NodeStatus,
<<<<<<< HEAD
    /// Balance query response.
    BalanceResponse,
=======
    /// Result of querying for a dictionary item.
    DictionaryQueryResult,
>>>>>>> 041fd594
}

impl PayloadType {
    pub fn from_record_id(record_id: RecordId, is_legacy: bool) -> Self {
        match (is_legacy, record_id) {
            (true, RecordId::BlockHeader) => Self::BlockHeaderV1,
            (true, RecordId::BlockBody) => Self::BlockBodyV1,
            (true, RecordId::ApprovalsHashes) => Self::ApprovalsHashesV1,
            (true, RecordId::BlockMetadata) => Self::BlockSignaturesV1,
            (true, RecordId::Transaction) => Self::Deploy,
            (true, RecordId::ExecutionResult) => Self::ExecutionResultV1,
            (true, RecordId::Transfer) => Self::Transfers,
            (true, RecordId::FinalizedTransactionApprovals) => Self::FinalizedDeployApprovals,
            (false, RecordId::BlockHeader) => Self::BlockHeader,
            (false, RecordId::BlockBody) => Self::BlockBody,
            (false, RecordId::ApprovalsHashes) => Self::ApprovalsHashes,
            (false, RecordId::BlockMetadata) => Self::BlockSignatures,
            (false, RecordId::Transaction) => Self::Transaction,
            (false, RecordId::ExecutionResult) => Self::ExecutionResult,
            (false, RecordId::Transfer) => Self::Transfers,
            (false, RecordId::FinalizedTransactionApprovals) => Self::FinalizedApprovals,
        }
    }

    #[cfg(test)]
    pub(crate) fn random(rng: &mut TestRng) -> Self {
        Self::try_from(rng.gen_range(0..36)).unwrap()
    }
}

impl TryFrom<u8> for PayloadType {
    type Error = ();

    fn try_from(v: u8) -> Result<Self, Self::Error> {
        match v {
            x if x == PayloadType::BlockHeaderV1 as u8 => Ok(PayloadType::BlockHeaderV1),
            x if x == PayloadType::BlockHeader as u8 => Ok(PayloadType::BlockHeader),
            x if x == PayloadType::BlockBodyV1 as u8 => Ok(PayloadType::BlockBodyV1),
            x if x == PayloadType::BlockBody as u8 => Ok(PayloadType::BlockBody),
            x if x == PayloadType::ApprovalsHashesV1 as u8 => Ok(PayloadType::ApprovalsHashesV1),
            x if x == PayloadType::ApprovalsHashes as u8 => Ok(PayloadType::ApprovalsHashes),
            x if x == PayloadType::BlockSignaturesV1 as u8 => Ok(PayloadType::BlockSignaturesV1),
            x if x == PayloadType::BlockSignatures as u8 => Ok(PayloadType::BlockSignatures),
            x if x == PayloadType::Deploy as u8 => Ok(PayloadType::Deploy),
            x if x == PayloadType::Transaction as u8 => Ok(PayloadType::Transaction),
            x if x == PayloadType::ExecutionResultV1 as u8 => Ok(PayloadType::ExecutionResultV1),
            x if x == PayloadType::ExecutionResult as u8 => Ok(PayloadType::ExecutionResult),
            x if x == PayloadType::Transfers as u8 => Ok(PayloadType::Transfers),
            x if x == PayloadType::FinalizedDeployApprovals as u8 => {
                Ok(PayloadType::FinalizedDeployApprovals)
            }
            x if x == PayloadType::FinalizedApprovals as u8 => Ok(PayloadType::FinalizedApprovals),
            x if x == PayloadType::SignedBlock as u8 => Ok(PayloadType::SignedBlock),
            x if x == PayloadType::TransactionWithExecutionInfo as u8 => {
                Ok(PayloadType::TransactionWithExecutionInfo)
            }
            x if x == PayloadType::Peers as u8 => Ok(PayloadType::Peers),
            x if x == PayloadType::Uptime as u8 => Ok(PayloadType::Uptime),
            x if x == PayloadType::LastProgress as u8 => Ok(PayloadType::LastProgress),
            x if x == PayloadType::ReactorState as u8 => Ok(PayloadType::ReactorState),
            x if x == PayloadType::NetworkName as u8 => Ok(PayloadType::NetworkName),
            x if x == PayloadType::ConsensusValidatorChanges as u8 => {
                Ok(PayloadType::ConsensusValidatorChanges)
            }
            x if x == PayloadType::BlockSynchronizerStatus as u8 => {
                Ok(PayloadType::BlockSynchronizerStatus)
            }
            x if x == PayloadType::AvailableBlockRange as u8 => {
                Ok(PayloadType::AvailableBlockRange)
            }
            x if x == PayloadType::NextUpgrade as u8 => Ok(PayloadType::NextUpgrade),
            x if x == PayloadType::ConsensusStatus as u8 => Ok(PayloadType::ConsensusStatus),
            x if x == PayloadType::ChainspecRawBytes as u8 => Ok(PayloadType::ChainspecRawBytes),
            x if x == PayloadType::HighestBlockSequenceCheckResult as u8 => {
                Ok(PayloadType::HighestBlockSequenceCheckResult)
            }
            x if x == PayloadType::SpeculativeExecutionResult as u8 => {
                Ok(PayloadType::SpeculativeExecutionResult)
            }
            x if x == PayloadType::GlobalStateQueryResult as u8 => {
                Ok(PayloadType::GlobalStateQueryResult)
            }
            x if x == PayloadType::StoredValues as u8 => Ok(PayloadType::StoredValues),
            x if x == PayloadType::GetTrieFullResult as u8 => Ok(PayloadType::GetTrieFullResult),
            x if x == PayloadType::NodeStatus as u8 => Ok(PayloadType::NodeStatus),
<<<<<<< HEAD
            x if x == PayloadType::WasmV1Result as u8 => Ok(PayloadType::WasmV1Result),
            x if x == PayloadType::BalanceResponse as u8 => Ok(PayloadType::BalanceResponse),
=======
            x if x == PayloadType::DictionaryQueryResult as u8 => {
                Ok(PayloadType::DictionaryQueryResult)
            }
>>>>>>> 041fd594
            _ => Err(()),
        }
    }
}

impl From<PayloadType> for u8 {
    fn from(value: PayloadType) -> Self {
        value as u8
    }
}

impl fmt::Display for PayloadType {
    fn fmt(&self, f: &mut fmt::Formatter<'_>) -> fmt::Result {
        match self {
            PayloadType::BlockHeaderV1 => write!(f, "BlockHeaderV1"),
            PayloadType::BlockHeader => write!(f, "BlockHeader"),
            PayloadType::BlockBodyV1 => write!(f, "BlockBodyV1"),
            PayloadType::BlockBody => write!(f, "BlockBody"),
            PayloadType::ApprovalsHashesV1 => write!(f, "ApprovalsHashesV1"),
            PayloadType::ApprovalsHashes => write!(f, "ApprovalsHashes"),
            PayloadType::BlockSignaturesV1 => write!(f, "BlockSignaturesV1"),
            PayloadType::BlockSignatures => write!(f, "BlockSignatures"),
            PayloadType::Deploy => write!(f, "Deploy"),
            PayloadType::Transaction => write!(f, "Transaction"),
            PayloadType::ExecutionResultV1 => write!(f, "ExecutionResultV1"),
            PayloadType::ExecutionResult => write!(f, "ExecutionResult"),
            PayloadType::Transfers => write!(f, "Transfers"),
            PayloadType::FinalizedDeployApprovals => write!(f, "FinalizedDeployApprovals"),
            PayloadType::FinalizedApprovals => write!(f, "FinalizedApprovals"),
            PayloadType::SignedBlock => write!(f, "SignedBlock"),
            PayloadType::TransactionWithExecutionInfo => write!(f, "TransactionWithExecutionInfo"),
            PayloadType::Peers => write!(f, "Peers"),
            PayloadType::LastProgress => write!(f, "LastProgress"),
            PayloadType::ReactorState => write!(f, "ReactorState"),
            PayloadType::NetworkName => write!(f, "NetworkName"),
            PayloadType::ConsensusValidatorChanges => write!(f, "ConsensusValidatorChanges"),
            PayloadType::BlockSynchronizerStatus => write!(f, "BlockSynchronizerStatus"),
            PayloadType::AvailableBlockRange => write!(f, "AvailableBlockRange"),
            PayloadType::NextUpgrade => write!(f, "NextUpgrade"),
            PayloadType::ConsensusStatus => write!(f, "ConsensusStatus"),
            PayloadType::ChainspecRawBytes => write!(f, "ChainspecRawBytes"),
            PayloadType::Uptime => write!(f, "Uptime"),
            PayloadType::HighestBlockSequenceCheckResult => {
                write!(f, "HighestBlockSequenceCheckResult")
            }
            PayloadType::SpeculativeExecutionResult => write!(f, "SpeculativeExecutionResult"),
            PayloadType::GlobalStateQueryResult => write!(f, "GlobalStateQueryResult"),
            PayloadType::StoredValues => write!(f, "StoredValues"),
            PayloadType::GetTrieFullResult => write!(f, "GetTrieFullResult"),
            PayloadType::NodeStatus => write!(f, "NodeStatus"),
            PayloadType::WasmV1Result => write!(f, "WasmV1Result"),
<<<<<<< HEAD
            PayloadType::BalanceResponse => write!(f, "BalanceResponse"),
=======
            PayloadType::DictionaryQueryResult => write!(f, "DictionaryQueryResult"),
>>>>>>> 041fd594
        }
    }
}

const BLOCK_HEADER_V1_TAG: u8 = 0;
const BLOCK_HEADER_TAG: u8 = 1;
const BLOCK_BODY_V1_TAG: u8 = 2;
const BLOCK_BODY_TAG: u8 = 3;
const APPROVALS_HASHES_TAG: u8 = 4;
const APPROVALS_HASHES_V1_TAG: u8 = 5;
const BLOCK_SIGNATURES_TAG: u8 = 6;
const BLOCK_SIGNATURES_V1_TAG: u8 = 7;
const DEPLOY_TAG: u8 = 8;
const TRANSACTION_TAG: u8 = 9;
const EXECUTION_RESULT_V1_TAG: u8 = 10;
const EXECUTION_RESULT_TAG: u8 = 11;
const TRANSFERS_TAG: u8 = 12;
const FINALIZED_DEPLOY_APPROVALS_TAG: u8 = 13;
const FINALIZED_APPROVALS_TAG: u8 = 14;
const SIGNED_BLOCK_TAG: u8 = 15;
const TRANSACTION_WITH_EXECUTION_INFO_TAG: u8 = 16;
const PEERS_TAG: u8 = 17;
const UPTIME_TAG: u8 = 18;
const LAST_PROGRESS_TAG: u8 = 19;
const REACTOR_STATE_TAG: u8 = 20;
const NETWORK_NAME_TAG: u8 = 21;
const CONSENSUS_VALIDATOR_CHANGES_TAG: u8 = 22;
const BLOCK_SYNCHRONIZER_STATUS_TAG: u8 = 23;
const AVAILABLE_BLOCK_RANGE_TAG: u8 = 24;
const NEXT_UPGRADE_TAG: u8 = 25;
const CONSENSUS_STATUS_TAG: u8 = 26;
const CHAINSPEC_RAW_BYTES_TAG: u8 = 27;
const HIGHEST_BLOCK_SEQUENCE_CHECK_RESULT_TAG: u8 = 28;
<<<<<<< HEAD
const GLOBAL_STATE_QUERY_RESULT_TAG: u8 = 29;
const STORED_VALUES_TAG: u8 = 30;
const GET_TRIE_FULL_RESULT_TAG: u8 = 31;
const NODE_STATUS_TAG: u8 = 32;
const SPECULATIVE_EXECUTION_RESULT_TAG: u8 = 33;
const WASM_V1_RESULT_TAG: u8 = 34;
const BALANCE_RESPONSE_TAG: u8 = 35;
=======
const SPECULATIVE_EXECUTION_RESULT_TAG: u8 = 29;
const GLOBAL_STATE_QUERY_RESULT_TAG: u8 = 30;
const STORED_VALUES_TAG: u8 = 31;
const GET_TRIE_FULL_RESULT_TAG: u8 = 32;
const NODE_STATUS_TAG: u8 = 33;
const DICTIONARY_QUERY_RESULT_TAG: u8 = 34;
const WASM_V1_RESULT_TAG: u8 = 35;
>>>>>>> 041fd594

impl ToBytes for PayloadType {
    fn to_bytes(&self) -> Result<Vec<u8>, bytesrepr::Error> {
        let mut buffer = bytesrepr::allocate_buffer(self)?;
        self.write_bytes(&mut buffer)?;
        Ok(buffer)
    }

    fn serialized_length(&self) -> usize {
        U8_SERIALIZED_LENGTH
    }

    fn write_bytes(&self, writer: &mut Vec<u8>) -> Result<(), bytesrepr::Error> {
        match self {
            PayloadType::BlockHeaderV1 => BLOCK_HEADER_V1_TAG,
            PayloadType::BlockHeader => BLOCK_HEADER_TAG,
            PayloadType::BlockBodyV1 => BLOCK_BODY_V1_TAG,
            PayloadType::BlockBody => BLOCK_BODY_TAG,
            PayloadType::ApprovalsHashesV1 => APPROVALS_HASHES_V1_TAG,
            PayloadType::ApprovalsHashes => APPROVALS_HASHES_TAG,
            PayloadType::BlockSignaturesV1 => BLOCK_SIGNATURES_V1_TAG,
            PayloadType::BlockSignatures => BLOCK_SIGNATURES_TAG,
            PayloadType::Deploy => DEPLOY_TAG,
            PayloadType::Transaction => TRANSACTION_TAG,
            PayloadType::ExecutionResultV1 => EXECUTION_RESULT_V1_TAG,
            PayloadType::ExecutionResult => EXECUTION_RESULT_TAG,
            PayloadType::Transfers => TRANSFERS_TAG,
            PayloadType::FinalizedDeployApprovals => FINALIZED_DEPLOY_APPROVALS_TAG,
            PayloadType::FinalizedApprovals => FINALIZED_APPROVALS_TAG,
            PayloadType::Peers => PEERS_TAG,
            PayloadType::SignedBlock => SIGNED_BLOCK_TAG,
            PayloadType::TransactionWithExecutionInfo => TRANSACTION_WITH_EXECUTION_INFO_TAG,
            PayloadType::LastProgress => LAST_PROGRESS_TAG,
            PayloadType::ReactorState => REACTOR_STATE_TAG,
            PayloadType::NetworkName => NETWORK_NAME_TAG,
            PayloadType::ConsensusValidatorChanges => CONSENSUS_VALIDATOR_CHANGES_TAG,
            PayloadType::BlockSynchronizerStatus => BLOCK_SYNCHRONIZER_STATUS_TAG,
            PayloadType::AvailableBlockRange => AVAILABLE_BLOCK_RANGE_TAG,
            PayloadType::NextUpgrade => NEXT_UPGRADE_TAG,
            PayloadType::ConsensusStatus => CONSENSUS_STATUS_TAG,
            PayloadType::ChainspecRawBytes => CHAINSPEC_RAW_BYTES_TAG,
            PayloadType::Uptime => UPTIME_TAG,
            PayloadType::HighestBlockSequenceCheckResult => HIGHEST_BLOCK_SEQUENCE_CHECK_RESULT_TAG,
            PayloadType::SpeculativeExecutionResult => SPECULATIVE_EXECUTION_RESULT_TAG,
            PayloadType::GlobalStateQueryResult => GLOBAL_STATE_QUERY_RESULT_TAG,
            PayloadType::StoredValues => STORED_VALUES_TAG,
            PayloadType::GetTrieFullResult => GET_TRIE_FULL_RESULT_TAG,
            PayloadType::NodeStatus => NODE_STATUS_TAG,
            PayloadType::WasmV1Result => WASM_V1_RESULT_TAG,
<<<<<<< HEAD
            PayloadType::BalanceResponse => BALANCE_RESPONSE_TAG,
=======
            PayloadType::DictionaryQueryResult => DICTIONARY_QUERY_RESULT_TAG,
>>>>>>> 041fd594
        }
        .write_bytes(writer)
    }
}

impl FromBytes for PayloadType {
    fn from_bytes(bytes: &[u8]) -> Result<(Self, &[u8]), bytesrepr::Error> {
        let (tag, remainder) = FromBytes::from_bytes(bytes)?;
        let record_id = match tag {
            BLOCK_HEADER_V1_TAG => PayloadType::BlockHeaderV1,
            BLOCK_HEADER_TAG => PayloadType::BlockHeader,
            BLOCK_BODY_V1_TAG => PayloadType::BlockBodyV1,
            BLOCK_BODY_TAG => PayloadType::BlockBody,
            APPROVALS_HASHES_V1_TAG => PayloadType::ApprovalsHashesV1,
            APPROVALS_HASHES_TAG => PayloadType::ApprovalsHashes,
            BLOCK_SIGNATURES_V1_TAG => PayloadType::BlockSignaturesV1,
            BLOCK_SIGNATURES_TAG => PayloadType::BlockSignatures,
            DEPLOY_TAG => PayloadType::Deploy,
            TRANSACTION_TAG => PayloadType::Transaction,
            EXECUTION_RESULT_V1_TAG => PayloadType::ExecutionResultV1,
            EXECUTION_RESULT_TAG => PayloadType::ExecutionResult,
            TRANSFERS_TAG => PayloadType::Transfers,
            FINALIZED_DEPLOY_APPROVALS_TAG => PayloadType::FinalizedDeployApprovals,
            FINALIZED_APPROVALS_TAG => PayloadType::FinalizedApprovals,
            PEERS_TAG => PayloadType::Peers,
            SIGNED_BLOCK_TAG => PayloadType::SignedBlock,
            TRANSACTION_WITH_EXECUTION_INFO_TAG => PayloadType::TransactionWithExecutionInfo,
            LAST_PROGRESS_TAG => PayloadType::LastProgress,
            REACTOR_STATE_TAG => PayloadType::ReactorState,
            NETWORK_NAME_TAG => PayloadType::NetworkName,
            CONSENSUS_VALIDATOR_CHANGES_TAG => PayloadType::ConsensusValidatorChanges,
            BLOCK_SYNCHRONIZER_STATUS_TAG => PayloadType::BlockSynchronizerStatus,
            AVAILABLE_BLOCK_RANGE_TAG => PayloadType::AvailableBlockRange,
            NEXT_UPGRADE_TAG => PayloadType::NextUpgrade,
            CONSENSUS_STATUS_TAG => PayloadType::ConsensusStatus,
            CHAINSPEC_RAW_BYTES_TAG => PayloadType::ChainspecRawBytes,
            UPTIME_TAG => PayloadType::Uptime,
            HIGHEST_BLOCK_SEQUENCE_CHECK_RESULT_TAG => PayloadType::HighestBlockSequenceCheckResult,
            SPECULATIVE_EXECUTION_RESULT_TAG => PayloadType::SpeculativeExecutionResult,
            GLOBAL_STATE_QUERY_RESULT_TAG => PayloadType::GlobalStateQueryResult,
            STORED_VALUES_TAG => PayloadType::StoredValues,
            GET_TRIE_FULL_RESULT_TAG => PayloadType::GetTrieFullResult,
            NODE_STATUS_TAG => PayloadType::NodeStatus,
<<<<<<< HEAD
            WASM_V1_RESULT_TAG => PayloadType::WasmV1Result,
            BALANCE_RESPONSE_TAG => PayloadType::BalanceResponse,
=======
            DICTIONARY_QUERY_RESULT_TAG => PayloadType::DictionaryQueryResult,
>>>>>>> 041fd594
            _ => return Err(bytesrepr::Error::Formatting),
        };
        Ok((record_id, remainder))
    }
}

/// Represents an entity that can be sent as a payload.
pub trait PayloadEntity {
    /// Returns the payload type of the entity.
    const PAYLOAD_TYPE: PayloadType;
}

impl PayloadEntity for Transaction {
    const PAYLOAD_TYPE: PayloadType = PayloadType::Transaction;
}

impl PayloadEntity for Deploy {
    const PAYLOAD_TYPE: PayloadType = PayloadType::Deploy;
}

impl PayloadEntity for BlockHeader {
    const PAYLOAD_TYPE: PayloadType = PayloadType::BlockHeader;
}

impl PayloadEntity for BlockHeaderV1 {
    const PAYLOAD_TYPE: PayloadType = PayloadType::BlockHeaderV1;
}

impl PayloadEntity for BlockBody {
    const PAYLOAD_TYPE: PayloadType = PayloadType::BlockBody;
}

impl PayloadEntity for BlockBodyV1 {
    const PAYLOAD_TYPE: PayloadType = PayloadType::BlockBodyV1;
}

impl PayloadEntity for BlockSignatures {
    const PAYLOAD_TYPE: PayloadType = PayloadType::BlockSignatures;
}

impl PayloadEntity for BlockSignaturesV1 {
    const PAYLOAD_TYPE: PayloadType = PayloadType::BlockSignaturesV1;
}

impl PayloadEntity for ExecutionResult {
    const PAYLOAD_TYPE: PayloadType = PayloadType::ExecutionResult;
}

impl PayloadEntity for ExecutionResultV1 {
    const PAYLOAD_TYPE: PayloadType = PayloadType::ExecutionResultV1;
}

impl PayloadEntity for SignedBlock {
    const PAYLOAD_TYPE: PayloadType = PayloadType::SignedBlock;
}

impl PayloadEntity for TransactionWithExecutionInfo {
    const PAYLOAD_TYPE: PayloadType = PayloadType::TransactionWithExecutionInfo;
}

impl PayloadEntity for Peers {
    const PAYLOAD_TYPE: PayloadType = PayloadType::Peers;
}

impl PayloadEntity for Vec<Transfer> {
    const PAYLOAD_TYPE: PayloadType = PayloadType::Transfers;
}

impl PayloadEntity for AvailableBlockRange {
    const PAYLOAD_TYPE: PayloadType = PayloadType::AvailableBlockRange;
}

impl PayloadEntity for ChainspecRawBytes {
    const PAYLOAD_TYPE: PayloadType = PayloadType::ChainspecRawBytes;
}

impl PayloadEntity for ConsensusValidatorChanges {
    const PAYLOAD_TYPE: PayloadType = PayloadType::ConsensusValidatorChanges;
}

impl PayloadEntity for GlobalStateQueryResult {
    const PAYLOAD_TYPE: PayloadType = PayloadType::GlobalStateQueryResult;
}

impl PayloadEntity for DictionaryQueryResult {
    const PAYLOAD_TYPE: PayloadType = PayloadType::DictionaryQueryResult;
}

impl PayloadEntity for Vec<StoredValue> {
    const PAYLOAD_TYPE: PayloadType = PayloadType::StoredValues;
}

impl PayloadEntity for GetTrieFullResult {
    const PAYLOAD_TYPE: PayloadType = PayloadType::GetTrieFullResult;
}

impl PayloadEntity for SpeculativeExecutionResult {
    const PAYLOAD_TYPE: PayloadType = PayloadType::SpeculativeExecutionResult;
}

impl PayloadEntity for NodeStatus {
    const PAYLOAD_TYPE: PayloadType = PayloadType::NodeStatus;
}

impl PayloadEntity for NextUpgrade {
    const PAYLOAD_TYPE: PayloadType = PayloadType::NextUpgrade;
}

impl PayloadEntity for Uptime {
    const PAYLOAD_TYPE: PayloadType = PayloadType::Uptime;
}

impl PayloadEntity for LastProgress {
    const PAYLOAD_TYPE: PayloadType = PayloadType::LastProgress;
}

impl PayloadEntity for ReactorStateName {
    const PAYLOAD_TYPE: PayloadType = PayloadType::ReactorState;
}

impl PayloadEntity for NetworkName {
    const PAYLOAD_TYPE: PayloadType = PayloadType::NetworkName;
}

impl PayloadEntity for BlockSynchronizerStatus {
    const PAYLOAD_TYPE: PayloadType = PayloadType::BlockSynchronizerStatus;
}

impl PayloadEntity for ConsensusStatus {
    const PAYLOAD_TYPE: PayloadType = PayloadType::ConsensusStatus;
}

impl PayloadEntity for BalanceResponse {
    const PAYLOAD_TYPE: PayloadType = PayloadType::BalanceResponse;
}

#[cfg(test)]
mod tests {
    use super::*;
    use casper_types::testing::TestRng;

    #[test]
    fn bytesrepr_roundtrip() {
        let rng = &mut TestRng::new();

        let val = PayloadType::random(rng);
        bytesrepr::test_serialization_roundtrip(&val);
    }
}<|MERGE_RESOLUTION|>--- conflicted
+++ resolved
@@ -25,11 +25,7 @@
         ConsensusStatus, ConsensusValidatorChanges, GetTrieFullResult, LastProgress, NetworkName,
         ReactorStateName,
     },
-<<<<<<< HEAD
-    BalanceResponse, RecordId,
-=======
-    DictionaryQueryResult, RecordId, TransactionWithExecutionInfo, Uptime,
->>>>>>> 041fd594
+    BalanceResponse, DictionaryQueryResult, RecordId, TransactionWithExecutionInfo, Uptime,
 };
 
 /// A type of the payload being returned in a binary response.
@@ -107,13 +103,10 @@
     GetTrieFullResult,
     /// Node status.
     NodeStatus,
-<<<<<<< HEAD
+    /// Result of querying for a dictionary item.
+    DictionaryQueryResult,
     /// Balance query response.
     BalanceResponse,
-=======
-    /// Result of querying for a dictionary item.
-    DictionaryQueryResult,
->>>>>>> 041fd594
 }
 
 impl PayloadType {
@@ -199,14 +192,11 @@
             x if x == PayloadType::StoredValues as u8 => Ok(PayloadType::StoredValues),
             x if x == PayloadType::GetTrieFullResult as u8 => Ok(PayloadType::GetTrieFullResult),
             x if x == PayloadType::NodeStatus as u8 => Ok(PayloadType::NodeStatus),
-<<<<<<< HEAD
+            x if x == PayloadType::DictionaryQueryResult as u8 => {
+                Ok(PayloadType::DictionaryQueryResult)
+            }
             x if x == PayloadType::WasmV1Result as u8 => Ok(PayloadType::WasmV1Result),
             x if x == PayloadType::BalanceResponse as u8 => Ok(PayloadType::BalanceResponse),
-=======
-            x if x == PayloadType::DictionaryQueryResult as u8 => {
-                Ok(PayloadType::DictionaryQueryResult)
-            }
->>>>>>> 041fd594
             _ => Err(()),
         }
     }
@@ -258,11 +248,8 @@
             PayloadType::GetTrieFullResult => write!(f, "GetTrieFullResult"),
             PayloadType::NodeStatus => write!(f, "NodeStatus"),
             PayloadType::WasmV1Result => write!(f, "WasmV1Result"),
-<<<<<<< HEAD
+            PayloadType::DictionaryQueryResult => write!(f, "DictionaryQueryResult"),
             PayloadType::BalanceResponse => write!(f, "BalanceResponse"),
-=======
-            PayloadType::DictionaryQueryResult => write!(f, "DictionaryQueryResult"),
->>>>>>> 041fd594
         }
     }
 }
@@ -296,15 +283,6 @@
 const CONSENSUS_STATUS_TAG: u8 = 26;
 const CHAINSPEC_RAW_BYTES_TAG: u8 = 27;
 const HIGHEST_BLOCK_SEQUENCE_CHECK_RESULT_TAG: u8 = 28;
-<<<<<<< HEAD
-const GLOBAL_STATE_QUERY_RESULT_TAG: u8 = 29;
-const STORED_VALUES_TAG: u8 = 30;
-const GET_TRIE_FULL_RESULT_TAG: u8 = 31;
-const NODE_STATUS_TAG: u8 = 32;
-const SPECULATIVE_EXECUTION_RESULT_TAG: u8 = 33;
-const WASM_V1_RESULT_TAG: u8 = 34;
-const BALANCE_RESPONSE_TAG: u8 = 35;
-=======
 const SPECULATIVE_EXECUTION_RESULT_TAG: u8 = 29;
 const GLOBAL_STATE_QUERY_RESULT_TAG: u8 = 30;
 const STORED_VALUES_TAG: u8 = 31;
@@ -312,7 +290,7 @@
 const NODE_STATUS_TAG: u8 = 33;
 const DICTIONARY_QUERY_RESULT_TAG: u8 = 34;
 const WASM_V1_RESULT_TAG: u8 = 35;
->>>>>>> 041fd594
+const BALANCE_RESPONSE_TAG: u8 = 36;
 
 impl ToBytes for PayloadType {
     fn to_bytes(&self) -> Result<Vec<u8>, bytesrepr::Error> {
@@ -361,12 +339,9 @@
             PayloadType::StoredValues => STORED_VALUES_TAG,
             PayloadType::GetTrieFullResult => GET_TRIE_FULL_RESULT_TAG,
             PayloadType::NodeStatus => NODE_STATUS_TAG,
+            PayloadType::DictionaryQueryResult => DICTIONARY_QUERY_RESULT_TAG,
             PayloadType::WasmV1Result => WASM_V1_RESULT_TAG,
-<<<<<<< HEAD
             PayloadType::BalanceResponse => BALANCE_RESPONSE_TAG,
-=======
-            PayloadType::DictionaryQueryResult => DICTIONARY_QUERY_RESULT_TAG,
->>>>>>> 041fd594
         }
         .write_bytes(writer)
     }
@@ -410,12 +385,9 @@
             STORED_VALUES_TAG => PayloadType::StoredValues,
             GET_TRIE_FULL_RESULT_TAG => PayloadType::GetTrieFullResult,
             NODE_STATUS_TAG => PayloadType::NodeStatus,
-<<<<<<< HEAD
+            DICTIONARY_QUERY_RESULT_TAG => PayloadType::DictionaryQueryResult,
             WASM_V1_RESULT_TAG => PayloadType::WasmV1Result,
             BALANCE_RESPONSE_TAG => PayloadType::BalanceResponse,
-=======
-            DICTIONARY_QUERY_RESULT_TAG => PayloadType::DictionaryQueryResult,
->>>>>>> 041fd594
             _ => return Err(bytesrepr::Error::Formatting),
         };
         Ok((record_id, remainder))
