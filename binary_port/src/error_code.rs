use core::{convert::TryFrom, fmt};

use casper_types::{InvalidDeploy, InvalidTransaction, InvalidTransactionV1};

use num_derive::FromPrimitive;
use num_traits::FromPrimitive;
#[cfg(test)]
use strum_macros::EnumIter;

/// The error code indicating the result of handling the binary request.
#[derive(Debug, Copy, Clone, thiserror::Error, Eq, PartialEq, FromPrimitive)]
#[repr(u16)]
#[cfg_attr(test, derive(EnumIter))]
pub enum ErrorCode {
    /// Request executed correctly.
    #[error("request executed correctly")]
    NoError = 0,
    /// This function is disabled.
    #[error("this function is disabled")]
    FunctionDisabled = 1,
    /// Data not found.
    #[error("data not found")]
    NotFound = 2,
    /// Root not found.
    #[error("root not found")]
    RootNotFound = 3,
    /// Invalid item variant.
    #[error("invalid item variant")]
    InvalidItemVariant = 4,
    /// Wasm preprocessing.
    #[error("wasm preprocessing")]
    WasmPreprocessing = 5,
    /// Internal error.
    #[error("internal error")]
    InternalError = 6,
    /// The query failed.
    #[error("the query failed")]
    FailedQuery = 7,
    /// Bad request.
    #[error("bad request")]
    BadRequest = 8,
    /// Received an unsupported type of request.
    #[error("unsupported request")]
    UnsupportedRequest = 9,
    /// Dictionary URef not found.
    #[error("dictionary URef not found")]
    DictionaryURefNotFound = 10,
    /// This node has no complete blocks.
    #[error("no complete blocks")]
    NoCompleteBlocks = 11,
    /// The deploy had an invalid chain name
    #[error("the deploy had an invalid chain name")]
    InvalidDeployChainName = 12,
    /// Deploy dependencies are no longer supported
    #[error("the dependencies for this transaction are no longer supported")]
    InvalidDeployDependenciesNoLongerSupported = 13,
    /// The deploy sent to the network had an excessive size
    #[error("the deploy had an excessive size")]
    InvalidDeployExcessiveSize = 14,
    /// The deploy sent to the network had an excessive time to live
    #[error("the deploy had an excessive time to live")]
    InvalidDeployExcessiveTimeToLive = 15,
    /// The deploy sent to the network had a timestamp referencing a time that has yet to occur.
    #[error("the deploys timestamp is in the future")]
    InvalidDeployTimestampInFuture = 16,
    /// The deploy sent to the network had an invalid body hash
    #[error("the deploy had an invalid body hash")]
    InvalidDeployBodyHash = 17,
    /// The deploy sent to the network had an invalid deploy hash i.e. the provided deploy hash
    /// didn't match the derived deploy hash
    #[error("the deploy had an invalid deploy hash")]
    InvalidDeployHash = 18,
    /// The deploy sent to the network had an empty approval set
    #[error("the deploy had no approvals")]
    InvalidDeployEmptyApprovals = 19,
    /// The deploy sent to the network had an invalid approval
    #[error("the deploy had an invalid approval")]
    InvalidDeployApproval = 20,
    /// The deploy sent to the network had an excessive session args length
    #[error("the deploy had an excessive session args length")]
    InvalidDeployExcessiveSessionArgsLength = 21,
    /// The deploy sent to the network had an excessive payment args length
    #[error("the deploy had an excessive payment args length")]
    InvalidDeployExcessivePaymentArgsLength = 22,
    /// The deploy sent to the network had a missing payment amount
    #[error("the deploy had a missing payment amount")]
    InvalidDeployMissingPaymentAmount = 23,
    /// The deploy sent to the network had a payment amount that was not parseable
    #[error("the deploy sent to the network had a payment amount that was unable to be parsed")]
    InvalidDeployFailedToParsePaymentAmount = 24,
    /// The deploy sent to the network exceeded the block gas limit
    #[error("the deploy sent to the network exceeded the block gas limit")]
    InvalidDeployExceededBlockGasLimit = 25,
    /// The deploy sent to the network was missing a transfer amount
    #[error("the deploy sent to the network was missing a transfer amount")]
    InvalidDeployMissingTransferAmount = 26,
    /// The deploy sent to the network had a transfer amount that was unable to be parseable
    #[error("the deploy sent to the network had a transfer amount that was unable to be parsed")]
    InvalidDeployFailedToParseTransferAmount = 27,
    /// The deploy sent to the network had a transfer amount that was insufficient
    #[error("the deploy sent to the network had an insufficient transfer amount")]
    InvalidDeployInsufficientTransferAmount = 28,
    /// The deploy sent to the network had excessive approvals
    #[error("the deploy sent to the network had excessive approvals")]
    InvalidDeployExcessiveApprovals = 29,
    /// The network was unable to calculate the gas limit for the deploy
    #[error("the network was unable to calculate the gas limit associated with the deploy")]
    InvalidDeployUnableToCalculateGasLimit = 30,
    /// The network was unable to calculate the gas cost for the deploy
    #[error("the network was unable to calculate the gas cost for the deploy")]
    InvalidDeployUnableToCalculateGasCost = 31,
    /// The deploy sent to the network was invalid for an unspecified reason
    #[error("the deploy sent to the network was invalid for an unspecified reason")]
    InvalidDeployUnspecified = 32,
    /// The transaction sent to the network had an invalid chain name
    #[error("the transaction sent to the network had an invalid chain name")]
    InvalidTransactionChainName = 33,
    /// The transaction sent to the network had an excessive size
    #[error("the transaction sent to the network had an excessive size")]
    InvalidTransactionExcessiveSize = 34,
    /// The transaction sent to the network had an excessive time to live
    #[error("the transaction sent to the network had an excessive time to live")]
    InvalidTransactionExcessiveTimeToLive = 35,
    /// The transaction sent to the network had a timestamp located in the future.
    #[error("the transaction sent to the network had a timestamp that has not yet occurred")]
    InvalidTransactionTimestampInFuture = 36,
    /// The transaction sent to the network had a provided body hash that conflicted with hash
    /// derived by the network
    #[error("the transaction sent to the network had an invalid body hash")]
    InvalidTransactionBodyHash = 37,
    /// The transaction sent to the network had a provided hash that conflicted with the hash
    /// derived by the network
    #[error("the transaction sent to the network had an invalid hash")]
    InvalidTransactionHash = 38,
    /// The transaction sent to the network had an empty approvals set
    #[error("the transaction sent to the network had no approvals")]
    InvalidTransactionEmptyApprovals = 39,
    /// The transaction sent to the network had an invalid approval
    #[error("the transaction sent to the network had an invalid approval")]
    InvalidTransactionInvalidApproval = 40,
    /// The transaction sent to the network had excessive args length
    #[error("the transaction sent to the network had excessive args length")]
    InvalidTransactionExcessiveArgsLength = 41,
    /// The transaction sent to the network had excessive approvals
    #[error("the transaction sent to the network had excessive approvals")]
    InvalidTransactionExcessiveApprovals = 42,
    /// The transaction sent to the network exceeds the block gas limit
    #[error("the transaction sent to the network exceeds the networks block gas limit")]
    InvalidTransactionExceedsBlockGasLimit = 43,
    /// The transaction sent to the network had a missing arg
    #[error("the transaction sent to the network was missing an argument")]
    InvalidTransactionMissingArg = 44,
    /// The transaction sent to the network had an argument with an unexpected type
    #[error("the transaction sent to the network had an unexpected argument type")]
    InvalidTransactionUnexpectedArgType = 45,
    /// The transaction sent to the network had an invalid argument
    #[error("the transaction sent to the network had an invalid argument")]
    InvalidTransactionInvalidArg = 46,
    /// The transaction sent to the network had an insufficient transfer amount
    #[error("the transaction sent to the network had an insufficient transfer amount")]
    InvalidTransactionInsufficientTransferAmount = 47,
    /// The transaction sent to the network had a custom entry point when it should have a non
    /// custom entry point.
    #[error("the native transaction sent to the network should not have a custom entry point")]
    InvalidTransactionEntryPointCannotBeCustom = 48,
    /// The transaction sent to the network had a standard entry point when it must be custom.
    #[error("the non-native transaction sent to the network must have a custom entry point")]
    InvalidTransactionEntryPointMustBeCustom = 49,
    /// The transaction sent to the network had empty module bytes
    #[error("the transaction sent to the network had empty module bytes")]
    InvalidTransactionEmptyModuleBytes = 50,
    /// The transaction sent to the network had an invalid gas price conversion
    #[error("the transaction sent to the network had an invalid gas price conversion")]
    InvalidTransactionGasPriceConversion = 51,
    /// The network was unable to calculate the gas limit for the transaction sent.
    #[error("the network was unable to calculate the gas limit for the transaction sent")]
    InvalidTransactionUnableToCalculateGasLimit = 52,
    /// The network was unable to calculate the gas cost for the transaction sent.
    #[error("the network was unable to calculate the gas cost for the transaction sent.")]
    InvalidTransactionUnableToCalculateGasCost = 53,
    /// The transaction sent to the network had an invalid pricing mode
    #[error("the transaction sent to the network had an invalid pricing mode")]
    InvalidTransactionPricingMode = 54,
    /// The transaction sent to the network was invalid for an unspecified reason
    #[error("the transaction sent to the network was invalid for an unspecified reason")]
    InvalidTransactionUnspecified = 55,
    /// As the various enums are tagged non_exhaustive, it is possible that in the future none of
    /// these previous errors cover the error that occurred, therefore we need some catchall in
    /// the case that nothing else works.
    #[error("the transaction or deploy sent to the network was invalid for an unspecified reason")]
    InvalidTransactionOrDeployUnspecified = 56,
    /// The switch block for the requested era was not found
    #[error("the switch block for the requested era was not found")]
    SwitchBlockNotFound = 57,
    #[error("the parent of the switch block for the requested era was not found")]
    /// The parent of the switch block for the requested era was not found
    SwitchBlockParentNotFound = 58,
    #[error("cannot serve rewards stored in V1 format")]
    /// Cannot serve rewards stored in V1 format
    UnsupportedRewardsV1Request = 59,
    /// Invalid binary request header versions.
    #[error("binary request header versions mismatch")]
    CommandHeaderVersionMismatch = 60,
    /// Blockchain is empty
    #[error("blockchain is empty")]
    EmptyBlockchain = 61,
    /// Expected deploy, but got transaction
    #[error("expected deploy, got transaction")]
    ExpectedDeploy = 62,
    /// Expected transaction, but got deploy
    #[error("expected transaction V1, got deploy")]
    ExpectedTransaction = 63,
    /// Transaction has expired
    #[error("transaction has expired")]
    TransactionExpired = 64,
    /// Transactions parameters are missing or incorrect
    #[error("missing or incorrect transaction parameters")]
    MissingOrIncorrectParameters = 65,
    /// No such addressable entity
    #[error("no such addressable entity")]
    NoSuchAddressableEntity = 66,
    // No such contract at hash
    #[error("no such contract at hash")]
    NoSuchContractAtHash = 67,
    /// No such entry point
    #[error("no such entry point")]
    NoSuchEntryPoint = 68,
    /// No such package at hash
    #[error("no such package at hash")]
    NoSuchPackageAtHash = 69,
    /// Invalid entity at version
    #[error("invalid entity at version")]
    InvalidEntityAtVersion = 70,
    /// Disabled entity at version
    #[error("disabled entity at version")]
    DisabledEntityAtVersion = 71,
    /// Missing entity at version
    #[error("missing entity at version")]
    MissingEntityAtVersion = 72,
    /// Invalid associated keys
    #[error("invalid associated keys")]
    InvalidAssociatedKeys = 73,
    /// Insufficient signature weight
    #[error("insufficient signature weight")]
    InsufficientSignatureWeight = 74,
    /// Insufficient balance
    #[error("insufficient balance")]
    InsufficientBalance = 75,
    /// Unknown balance
    #[error("unknown balance")]
    UnknownBalance = 76,
    /// Invalid payment variant for deploy
    #[error("invalid payment variant for deploy")]
    DeployInvalidPaymentVariant = 77,
    /// Missing payment amount for deploy
    #[error("missing payment amount for deploy")]
    DeployMissingPaymentAmount = 78,
    /// Failed to parse payment amount for deploy
    #[error("failed to parse payment amount for deploy")]
    DeployFailedToParsePaymentAmount = 79,
    /// Missing transfer target for deploy
    #[error("missing transfer target for deploy")]
    DeployMissingTransferTarget = 80,
    /// Missing module bytes for deploy
    #[error("missing module bytes for deploy")]
    DeployMissingModuleBytes = 81,
    /// Entry point cannot be 'call'
    #[error("entry point cannot be 'call'")]
    InvalidTransactionEntryPointCannotBeCall = 82,
    /// Invalid transaction lane
    #[error("invalid transaction lane")]
    InvalidTransactionInvalidTransactionLane = 83,
    /// Gas price tolerance too low
    #[error("gas price tolerance too low")]
    GasPriceToleranceTooLow = 84,
    /// Received V1 Transaction for spec exec.
    #[error("received v1 transaction for speculative execution")]
    ReceivedV1Transaction = 85,
    /// Purse was not found for given identifier.
    #[error("purse was not found for given identifier")]
    PurseNotFound = 86,
    /// Too many requests per second.
    #[error("request was throttled")]
    RequestThrottled = 87,
    /// Expected named arguments.
    #[error("expected named arguments")]
    ExpectedNamedArguments = 88,
    /// Invalid transaction runtime.
    #[error("invalid transaction runtime")]
    InvalidTransactionRuntime = 89,
    /// Key in transfer request malformed
    #[error("malformed transfer record key")]
    TransferRecordMalformedKey = 90,
    /// Malformed information request
    #[error("malformed information request")]
    MalformedInformationRequest = 91,
    /// Malformed binary version
    #[error("not enough bytes to read version of the binary request header")]
    TooLittleBytesForRequestHeaderVersion = 92,
    /// Malformed command header version
    #[error("malformed commnd header version")]
    MalformedCommandHeaderVersion = 93,
    /// Malformed header
    #[error("malformed command header")]
    MalformedCommandHeader = 94,
    /// Malformed command
    #[error("malformed command")]
    MalformedCommand = 95,
    /// No matching lane for transaction
    #[error("couldn't associate a transaction lane with the transaction")]
    InvalidTransactionNoLaneMatches = 96,
    /// Entry point must be 'call'
    #[error("entry point must be 'call'")]
    InvalidTransactionEntryPointMustBeCall = 97,
    /// One of the payloads field cannot be deserialized
    #[error("One of the payloads field cannot be deserialized")]
    InvalidTransactionCannotDeserializeField = 98,
    /// Can't calculate hash of the payload fields
    #[error("Can't calculate hash of the payload fields")]
    InvalidTransactionCannotCalculateFieldsHash = 99,
    /// Unexpected fields in payload
    #[error("Unexpected fields in payload")]
    InvalidTransactionUnexpectedFields = 100,
    /// Expected bytes arguments
    #[error("expected bytes arguments")]
    InvalidTransactionExpectedBytesArguments = 101,
    /// Missing seed field in transaction
    #[error("Missing seed field in transaction")]
    InvalidTransactionMissingSeed = 102,
    /// Pricing mode not supported
    #[error("Pricing mode not supported")]
    PricingModeNotSupported = 103,
    /// Gas limit not supported
    #[error("Gas limit not supported")]
    InvalidDeployGasLimitNotSupported = 104,
    /// Invalid runtime for Transaction::Deploy
    #[error("Invalid runtime for Transaction::Deploy")]
    InvalidDeployInvalidRuntime = 105,
    /// Deploy exceeds wasm lane gas limit
    #[error("Transaction::Deploy exceeds lane gas limit")]
    InvalidDeployExceededWasmLaneGasLimit = 106,
    /// Invalid runtime for Transaction::Deploy
    #[error("Invalid payment amount for Transaction::Deploy")]
    InvalidDeployInvalidPaymentAmount = 107,
    /// Insufficient burn amount for Transaction::V1
    #[error("Insufficient burn amount for Transaction::V1")]
    InvalidTransactionInsufficientBurnAmount = 108,
    /// Invalid payment amount for Transaction::V1
    #[error("Invalid payment amount for Transaction::V1")]
    InvalidTransactionInvalidPaymentAmount = 109,
    /// Unexpected entry point for Transaction::V1
    #[error("Unexpected entry point for Transaction::V1")]
<<<<<<< HEAD
    InvalidTransactionUnexpectedEntryPoint = 110,
=======
    InvalidTransactionUnexpectedEntryPoint = 111,
    /// Cannot serialize transaction
    #[error("Transaction has malformed binary representation")]
    TransactionHasMalformedBinaryRepresentation = 112,
>>>>>>> ade6b97a
}

impl TryFrom<u16> for ErrorCode {
    type Error = UnknownErrorCode;

    fn try_from(value: u16) -> Result<Self, Self::Error> {
        FromPrimitive::from_u16(value).ok_or(UnknownErrorCode)
    }
}

/// Error indicating that the error code is unknown.
#[derive(Debug, Clone, Copy)]
pub struct UnknownErrorCode;

impl fmt::Display for UnknownErrorCode {
    fn fmt(&self, f: &mut fmt::Formatter<'_>) -> fmt::Result {
        write!(f, "unknown node error code")
    }
}

impl std::error::Error for UnknownErrorCode {}

impl From<InvalidTransaction> for ErrorCode {
    fn from(value: InvalidTransaction) -> Self {
        match value {
            InvalidTransaction::Deploy(invalid_deploy) => ErrorCode::from(invalid_deploy),
            InvalidTransaction::V1(invalid_transaction) => ErrorCode::from(invalid_transaction),
            _ => ErrorCode::InvalidTransactionOrDeployUnspecified,
        }
    }
}

impl From<InvalidDeploy> for ErrorCode {
    fn from(value: InvalidDeploy) -> Self {
        match value {
            InvalidDeploy::InvalidChainName { .. } => ErrorCode::InvalidDeployChainName,
            InvalidDeploy::DependenciesNoLongerSupported => {
                ErrorCode::InvalidDeployDependenciesNoLongerSupported
            }
            InvalidDeploy::ExcessiveSize(_) => ErrorCode::InvalidDeployExcessiveSize,
            InvalidDeploy::ExcessiveTimeToLive { .. } => {
                ErrorCode::InvalidDeployExcessiveTimeToLive
            }
            InvalidDeploy::TimestampInFuture { .. } => ErrorCode::InvalidDeployTimestampInFuture,
            InvalidDeploy::InvalidBodyHash => ErrorCode::InvalidDeployBodyHash,
            InvalidDeploy::InvalidDeployHash => ErrorCode::InvalidDeployHash,
            InvalidDeploy::EmptyApprovals => ErrorCode::InvalidDeployEmptyApprovals,
            InvalidDeploy::InvalidApproval { .. } => ErrorCode::InvalidDeployApproval,
            InvalidDeploy::ExcessiveSessionArgsLength { .. } => {
                ErrorCode::InvalidDeployExcessiveSessionArgsLength
            }
            InvalidDeploy::ExcessivePaymentArgsLength { .. } => {
                ErrorCode::InvalidDeployExcessivePaymentArgsLength
            }
            InvalidDeploy::MissingPaymentAmount => ErrorCode::InvalidDeployMissingPaymentAmount,
            InvalidDeploy::FailedToParsePaymentAmount => {
                ErrorCode::InvalidDeployFailedToParsePaymentAmount
            }
            InvalidDeploy::ExceededBlockGasLimit { .. } => {
                ErrorCode::InvalidDeployExceededBlockGasLimit
            }
            InvalidDeploy::MissingTransferAmount => ErrorCode::InvalidDeployMissingTransferAmount,
            InvalidDeploy::FailedToParseTransferAmount => {
                ErrorCode::InvalidDeployFailedToParseTransferAmount
            }
            InvalidDeploy::InsufficientTransferAmount { .. } => {
                ErrorCode::InvalidDeployInsufficientTransferAmount
            }
            InvalidDeploy::ExcessiveApprovals { .. } => ErrorCode::InvalidDeployExcessiveApprovals,
            InvalidDeploy::UnableToCalculateGasLimit => {
                ErrorCode::InvalidDeployUnableToCalculateGasLimit
            }
            InvalidDeploy::UnableToCalculateGasCost => {
                ErrorCode::InvalidDeployUnableToCalculateGasCost
            }
            InvalidDeploy::GasPriceToleranceTooLow { .. } => ErrorCode::GasPriceToleranceTooLow,
            InvalidDeploy::GasLimitNotSupported => ErrorCode::InvalidDeployGasLimitNotSupported,
            InvalidDeploy::InvalidRuntime => ErrorCode::InvalidDeployInvalidRuntime,
            InvalidDeploy::NoLaneMatch => ErrorCode::InvalidTransactionNoLaneMatches,
            InvalidDeploy::ExceededWasmLaneGasLimit { .. } => {
                ErrorCode::InvalidDeployExceededWasmLaneGasLimit
            }
            InvalidDeploy::InvalidPaymentAmount => ErrorCode::InvalidDeployInvalidPaymentAmount,
            _ => ErrorCode::InvalidDeployUnspecified,
        }
    }
}

impl From<InvalidTransactionV1> for ErrorCode {
    fn from(value: InvalidTransactionV1) -> Self {
        match value {
            InvalidTransactionV1::InvalidChainName { .. } => ErrorCode::InvalidTransactionChainName,
            InvalidTransactionV1::ExcessiveSize(_) => ErrorCode::InvalidTransactionExcessiveSize,
            InvalidTransactionV1::ExcessiveTimeToLive { .. } => {
                ErrorCode::InvalidTransactionExcessiveTimeToLive
            }
            InvalidTransactionV1::TimestampInFuture { .. } => {
                ErrorCode::InvalidTransactionTimestampInFuture
            }
            InvalidTransactionV1::InvalidBodyHash => ErrorCode::InvalidTransactionBodyHash,
            InvalidTransactionV1::InvalidTransactionHash => ErrorCode::InvalidTransactionHash,
            InvalidTransactionV1::EmptyApprovals => ErrorCode::InvalidTransactionEmptyApprovals,
            InvalidTransactionV1::InvalidApproval { .. } => {
                ErrorCode::InvalidTransactionInvalidApproval
            }
            InvalidTransactionV1::ExcessiveArgsLength { .. } => {
                ErrorCode::InvalidTransactionExcessiveArgsLength
            }
            InvalidTransactionV1::ExcessiveApprovals { .. } => {
                ErrorCode::InvalidTransactionExcessiveApprovals
            }
            InvalidTransactionV1::ExceedsBlockGasLimit { .. } => {
                ErrorCode::InvalidTransactionExceedsBlockGasLimit
            }
            InvalidTransactionV1::MissingArg { .. } => ErrorCode::InvalidTransactionMissingArg,
            InvalidTransactionV1::UnexpectedArgType { .. } => {
                ErrorCode::InvalidTransactionUnexpectedArgType
            }
            InvalidTransactionV1::InvalidArg { .. } => ErrorCode::InvalidTransactionInvalidArg,
            InvalidTransactionV1::InsufficientTransferAmount { .. } => {
                ErrorCode::InvalidTransactionInsufficientTransferAmount
            }
            InvalidTransactionV1::EntryPointCannotBeCustom { .. } => {
                ErrorCode::InvalidTransactionEntryPointCannotBeCustom
            }
            InvalidTransactionV1::EntryPointMustBeCustom { .. } => {
                ErrorCode::InvalidTransactionEntryPointMustBeCustom
            }
            InvalidTransactionV1::EmptyModuleBytes => ErrorCode::InvalidTransactionEmptyModuleBytes,
            InvalidTransactionV1::GasPriceConversion { .. } => {
                ErrorCode::InvalidTransactionGasPriceConversion
            }
            InvalidTransactionV1::UnableToCalculateGasLimit => {
                ErrorCode::InvalidTransactionUnableToCalculateGasLimit
            }
            InvalidTransactionV1::UnableToCalculateGasCost => {
                ErrorCode::InvalidTransactionUnableToCalculateGasCost
            }
            InvalidTransactionV1::InvalidPricingMode { .. } => {
                ErrorCode::InvalidTransactionPricingMode
            }
            InvalidTransactionV1::EntryPointCannotBeCall => {
                ErrorCode::InvalidTransactionEntryPointCannotBeCall
            }
            InvalidTransactionV1::InvalidTransactionLane(_) => {
                ErrorCode::InvalidTransactionInvalidTransactionLane
            }
            InvalidTransactionV1::GasPriceToleranceTooLow { .. } => {
                ErrorCode::GasPriceToleranceTooLow
            }
            InvalidTransactionV1::ExpectedNamedArguments => ErrorCode::ExpectedNamedArguments,
            InvalidTransactionV1::InvalidTransactionRuntime { .. } => {
                ErrorCode::InvalidTransactionRuntime
            }
            InvalidTransactionV1::NoLaneMatch => ErrorCode::InvalidTransactionNoLaneMatches,
            InvalidTransactionV1::EntryPointMustBeCall { .. } => {
                ErrorCode::InvalidTransactionEntryPointMustBeCall
            }
            InvalidTransactionV1::CouldNotDeserializeField { .. } => {
                ErrorCode::InvalidTransactionCannotDeserializeField
            }
            InvalidTransactionV1::CannotCalculateFieldsHash => {
                ErrorCode::InvalidTransactionCannotCalculateFieldsHash
            }
            InvalidTransactionV1::UnexpectedTransactionFieldEntries => {
                ErrorCode::InvalidTransactionUnexpectedFields
            }
            InvalidTransactionV1::ExpectedBytesArguments => {
                ErrorCode::InvalidTransactionExpectedBytesArguments
            }
            InvalidTransactionV1::MissingSeed => ErrorCode::InvalidTransactionMissingSeed,
            InvalidTransactionV1::PricingModeNotSupported => ErrorCode::PricingModeNotSupported,
            InvalidTransactionV1::InsufficientBurnAmount { .. } => {
                ErrorCode::InvalidTransactionInsufficientBurnAmount
            }
            InvalidTransactionV1::InvalidPaymentAmount => {
                ErrorCode::InvalidTransactionInvalidPaymentAmount
            }
            InvalidTransactionV1::UnexpectedEntryPoint { .. } => {
                ErrorCode::InvalidTransactionUnexpectedEntryPoint
            }
            InvalidTransactionV1::CouldNotSerializeTransaction { .. } => {
                ErrorCode::TransactionHasMalformedBinaryRepresentation
            }
            _other => ErrorCode::InvalidTransactionUnspecified,
        }
    }
}

#[cfg(test)]
mod tests {
    use std::convert::TryFrom;

    use crate::ErrorCode;
    use casper_types::{InvalidDeploy, InvalidTransactionV1};
    use strum::IntoEnumIterator;

    #[test]
    fn verify_all_invalid_transaction_v1_errors_have_error_codes() {
        for error in InvalidTransactionV1::iter() {
            let code = ErrorCode::from(error.clone());
            assert_ne!(
                code,
                ErrorCode::InvalidTransactionUnspecified,
                "Seems like InvalidTransactionV1 {error} has no corresponding error code"
            );
            assert_ne!(
                code,
                ErrorCode::InvalidDeployUnspecified,
                "Seems like InvalidTransactionV1 {error} has no corresponding error code"
            )
        }
    }

    #[test]
    fn verify_all_invalid_deploy_errors_have_error_codes() {
        for error in InvalidDeploy::iter() {
            let code = ErrorCode::from(error.clone());
            assert_ne!(
                code,
                ErrorCode::InvalidTransactionUnspecified,
                "Seems like InvalidDeploy {error} has no corresponding error code"
            );
            assert_ne!(
                code,
                ErrorCode::InvalidDeployUnspecified,
                "Seems like InvalidDeploy {error} has no corresponding error code"
            )
        }
    }

    #[test]
    fn try_from_decoded_all_variants() {
        for variant in ErrorCode::iter() {
            let as_int = variant as u16;
            let decoded = ErrorCode::try_from(as_int);
            assert!(
                decoded.is_ok(),
                "variant {} not covered by TryFrom<u16> implementation",
                as_int
            );
            assert_eq!(decoded.unwrap(), variant);
        }
    }
}<|MERGE_RESOLUTION|>--- conflicted
+++ resolved
@@ -350,14 +350,10 @@
     InvalidTransactionInvalidPaymentAmount = 109,
     /// Unexpected entry point for Transaction::V1
     #[error("Unexpected entry point for Transaction::V1")]
-<<<<<<< HEAD
     InvalidTransactionUnexpectedEntryPoint = 110,
-=======
-    InvalidTransactionUnexpectedEntryPoint = 111,
     /// Cannot serialize transaction
     #[error("Transaction has malformed binary representation")]
-    TransactionHasMalformedBinaryRepresentation = 112,
->>>>>>> ade6b97a
+    TransactionHasMalformedBinaryRepresentation = 111,
 }
 
 impl TryFrom<u16> for ErrorCode {
