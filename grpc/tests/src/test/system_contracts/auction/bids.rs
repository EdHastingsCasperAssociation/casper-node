use std::{collections::BTreeSet, iter::FromIterator};

use lazy_static::lazy_static;

use casper_engine_test_support::{
    internal::{
        utils, ExecuteRequestBuilder, InMemoryWasmTestBuilder, DEFAULT_ACCOUNTS,
        DEFAULT_AUCTION_DELAY, DEFAULT_LOCKED_FUNDS_PERIOD, DEFAULT_RUN_GENESIS_REQUEST,
    },
    DEFAULT_ACCOUNT_ADDR, DEFAULT_ACCOUNT_INITIAL_BALANCE, MINIMUM_ACCOUNT_CREATION_BALANCE,
};
use casper_execution_engine::{core::engine_state::genesis::GenesisAccount, shared::motes::Motes};
use casper_types::{
    self,
    account::AccountHash,
    auction::{
        Bids, DelegationRate, Delegators, EraId, EraValidators, SeigniorageRecipients,
        UnbondingPurses, ValidatorWeights, ARG_AMOUNT, ARG_DELEGATION_RATE, ARG_DELEGATOR,
        ARG_PUBLIC_KEY, ARG_UNBOND_PURSE, ARG_VALIDATOR, BIDS_KEY, DEFAULT_UNBONDING_DELAY,
        DELEGATORS_KEY, ERA_ID_KEY, ERA_VALIDATORS_KEY, INITIAL_ERA_ID, METHOD_RUN_AUCTION,
        UNBONDING_PURSES_KEY,
    },
    runtime_args, PublicKey, RuntimeArgs, URef, U512,
};

const ARG_ENTRY_POINT: &str = "entry_point";

const CONTRACT_TRANSFER_TO_ACCOUNT: &str = "transfer_to_account_u512.wasm";
const CONTRACT_AUCTION_BIDS: &str = "auction_bids.wasm";
const CONTRACT_ADD_BID: &str = "add_bid.wasm";
const CONTRACT_WITHDRAW_BID: &str = "withdraw_bid.wasm";
const CONTRACT_DELEGATE: &str = "delegate.wasm";
const CONTRACT_UNDELEGATE: &str = "undelegate.wasm";
const CONTRACT_CREATE_PURSE_01: &str = "create_purse_01.wasm";

const TRANSFER_AMOUNT: u64 = MINIMUM_ACCOUNT_CREATION_BALANCE + 1000;
const SYSTEM_ADDR: AccountHash = AccountHash::new([0u8; 32]);

const ADD_BID_AMOUNT_1: u64 = 95_000;
const ADD_BID_AMOUNT_2: u64 = 47_500;
const ADD_BID_DELEGATION_RATE_1: DelegationRate = 125;
const BID_AMOUNT_2: u64 = 5_000;
const ADD_BID_DELEGATION_RATE_2: DelegationRate = 126;
const WITHDRAW_BID_AMOUNT_2: u64 = 15_000;

const ARG_RUN_AUCTION: &str = "run_auction";
const ARG_READ_SEIGNIORAGE_RECIPIENTS: &str = "read_seigniorage_recipients";

const DELEGATE_AMOUNT_1: u64 = 125_000;
const DELEGATE_AMOUNT_2: u64 = 15_000;
const UNDELEGATE_AMOUNT_1: u64 = 35_000;

const NON_FOUNDER_VALIDATOR_1_PK: PublicKey = PublicKey::Ed25519([3; 32]);
const NON_FOUNDER_VALIDATOR_2_PK: PublicKey = PublicKey::Ed25519([4; 32]);

const ACCOUNT_1_PK: PublicKey = PublicKey::Ed25519([200; 32]);
const ACCOUNT_1_BALANCE: u64 = MINIMUM_ACCOUNT_CREATION_BALANCE;
const ACCOUNT_1_BOND: u64 = 100_000;
const ACCOUNT_1_WITHDRAW_1: u64 = 55_000;
const ACCOUNT_1_WITHDRAW_2: u64 = 45_000;

const ACCOUNT_2_PK: PublicKey = PublicKey::Ed25519([202; 32]);
const ACCOUNT_2_BALANCE: u64 = MINIMUM_ACCOUNT_CREATION_BALANCE;
const ACCOUNT_2_BOND: u64 = 200_000;

const BID_ACCOUNT_1_PK: PublicKey = PublicKey::Ed25519([204; 32]);
const BID_ACCOUNT_1_BALANCE: u64 = MINIMUM_ACCOUNT_CREATION_BALANCE;
const BID_ACCOUNT_1_BOND: u64 = 0;

const BID_ACCOUNT_2_PK: PublicKey = PublicKey::Ed25519([206; 32]);
const BID_ACCOUNT_2_BALANCE: u64 = MINIMUM_ACCOUNT_CREATION_BALANCE;
const BID_ACCOUNT_2_BOND: u64 = 0;

lazy_static! {
    static ref NON_FOUNDER_VALIDATOR_1_ADDR: AccountHash = NON_FOUNDER_VALIDATOR_1_PK.into();
    static ref NON_FOUNDER_VALIDATOR_2_ADDR: AccountHash = NON_FOUNDER_VALIDATOR_2_PK.into();
    static ref ACCOUNT_1_ADDR: AccountHash = ACCOUNT_1_PK.into();
    static ref ACCOUNT_2_ADDR: AccountHash = ACCOUNT_2_PK.into();
    static ref BID_ACCOUNT_1_ADDR: AccountHash = BID_ACCOUNT_1_PK.into();
    static ref BID_ACCOUNT_2_ADDR: AccountHash = BID_ACCOUNT_2_PK.into();
}

const UNBONDING_PURSE_NAME_1: &str = "unbonding_purse_1";
const UNBONDING_PURSE_NAME_2: &str = "unbonding_purse_2";
const ARG_PURSE_NAME: &str = "purse_name";

#[ignore]
#[test]
fn should_run_add_bid() {
    let accounts = {
        let mut tmp: Vec<GenesisAccount> = DEFAULT_ACCOUNTS.clone();
        let account_1 = GenesisAccount::new(
            BID_ACCOUNT_1_PK,
            *BID_ACCOUNT_1_ADDR,
            Motes::new(BID_ACCOUNT_1_BALANCE.into()),
            Motes::new(BID_ACCOUNT_1_BOND.into()),
        );
        tmp.push(account_1);
        tmp
    };

    let run_genesis_request = utils::create_run_genesis_request(accounts);

    let mut builder = InMemoryWasmTestBuilder::default();

    builder.run_genesis(&run_genesis_request);

    let exec_request_1 = ExecuteRequestBuilder::standard(
        *BID_ACCOUNT_1_ADDR,
        CONTRACT_ADD_BID,
        runtime_args! {
            ARG_PUBLIC_KEY => BID_ACCOUNT_1_PK,
            ARG_AMOUNT => U512::from(ADD_BID_AMOUNT_1),
            ARG_DELEGATION_RATE => ADD_BID_DELEGATION_RATE_1,
        },
    )
    .build();

    builder.exec(exec_request_1).commit().expect_success();

    let auction_hash = builder.get_auction_contract_hash();
    let bids: Bids = builder.get_value(auction_hash, BIDS_KEY);

    assert_eq!(bids.len(), 1);

    let active_bid = bids.get(&BID_ACCOUNT_1_PK.clone()).unwrap();
    assert_eq!(
        builder.get_purse_balance(active_bid.bonding_purse),
        U512::from(ADD_BID_AMOUNT_1)
    );
    assert_eq!(active_bid.delegation_rate, ADD_BID_DELEGATION_RATE_1);
    assert_eq!(active_bid.funds_locked, None);

    // 2nd bid top-up
    let exec_request_2 = ExecuteRequestBuilder::standard(
        *BID_ACCOUNT_1_ADDR,
        CONTRACT_ADD_BID,
        runtime_args! {
            ARG_PUBLIC_KEY => BID_ACCOUNT_1_PK,
            ARG_AMOUNT => U512::from(BID_AMOUNT_2),
            ARG_DELEGATION_RATE => ADD_BID_DELEGATION_RATE_2,
        },
    )
    .build();

    builder.exec(exec_request_2).commit().expect_success();

    let bids: Bids = builder.get_value(auction_hash, BIDS_KEY);

    assert_eq!(bids.len(), 1);

    let active_bid = bids.get(&BID_ACCOUNT_1_PK.clone()).unwrap();
    assert_eq!(
        builder.get_purse_balance(active_bid.bonding_purse),
        U512::from(ADD_BID_AMOUNT_1 + BID_AMOUNT_2)
    );
    assert_eq!(active_bid.delegation_rate, ADD_BID_DELEGATION_RATE_2);

    // 3a. create purse for unbonding purposes
    let exec_request_2 = ExecuteRequestBuilder::standard(
        *DEFAULT_ACCOUNT_ADDR,
        CONTRACT_CREATE_PURSE_01,
        runtime_args! {
            ARG_PURSE_NAME => UNBONDING_PURSE_NAME_1,
        },
    )
    .build();

    builder.exec(exec_request_2).expect_success().commit();
    let unbonding_purse = builder
        .get_account(*DEFAULT_ACCOUNT_ADDR)
        .expect("should have default account")
        .named_keys()
        .get(UNBONDING_PURSE_NAME_1)
        .expect("should have unbonding purse")
        .into_uref()
        .expect("unbonding purse should be an uref");

    // 3. withdraw some amount
    let exec_request_3 = ExecuteRequestBuilder::standard(
        *BID_ACCOUNT_1_ADDR,
        CONTRACT_WITHDRAW_BID,
        runtime_args! {
            ARG_PUBLIC_KEY => BID_ACCOUNT_1_PK,
            ARG_AMOUNT => U512::from(WITHDRAW_BID_AMOUNT_2),
            ARG_UNBOND_PURSE => Some(unbonding_purse),
        },
    )
    .build();
    builder.exec(exec_request_3).commit().expect_success();

    let bids: Bids = builder.get_value(auction_hash, BIDS_KEY);

    assert_eq!(bids.len(), 1);

    let active_bid = bids.get(&BID_ACCOUNT_1_PK.clone()).unwrap();
    assert_eq!(
        builder.get_purse_balance(active_bid.bonding_purse),
        // Since we don't pay out immediately `WITHDRAW_BID_AMOUNT_2` is locked in unbonding queue
        U512::from(ADD_BID_AMOUNT_1 + BID_AMOUNT_2)
    );
    let unbonding_purses: UnbondingPurses = builder.get_value(auction_hash, "unbonding_purses");
    let unbond_list = unbonding_purses
        .get(&BID_ACCOUNT_1_PK)
        .expect("should have unbond");
    assert_eq!(unbond_list.len(), 1);
    assert_eq!(unbond_list[0].origin, BID_ACCOUNT_1_PK);
    // `WITHDRAW_BID_AMOUNT_2` is in unbonding list

    assert_eq!(
        unbonding_purse, unbond_list[0].purse,
        "unbonding queue should have account's unbonding purse"
    );
    assert_eq!(unbond_list[0].amount, U512::from(WITHDRAW_BID_AMOUNT_2),);

    assert_eq!(
        unbond_list[0].era_of_withdrawal,
        INITIAL_ERA_ID + DEFAULT_UNBONDING_DELAY,
    );
}

#[ignore]
#[test]
fn should_run_delegate_and_undelegate() {
    let accounts = {
        let mut tmp: Vec<GenesisAccount> = DEFAULT_ACCOUNTS.clone();
        let account_1 = GenesisAccount::new(
            BID_ACCOUNT_1_PK,
            *BID_ACCOUNT_1_ADDR,
            Motes::new(BID_ACCOUNT_1_BALANCE.into()),
            Motes::new(BID_ACCOUNT_1_BOND.into()),
        );
        tmp.push(account_1);
        tmp
    };

    let run_genesis_request = utils::create_run_genesis_request(accounts);

    let mut builder = InMemoryWasmTestBuilder::default();

    builder.run_genesis(&run_genesis_request);

    let transfer_request_1 = ExecuteRequestBuilder::standard(
        *DEFAULT_ACCOUNT_ADDR,
        CONTRACT_TRANSFER_TO_ACCOUNT,
        runtime_args! {
            "target" => SYSTEM_ADDR,
            ARG_AMOUNT => U512::from(TRANSFER_AMOUNT)
        },
    )
    .build();

    let transfer_request_2 = ExecuteRequestBuilder::standard(
        *DEFAULT_ACCOUNT_ADDR,
        CONTRACT_TRANSFER_TO_ACCOUNT,
        runtime_args! {
            "target" => *NON_FOUNDER_VALIDATOR_1_ADDR,
            ARG_AMOUNT => U512::from(TRANSFER_AMOUNT)
        },
    )
    .build();

    // non-founding validator request
    let add_bid_request_1 = ExecuteRequestBuilder::standard(
        *NON_FOUNDER_VALIDATOR_1_ADDR,
        CONTRACT_ADD_BID,
        runtime_args! {
            ARG_PUBLIC_KEY => NON_FOUNDER_VALIDATOR_1_PK,
            ARG_AMOUNT => U512::from(ADD_BID_AMOUNT_1),
            ARG_DELEGATION_RATE => ADD_BID_DELEGATION_RATE_1,
        },
    )
    .build();

    builder.exec(transfer_request_1).commit().expect_success();
    builder.exec(transfer_request_2).commit().expect_success();
    builder.exec(add_bid_request_1).commit().expect_success();

    let auction_hash = builder.get_auction_contract_hash();

    let bids: Bids = builder.get_value(auction_hash, BIDS_KEY);
    assert_eq!(bids.len(), 1);
    let active_bid = bids.get(&NON_FOUNDER_VALIDATOR_1_PK).unwrap();
    assert_eq!(
        builder.get_purse_balance(active_bid.bonding_purse),
        U512::from(ADD_BID_AMOUNT_1)
    );
    assert_eq!(active_bid.delegation_rate, ADD_BID_DELEGATION_RATE_1);

    let auction_stored_value = builder
        .query(None, auction_hash.into(), &[])
        .expect("should query auction hash");
    let _auction = auction_stored_value
        .as_contract()
        .expect("should be contract");

    //
    let exec_request_1 = ExecuteRequestBuilder::standard(
        *BID_ACCOUNT_1_ADDR,
        CONTRACT_DELEGATE,
        runtime_args! {
            ARG_AMOUNT => U512::from(DELEGATE_AMOUNT_1),
            ARG_VALIDATOR => NON_FOUNDER_VALIDATOR_1_PK,
            ARG_DELEGATOR => BID_ACCOUNT_1_PK,
        },
    )
    .build();

    builder.exec(exec_request_1).commit().expect_success();
    let delegators: Delegators = builder.get_value(auction_hash, DELEGATORS_KEY);
    assert_eq!(delegators.len(), 1);

    let delegated_amount_1 = delegators
        .get(&NON_FOUNDER_VALIDATOR_1_PK.clone())
        .and_then(|map| map.get(&BID_ACCOUNT_1_PK.clone()))
        .cloned()
        .unwrap_or_default();
    assert_eq!(
        delegated_amount_1,
        U512::from(DELEGATE_AMOUNT_1),
        "{:?}",
        delegators
    );

    // 2nd bid top-up
    let exec_request_2 = ExecuteRequestBuilder::standard(
        *BID_ACCOUNT_1_ADDR,
        CONTRACT_DELEGATE,
        runtime_args! {
            ARG_AMOUNT => U512::from(DELEGATE_AMOUNT_2),
            ARG_VALIDATOR => NON_FOUNDER_VALIDATOR_1_PK,
            ARG_DELEGATOR => BID_ACCOUNT_1_PK,
        },
    )
    .build();

    builder.exec(exec_request_2).commit().expect_success();

    let delegators: Delegators = builder.get_value(auction_hash, DELEGATORS_KEY);
    assert_eq!(delegators.len(), 1);

    let delegated_amount_2 = delegators
        .get(&NON_FOUNDER_VALIDATOR_1_PK)
        .and_then(|map| map.get(&BID_ACCOUNT_1_PK.clone()))
        .cloned()
        .unwrap_or_default();
    assert_eq!(
        delegated_amount_2,
        U512::from(DELEGATE_AMOUNT_1 + DELEGATE_AMOUNT_2),
        "{:?}",
        delegators
    );

    let exec_request_3 = ExecuteRequestBuilder::standard(
        *BID_ACCOUNT_1_ADDR,
        CONTRACT_UNDELEGATE,
        runtime_args! {
            ARG_AMOUNT => U512::from(UNDELEGATE_AMOUNT_1),
            ARG_VALIDATOR => NON_FOUNDER_VALIDATOR_1_PK,
            ARG_DELEGATOR => BID_ACCOUNT_1_PK,
            ARG_UNBOND_PURSE => Option::<URef>::None,
        },
    )
    .build();
    builder.exec(exec_request_3).commit().expect_success();

    let bids: Bids = builder.get_value(auction_hash, BIDS_KEY);

    assert_eq!(bids.len(), 1);

    let delegators: Delegators = builder.get_value(auction_hash, DELEGATORS_KEY);
    assert_eq!(delegators.len(), 1);

    let delegated_amount_3 = delegators
        .get(&NON_FOUNDER_VALIDATOR_1_PK.clone())
        .and_then(|map| map.get(&BID_ACCOUNT_1_PK.clone()))
        .cloned()
        .unwrap_or_default();
    assert_eq!(
        delegated_amount_3,
        U512::from(DELEGATE_AMOUNT_1 + DELEGATE_AMOUNT_2 - UNDELEGATE_AMOUNT_1),
        "{:?}",
        delegators
    );
}

#[ignore]
#[test]
fn should_calculate_era_validators() {
    assert_ne!(*ACCOUNT_1_ADDR, *ACCOUNT_2_ADDR,);
    assert_ne!(*ACCOUNT_2_ADDR, *BID_ACCOUNT_1_ADDR,);
    assert_ne!(*ACCOUNT_2_ADDR, *DEFAULT_ACCOUNT_ADDR,);
    let accounts = {
        let mut tmp: Vec<GenesisAccount> = DEFAULT_ACCOUNTS.clone();
        let account_1 = GenesisAccount::new(
            ACCOUNT_1_PK,
            *ACCOUNT_1_ADDR,
            Motes::new(ACCOUNT_1_BALANCE.into()),
            Motes::new(ACCOUNT_1_BOND.into()),
        );
        let account_2 = GenesisAccount::new(
            ACCOUNT_2_PK,
            *ACCOUNT_2_ADDR,
            Motes::new(ACCOUNT_2_BALANCE.into()),
            Motes::new(ACCOUNT_2_BOND.into()),
        );
        let account_3 = GenesisAccount::new(
            BID_ACCOUNT_1_PK,
            *BID_ACCOUNT_1_ADDR,
            Motes::new(BID_ACCOUNT_1_BALANCE.into()),
            Motes::new(BID_ACCOUNT_1_BOND.into()),
        );
        tmp.push(account_1);
        tmp.push(account_2);
        tmp.push(account_3);
        tmp
    };

    let run_genesis_request = utils::create_run_genesis_request(accounts);

    let mut builder = InMemoryWasmTestBuilder::default();

    builder.run_genesis(&run_genesis_request);

    let transfer_request_1 = ExecuteRequestBuilder::standard(
        *DEFAULT_ACCOUNT_ADDR,
        CONTRACT_TRANSFER_TO_ACCOUNT,
        runtime_args! {
            "target" => SYSTEM_ADDR,
            ARG_AMOUNT => U512::from(TRANSFER_AMOUNT)
        },
    )
    .build();
    let transfer_request_2 = ExecuteRequestBuilder::standard(
        *DEFAULT_ACCOUNT_ADDR,
        CONTRACT_TRANSFER_TO_ACCOUNT,
        runtime_args! {
            "target" => *NON_FOUNDER_VALIDATOR_1_ADDR,
            ARG_AMOUNT => U512::from(TRANSFER_AMOUNT)
        },
    )
    .build();

    let auction_hash = builder.get_auction_contract_hash();
    let bids: Bids = builder.get_value(auction_hash, BIDS_KEY);
    assert_eq!(bids.len(), 2, "founding validators {:?}", bids);

    // Verify first era validators
    let first_validator_weights: ValidatorWeights = builder
        .get_validator_weights(INITIAL_ERA_ID)
        .expect("should have first era validator weights");
    assert_eq!(
        first_validator_weights
            .keys()
            .copied()
            .collect::<BTreeSet<_>>(),
        BTreeSet::from_iter(vec![ACCOUNT_1_PK, ACCOUNT_2_PK])
    );

    builder.exec(transfer_request_1).commit().expect_success();
    builder.exec(transfer_request_2).commit().expect_success();

    // non-founding validator request
    let add_bid_request_1 = ExecuteRequestBuilder::standard(
        *BID_ACCOUNT_1_ADDR,
        CONTRACT_ADD_BID,
        runtime_args! {
            ARG_PUBLIC_KEY => BID_ACCOUNT_1_PK,
            ARG_AMOUNT => U512::from(ADD_BID_AMOUNT_1),
            ARG_DELEGATION_RATE => ADD_BID_DELEGATION_RATE_1,
        },
    )
    .build();

    builder.exec(add_bid_request_1).commit().expect_success();

    let pre_era_id: EraId = builder.get_value(auction_hash, ERA_ID_KEY);
    assert_eq!(pre_era_id, 0);

    // non-founding validator request
    let run_auction_request_1 = ExecuteRequestBuilder::standard(
        SYSTEM_ADDR,
        CONTRACT_AUCTION_BIDS,
        runtime_args! {
            ARG_ENTRY_POINT => ARG_RUN_AUCTION,
        },
    )
    .build();

    builder
        .exec(run_auction_request_1)
        .commit()
        .expect_success();

    let post_era_id: EraId = builder.get_value(auction_hash, ERA_ID_KEY);
    assert_eq!(post_era_id, 1);

    let era_validators: EraValidators = builder.get_value(auction_hash, "era_validators");

    // Check if there are no missing eras after the calculation, but we don't care about what the
    // elements are
    let eras = Vec::from_iter(era_validators.keys().copied());
    assert!(!era_validators.is_empty());
    assert!(era_validators.len() >= DEFAULT_AUCTION_DELAY as usize); // definetely more than 1 element
    let (first_era, _) = era_validators.iter().min().unwrap();
    let (last_era, _) = era_validators.iter().max().unwrap();
    let expected_eras: Vec<EraId> = (*first_era..=*last_era).collect();
    assert_eq!(eras, expected_eras, "Eras {:?}", eras);

    assert!(post_era_id > 0);
    let consensus_next_era_id: EraId = DEFAULT_AUCTION_DELAY + 1 + post_era_id;

    let snapshot_size = DEFAULT_AUCTION_DELAY as usize + 1;
    assert_eq!(
        era_validators.len(),
        snapshot_size,
        "era_id={} {:?}",
        consensus_next_era_id,
        era_validators
    ); // eraindex==1 - ran once

    let lookup_era_id = consensus_next_era_id - 1;

    let validator_weights = era_validators
        .get(&lookup_era_id) // indexed from 0
        .unwrap_or_else(|| {
            panic!(
                "should have era_index=={} entry {:?}",
                consensus_next_era_id, era_validators
            )
        });
    assert_eq!(
        validator_weights.len(),
        3,
        "{:?} {:?}",
        era_validators,
        validator_weights
    ); //2 genesis validators "winners"
    assert_eq!(
        validator_weights
            .get(&BID_ACCOUNT_1_PK)
            .expect("should have bid account in this era"),
        &U512::from(ADD_BID_AMOUNT_1)
    );

    // Check validator weights using the API
    let era_validators_result = builder
        .get_validator_weights(lookup_era_id)
        .expect("should have validator weights");
    assert_eq!(era_validators_result, *validator_weights);

    // Make sure looked up era validators are different than initial era validators
    assert_ne!(era_validators_result, first_validator_weights);
}

#[ignore]
#[test]
fn should_get_first_seigniorage_recipients() {
    let accounts = {
        let mut tmp: Vec<GenesisAccount> = DEFAULT_ACCOUNTS.clone();
        let account_1 = GenesisAccount::new(
            ACCOUNT_1_PK,
            *ACCOUNT_1_ADDR,
            Motes::new(ACCOUNT_1_BALANCE.into()),
            Motes::new(ACCOUNT_1_BOND.into()),
        );
        let account_2 = GenesisAccount::new(
            ACCOUNT_2_PK,
            *ACCOUNT_2_ADDR,
            Motes::new(ACCOUNT_2_BALANCE.into()),
            Motes::new(ACCOUNT_2_BOND.into()),
        );
        tmp.push(account_1);
        tmp.push(account_2);
        tmp
    };

    let run_genesis_request = utils::create_run_genesis_request(accounts);

    let mut builder = InMemoryWasmTestBuilder::default();

    builder.run_genesis(&run_genesis_request);

    let transfer_request_1 = ExecuteRequestBuilder::standard(
        *DEFAULT_ACCOUNT_ADDR,
        CONTRACT_TRANSFER_TO_ACCOUNT,
        runtime_args! {
            "target" => SYSTEM_ADDR,
            ARG_AMOUNT => U512::from(TRANSFER_AMOUNT)
        },
    )
    .build();

    let auction_hash = builder.get_auction_contract_hash();
    let bids: Bids = builder.get_value(auction_hash, BIDS_KEY);
    assert_eq!(bids.len(), 2);

    let founding_validator_1 = bids.get(&ACCOUNT_1_PK).expect("should have account 1 pk");
    assert_eq!(
        founding_validator_1.funds_locked,
        Some(DEFAULT_LOCKED_FUNDS_PERIOD)
    );

    let founding_validator_2 = bids.get(&ACCOUNT_2_PK).expect("should have account 2 pk");
    assert_eq!(
        founding_validator_2.funds_locked,
        Some(DEFAULT_LOCKED_FUNDS_PERIOD)
    );

    builder.exec(transfer_request_1).commit().expect_success();

    // run_auction should be executed first
    let exec_request_1 = ExecuteRequestBuilder::standard(
        SYSTEM_ADDR,
        CONTRACT_AUCTION_BIDS,
        runtime_args! {
            ARG_ENTRY_POINT => ARG_RUN_AUCTION,
        },
    )
    .build();

    builder.exec(exec_request_1).commit().expect_success();

    // read seigniorage recipients
    let exec_request_2 = ExecuteRequestBuilder::standard(
        SYSTEM_ADDR,
        CONTRACT_AUCTION_BIDS,
        runtime_args! {
            ARG_ENTRY_POINT => ARG_READ_SEIGNIORAGE_RECIPIENTS,
        },
    )
    .build();

    builder.exec(exec_request_2).commit().expect_success();

    let account = builder.get_account(SYSTEM_ADDR).unwrap();
    let key = account
        .named_keys()
        .get("seigniorage_recipients_result")
        .copied()
        .unwrap();
    let stored_value = builder.query(None, key, &[]).unwrap();
    let seigniorage_recipients: SeigniorageRecipients = stored_value
        .as_cl_value()
        .cloned()
        .unwrap()
        .into_t()
        .unwrap();
    assert_eq!(seigniorage_recipients.len(), 2);

    let mut era_validators: EraValidators = builder.get_value(auction_hash, "era_validators");
    let snapshot_size = DEFAULT_AUCTION_DELAY as usize + 1;

    assert_eq!(era_validators.len(), snapshot_size, "{:?}", era_validators); // eraindex==1 - ran once

    assert!(era_validators.contains_key(&(DEFAULT_AUCTION_DELAY as u64 + 1)));

    let era_id = DEFAULT_AUCTION_DELAY - 1;

    let validator_weights = era_validators.remove(&era_id).unwrap_or_else(|| {
        panic!(
            "should have era_index=={} entry {:?}",
            era_id, era_validators
        )
    });
    // 2 genesis validators "winners" with non-zero bond
    assert_eq!(validator_weights.len(), 2, "{:?}", validator_weights);
    assert_eq!(
        validator_weights.get(&ACCOUNT_1_PK).unwrap(),
        &U512::from(ACCOUNT_1_BOND)
    );
    assert_eq!(
        validator_weights.get(&ACCOUNT_2_PK).unwrap(),
        &U512::from(ACCOUNT_2_BOND)
    );

    let first_validator_weights = builder
        .get_validator_weights(era_id)
        .expect("should have validator weights");
    assert_eq!(first_validator_weights, validator_weights);
}

#[ignore]
#[test]
fn should_release_founder_stake() {
    assert_eq!(ACCOUNT_1_WITHDRAW_1 + ACCOUNT_1_WITHDRAW_2, ACCOUNT_1_BOND);
    let accounts = {
        let mut tmp: Vec<GenesisAccount> = DEFAULT_ACCOUNTS.clone();
        let account_1 = GenesisAccount::new(
            ACCOUNT_1_PK,
            *ACCOUNT_1_ADDR,
            Motes::new(ACCOUNT_1_BALANCE.into()),
            Motes::new(ACCOUNT_1_BOND.into()),
        );
        tmp.push(account_1);
        tmp
    };

    let run_genesis_request = utils::create_run_genesis_request(accounts);

    let mut builder = InMemoryWasmTestBuilder::default();

    builder.run_genesis(&run_genesis_request);

    let create_purse_1 = ExecuteRequestBuilder::standard(
        *DEFAULT_ACCOUNT_ADDR,
        CONTRACT_CREATE_PURSE_01,
        runtime_args! {
            ARG_PURSE_NAME => UNBONDING_PURSE_NAME_1,
        },
    )
    .build();
    let create_purse_2 = ExecuteRequestBuilder::standard(
        *DEFAULT_ACCOUNT_ADDR,
        CONTRACT_CREATE_PURSE_01,
        runtime_args! {
            ARG_PURSE_NAME => UNBONDING_PURSE_NAME_2,
        },
    )
    .build();

    builder.exec(create_purse_1).expect_success().commit();
    builder.exec(create_purse_2).expect_success().commit();

    let unbonding_purse_1 = builder
        .get_account(*DEFAULT_ACCOUNT_ADDR)
        .expect("should have default account")
        .named_keys()
        .get(UNBONDING_PURSE_NAME_1)
        .expect("should have unbonding purse")
        .into_uref()
        .expect("unbonding purse should be an uref");
    let unbonding_purse_2 = builder
        .get_account(*DEFAULT_ACCOUNT_ADDR)
        .expect("should have default account")
        .named_keys()
        .get(UNBONDING_PURSE_NAME_2)
        .expect("should have unbonding purse")
        .into_uref()
        .expect("unbonding purse should be an uref");

    let auction = builder.get_auction_contract_hash();

    let transfer_request_1 = ExecuteRequestBuilder::standard(
        *DEFAULT_ACCOUNT_ADDR,
        CONTRACT_TRANSFER_TO_ACCOUNT,
        runtime_args! {
            "target" => SYSTEM_ADDR,
            // This test needs a bit more tokens to run auction multiple times under `use-system-contracts` feature flag
            ARG_AMOUNT => U512::from(DEFAULT_ACCOUNT_INITIAL_BALANCE / 10)
        },
    )
    .build();

    let auction_hash = builder.get_auction_contract_hash();
    let genesis_bids: Bids = builder.get_value(auction_hash, BIDS_KEY);
    assert_eq!(genesis_bids.len(), 1);
    let entry = genesis_bids.get(&ACCOUNT_1_PK).unwrap();
    assert_eq!(entry.funds_locked, Some(DEFAULT_LOCKED_FUNDS_PERIOD));

    builder.exec(transfer_request_1).commit().expect_success();

    for _ in 0..=DEFAULT_LOCKED_FUNDS_PERIOD {
        let run_auction_request = ExecuteRequestBuilder::standard(
            SYSTEM_ADDR,
            CONTRACT_AUCTION_BIDS,
            runtime_args! {
                ARG_ENTRY_POINT => ARG_RUN_AUCTION,
            },
        )
        .build();
        builder.exec(run_auction_request).commit().expect_success();
    }

    let bids: Bids = builder.get_value(auction_hash, BIDS_KEY);
    assert_eq!(bids.len(), 1);
    let (founding_validator, entry) = bids.into_iter().next().unwrap();
    assert_eq!(entry.funds_locked, None);
    assert_eq!(
        builder.get_purse_balance(entry.bonding_purse),
        ACCOUNT_1_BOND.into()
    );
    assert_eq!(founding_validator, ACCOUNT_1_PK);

    // withdraw unlocked funds with partial amounts
    let withdraw_bid_request_1 = ExecuteRequestBuilder::standard(
        *ACCOUNT_1_ADDR,
        CONTRACT_WITHDRAW_BID,
        runtime_args! {
            ARG_PUBLIC_KEY => ACCOUNT_1_PK,
            ARG_AMOUNT => U512::from(ACCOUNT_1_WITHDRAW_1),
            ARG_UNBOND_PURSE => Some(unbonding_purse_1),
        },
    )
    .build();
    let withdraw_bid_request_2 = ExecuteRequestBuilder::standard(
        *ACCOUNT_1_ADDR,
        CONTRACT_WITHDRAW_BID,
        runtime_args! {
            ARG_PUBLIC_KEY => ACCOUNT_1_PK,
            ARG_AMOUNT => U512::from(ACCOUNT_1_WITHDRAW_2),
            ARG_UNBOND_PURSE => Some(unbonding_purse_2),
        },
    )
    .build();

    let pre_unbond_purses: UnbondingPurses = builder.get_value(auction, UNBONDING_PURSES_KEY);
    assert_eq!(pre_unbond_purses.len(), 0);

    //
    // founder does withdraw request 1 in INITIAL_ERA_ID
    //

    builder
        .exec(withdraw_bid_request_1)
        .commit()
        .expect_success();

    let post_bids_1: Bids = builder.get_value(auction_hash, BIDS_KEY);
    assert_ne!(post_bids_1, genesis_bids);
    assert_eq!(
        post_bids_1[&ACCOUNT_1_PK].staked_amount,
        U512::from(ACCOUNT_1_BOND - ACCOUNT_1_WITHDRAW_1)
    );

    // run auction to increase ERA ID
    let run_auction_request_1 = ExecuteRequestBuilder::standard(
        SYSTEM_ADDR,
        CONTRACT_AUCTION_BIDS,
        runtime_args! {
            ARG_ENTRY_POINT => ARG_RUN_AUCTION,
        },
    )
    .build();

    builder
        .exec(run_auction_request_1)
        .commit()
        .expect_success();

    //
    // founder does withdraw request 2 in INITIAL_ERA_ID + 1
    //
    builder
        .exec(withdraw_bid_request_2)
        .commit()
        .expect_success();

    let post_bids_2: Bids = builder.get_value(auction_hash, BIDS_KEY);
    assert_ne!(post_bids_2, genesis_bids);
    assert_ne!(post_bids_2, post_bids_1);
    assert!(post_bids_2.is_empty());

    // original bonding purse is not updated (yet)
    assert_eq!(
        builder.get_purse_balance(entry.bonding_purse),
        ACCOUNT_1_BOND.into()
    );

    let pre_unbond_purses: UnbondingPurses = builder.get_value(auction, UNBONDING_PURSES_KEY);
    assert_eq!(pre_unbond_purses.len(), 1);
    let pre_unbond_list = pre_unbond_purses
        .get(&ACCOUNT_1_PK)
        .expect("should have unbond");
    assert_eq!(pre_unbond_list.len(), 2);
    assert_eq!(pre_unbond_list[0].origin, ACCOUNT_1_PK);
    assert_eq!(pre_unbond_list[0].amount, ACCOUNT_1_WITHDRAW_1.into());
    assert_eq!(pre_unbond_list[1].origin, ACCOUNT_1_PK);
    assert_eq!(pre_unbond_list[1].amount, ACCOUNT_1_WITHDRAW_2.into());

    // Funds are not transferred yet from the original bonding purse
    assert_eq!(
        builder.get_purse_balance(pre_unbond_list[0].purse),
        U512::zero(),
    );
    assert_eq!(
        builder.get_purse_balance(pre_unbond_list[1].purse),
        U512::zero(),
    );
    // check that bids are updated for given validator

    for _ in 0..DEFAULT_UNBONDING_DELAY {
        let run_auction_request_1 = ExecuteRequestBuilder::standard(
            SYSTEM_ADDR,
            CONTRACT_AUCTION_BIDS,
            runtime_args! {
                ARG_ENTRY_POINT => ARG_RUN_AUCTION,
            },
        )
        .build();

        builder
            .exec(run_auction_request_1)
            .commit()
            .expect_success();
    }

    // Should pay out withdraw_bid request from INITIAL_ERA_ID

    //
    // Funds are transferred from the original bonding purse to the unbonding purses
    //
    assert_eq!(
        builder.get_purse_balance(pre_unbond_list[0].purse), // still valid
        ACCOUNT_1_WITHDRAW_1.into(),
    );
    assert_eq!(
        builder.get_purse_balance(pre_unbond_list[1].purse), // still valid
        U512::zero(),
    );

    let exec_request_4 = ExecuteRequestBuilder::contract_call_by_hash(
        SYSTEM_ADDR,
        auction,
        METHOD_RUN_AUCTION,
        runtime_args! {},
    )
    .build();

    //
    // Pays out withdraw_bid request that happened in INITIAL_ERA_ID + 1
    //
    builder.exec(exec_request_4).expect_success().commit();

    assert_eq!(
        builder.get_purse_balance(pre_unbond_list[0].purse), // still valid ref
        ACCOUNT_1_WITHDRAW_1.into(),
    );
    assert_eq!(
        builder.get_purse_balance(pre_unbond_list[1].purse), // still valid ref
        ACCOUNT_1_WITHDRAW_2.into(),
    );

    let post_unbond_purses: UnbondingPurses = builder.get_value(auction, UNBONDING_PURSES_KEY);
    assert_eq!(post_unbond_purses.len(), 0);

    let post_bids: Bids = builder.get_value(auction_hash, BIDS_KEY);
    assert_ne!(post_bids, genesis_bids);
    assert!(post_bids.is_empty());
}

#[ignore]
#[test]
fn should_fail_to_get_era_validators() {
    let accounts = {
        let mut tmp: Vec<GenesisAccount> = DEFAULT_ACCOUNTS.clone();
        let account_1 = GenesisAccount::new(
            ACCOUNT_1_PK,
            *ACCOUNT_1_ADDR,
            Motes::new(ACCOUNT_1_BALANCE.into()),
            Motes::new(ACCOUNT_1_BOND.into()),
        );
        tmp.push(account_1);
        tmp
    };

    let run_genesis_request = utils::create_run_genesis_request(accounts);

    let mut builder = InMemoryWasmTestBuilder::default();

    builder.run_genesis(&run_genesis_request);

    assert_eq!(
        builder.get_validator_weights(u64::max_value()),
        None,
        "should not have era validators for invalid era"
    );
}

#[ignore]
#[test]
fn should_use_era_validators_endpoint_for_first_era() {
    let extra_accounts = vec![GenesisAccount::new(
        ACCOUNT_1_PK,
        *ACCOUNT_1_ADDR,
        Motes::new(ACCOUNT_1_BALANCE.into()),
        Motes::new(ACCOUNT_1_BOND.into()),
    )];

    let accounts = {
        let mut tmp: Vec<GenesisAccount> = DEFAULT_ACCOUNTS.clone();
        tmp.extend(extra_accounts);
        tmp
    };

    let run_genesis_request = utils::create_run_genesis_request(accounts);

    let mut builder = InMemoryWasmTestBuilder::default();

    builder.run_genesis(&run_genesis_request);

    let validator_weights = builder
        .get_validator_weights(INITIAL_ERA_ID)
        .expect("should have validator weights for era 0");

    assert_eq!(validator_weights.len(), 1);
    assert_eq!(validator_weights[&ACCOUNT_1_PK], ACCOUNT_1_BOND.into());

    let era_validators: EraValidators =
        builder.get_value(builder.get_auction_contract_hash(), ERA_VALIDATORS_KEY);
    assert_eq!(era_validators[&0], validator_weights);
}

#[ignore]
#[test]
fn should_calculate_era_validators_multiple_new_bids() {
    assert_ne!(*ACCOUNT_1_ADDR, *ACCOUNT_2_ADDR,);
    assert_ne!(*ACCOUNT_2_ADDR, *BID_ACCOUNT_1_ADDR,);
    assert_ne!(*ACCOUNT_2_ADDR, *DEFAULT_ACCOUNT_ADDR,);
    let accounts = {
        let mut tmp: Vec<GenesisAccount> = DEFAULT_ACCOUNTS.clone();
        let account_1 = GenesisAccount::new(
            ACCOUNT_1_PK,
            *ACCOUNT_1_ADDR,
            Motes::new(ACCOUNT_1_BALANCE.into()),
            Motes::new(ACCOUNT_1_BOND.into()),
        );
        let account_2 = GenesisAccount::new(
            ACCOUNT_2_PK,
            *ACCOUNT_2_ADDR,
            Motes::new(ACCOUNT_2_BALANCE.into()),
            Motes::new(ACCOUNT_2_BOND.into()),
        );
        let account_3 = GenesisAccount::new(
            BID_ACCOUNT_1_PK,
            *BID_ACCOUNT_1_ADDR,
            Motes::new(BID_ACCOUNT_1_BALANCE.into()),
            Motes::new(BID_ACCOUNT_1_BOND.into()),
        );
        let account_4 = GenesisAccount::new(
            BID_ACCOUNT_2_PK,
            *BID_ACCOUNT_2_ADDR,
            Motes::new(BID_ACCOUNT_2_BALANCE.into()),
            Motes::new(BID_ACCOUNT_2_BOND.into()),
        );
        tmp.push(account_1);
        tmp.push(account_2);
        tmp.push(account_3);
        tmp.push(account_4);
        tmp
    };

    let run_genesis_request = utils::create_run_genesis_request(accounts);

    let mut builder = InMemoryWasmTestBuilder::default();

    builder.run_genesis(&run_genesis_request);

    let genesis_validator_weights = builder
        .get_validator_weights(INITIAL_ERA_ID)
        .expect("should have genesis validators for initial era");

    // new_era is the first era in the future where new era validator weights will be calculated
<<<<<<< HEAD
    let new_era = INITIAL_ERA_ID + DEFAULT_AUCTION_DELAY + 1;
    assert!(builder.get_era_validators(new_era).is_none());
=======
    let new_era = INITIAL_ERA_ID + AUCTION_DELAY + 1;
    assert!(builder.get_validator_weights(new_era).is_none());
>>>>>>> 36782087
    assert_eq!(
        builder.get_validator_weights(new_era - 1).unwrap(),
        builder.get_validator_weights(INITIAL_ERA_ID).unwrap()
    );

    assert_eq!(
        genesis_validator_weights
            .keys()
            .copied()
            .collect::<BTreeSet<_>>(),
        BTreeSet::from_iter(vec![ACCOUNT_1_PK, ACCOUNT_2_PK])
    );

    // Fund additional accounts
    for target in &[
        SYSTEM_ADDR,
        *NON_FOUNDER_VALIDATOR_1_ADDR,
        *NON_FOUNDER_VALIDATOR_2_ADDR,
    ] {
        let transfer_request_1 = ExecuteRequestBuilder::standard(
            *DEFAULT_ACCOUNT_ADDR,
            CONTRACT_TRANSFER_TO_ACCOUNT,
            runtime_args! {
                "target" => *target,
                ARG_AMOUNT => U512::from(TRANSFER_AMOUNT)
            },
        )
        .build();
        builder.exec(transfer_request_1).commit().expect_success();
    }

    // non-founding validator request
    let add_bid_request_1 = ExecuteRequestBuilder::standard(
        *BID_ACCOUNT_1_ADDR,
        CONTRACT_ADD_BID,
        runtime_args! {
            ARG_PUBLIC_KEY => BID_ACCOUNT_1_PK,
            ARG_AMOUNT => U512::from(ADD_BID_AMOUNT_1),
            ARG_DELEGATION_RATE => ADD_BID_DELEGATION_RATE_1,
        },
    )
    .build();
    let add_bid_request_2 = ExecuteRequestBuilder::standard(
        *BID_ACCOUNT_2_ADDR,
        CONTRACT_ADD_BID,
        runtime_args! {
            ARG_PUBLIC_KEY => BID_ACCOUNT_2_PK,
            ARG_AMOUNT => U512::from(ADD_BID_AMOUNT_2),
            ARG_DELEGATION_RATE => ADD_BID_DELEGATION_RATE_2,
        },
    )
    .build();

    builder.exec(add_bid_request_1).commit().expect_success();
    builder.exec(add_bid_request_2).commit().expect_success();

    // run auction and compute validators for new era
    let run_auction_request_1 = ExecuteRequestBuilder::standard(
        SYSTEM_ADDR,
        CONTRACT_AUCTION_BIDS,
        runtime_args! {
            ARG_ENTRY_POINT => ARG_RUN_AUCTION,
        },
    )
    .build();

    builder
        .exec(run_auction_request_1)
        .commit()
        .expect_success();

    // Verify first era validators
    let new_validator_weights: ValidatorWeights = builder
        .get_validator_weights(new_era)
        .expect("should have first era validator weights");

    // check that the new computed era has exactly the state we expect
    let lhs = new_validator_weights
        .keys()
        .copied()
        .collect::<BTreeSet<_>>();

    let rhs = BTreeSet::from_iter(vec![
        ACCOUNT_1_PK,
        ACCOUNT_2_PK,
        BID_ACCOUNT_1_PK,
        BID_ACCOUNT_2_PK,
    ]);

    assert_eq!(lhs, rhs);

    // make sure that new validators are exactly those that were part of add_bid requests
    let new_validators: BTreeSet<_> = rhs
        .difference(&genesis_validator_weights.keys().copied().collect())
        .copied()
        .collect();
    assert_eq!(
        new_validators,
        BTreeSet::from_iter(vec![BID_ACCOUNT_1_PK, BID_ACCOUNT_2_PK,])
    );
}

#[ignore]
#[test]
fn undelegated_funds_should_be_released() {
    const SYSTEM_TRANSFER_AMOUNT: u64 = MINIMUM_ACCOUNT_CREATION_BALANCE;

    let system_fund_request = ExecuteRequestBuilder::standard(
        *DEFAULT_ACCOUNT_ADDR,
        CONTRACT_TRANSFER_TO_ACCOUNT,
        runtime_args! {
            "target" => SYSTEM_ADDR,
            ARG_AMOUNT => U512::from(SYSTEM_TRANSFER_AMOUNT)
        },
    )
    .build();

    let validator_1_fund_request = ExecuteRequestBuilder::standard(
        *DEFAULT_ACCOUNT_ADDR,
        CONTRACT_TRANSFER_TO_ACCOUNT,
        runtime_args! {
            "target" => *NON_FOUNDER_VALIDATOR_1_ADDR,
            ARG_AMOUNT => U512::from(TRANSFER_AMOUNT)
        },
    )
    .build();

    let delegator_1_fund_request = ExecuteRequestBuilder::standard(
        *DEFAULT_ACCOUNT_ADDR,
        CONTRACT_TRANSFER_TO_ACCOUNT,
        runtime_args! {
            "target" => *BID_ACCOUNT_1_ADDR,
            ARG_AMOUNT => U512::from(TRANSFER_AMOUNT)
        },
    )
    .build();

    let validator_1_add_bid_request = ExecuteRequestBuilder::standard(
        *NON_FOUNDER_VALIDATOR_1_ADDR,
        CONTRACT_ADD_BID,
        runtime_args! {
            ARG_PUBLIC_KEY => NON_FOUNDER_VALIDATOR_1_PK,
            ARG_AMOUNT => U512::from(ADD_BID_AMOUNT_1),
            ARG_DELEGATION_RATE => ADD_BID_DELEGATION_RATE_1,
        },
    )
    .build();

    let delegator_1_validator_1_delegate_request = ExecuteRequestBuilder::standard(
        *BID_ACCOUNT_1_ADDR,
        CONTRACT_DELEGATE,
        runtime_args! {
            ARG_AMOUNT => U512::from(DELEGATE_AMOUNT_1),
            ARG_VALIDATOR => NON_FOUNDER_VALIDATOR_1_PK,
            ARG_DELEGATOR => BID_ACCOUNT_1_PK,
        },
    )
    .build();

    let post_genesis_requests = vec![
        system_fund_request,
        delegator_1_fund_request,
        validator_1_fund_request,
        validator_1_add_bid_request,
        delegator_1_validator_1_delegate_request,
    ];

    let mut builder = InMemoryWasmTestBuilder::default();

    builder.run_genesis(&DEFAULT_RUN_GENESIS_REQUEST);

    for request in post_genesis_requests {
        builder.exec(request).commit().expect_success();
    }

    for _ in 0..5 {
        super::run_auction(&mut builder);
    }

    let create_purse_request_1 = ExecuteRequestBuilder::standard(
        *BID_ACCOUNT_1_ADDR,
        CONTRACT_CREATE_PURSE_01,
        runtime_args! {
            ARG_PURSE_NAME => UNBONDING_PURSE_NAME_1,
        },
    )
    .build();

    builder
        .exec(create_purse_request_1)
        .expect_success()
        .commit();
    let delegator_1_undelegate_purse = builder
        .get_account(*BID_ACCOUNT_1_ADDR)
        .expect("should have default account")
        .named_keys()
        .get(UNBONDING_PURSE_NAME_1)
        .expect("should have unbonding purse")
        .into_uref()
        .expect("unbonding purse should be an uref");

    let delegator_1_undelegate_request = ExecuteRequestBuilder::standard(
        *BID_ACCOUNT_1_ADDR,
        CONTRACT_UNDELEGATE,
        runtime_args! {
            ARG_AMOUNT => U512::from(UNDELEGATE_AMOUNT_1),
            ARG_VALIDATOR => NON_FOUNDER_VALIDATOR_1_PK,
            ARG_DELEGATOR => BID_ACCOUNT_1_PK,
            ARG_UNBOND_PURSE => Some(delegator_1_undelegate_purse),
        },
    )
    .build();

    builder
        .exec(delegator_1_undelegate_request)
        .commit()
        .expect_success();

    for _ in 0..=DEFAULT_UNBONDING_DELAY {
        let delegator_1_undelegate_purse_balance =
            builder.get_purse_balance(delegator_1_undelegate_purse);
        assert_eq!(delegator_1_undelegate_purse_balance, U512::zero());
        super::run_auction(&mut builder);
    }

    let delegator_1_undelegate_purse_balance =
        builder.get_purse_balance(delegator_1_undelegate_purse);
    assert_eq!(
        delegator_1_undelegate_purse_balance,
        U512::from(UNDELEGATE_AMOUNT_1)
    )
}

#[ignore]
#[test]
fn fully_undelegated_funds_should_be_released() {
    const SYSTEM_TRANSFER_AMOUNT: u64 = MINIMUM_ACCOUNT_CREATION_BALANCE;

    let system_fund_request = ExecuteRequestBuilder::standard(
        *DEFAULT_ACCOUNT_ADDR,
        CONTRACT_TRANSFER_TO_ACCOUNT,
        runtime_args! {
            "target" => SYSTEM_ADDR,
            ARG_AMOUNT => U512::from(SYSTEM_TRANSFER_AMOUNT)
        },
    )
    .build();

    let validator_1_fund_request = ExecuteRequestBuilder::standard(
        *DEFAULT_ACCOUNT_ADDR,
        CONTRACT_TRANSFER_TO_ACCOUNT,
        runtime_args! {
            "target" => *NON_FOUNDER_VALIDATOR_1_ADDR,
            ARG_AMOUNT => U512::from(TRANSFER_AMOUNT)
        },
    )
    .build();

    let delegator_1_fund_request = ExecuteRequestBuilder::standard(
        *DEFAULT_ACCOUNT_ADDR,
        CONTRACT_TRANSFER_TO_ACCOUNT,
        runtime_args! {
            "target" => *BID_ACCOUNT_1_ADDR,
            ARG_AMOUNT => U512::from(TRANSFER_AMOUNT)
        },
    )
    .build();

    let validator_1_add_bid_request = ExecuteRequestBuilder::standard(
        *NON_FOUNDER_VALIDATOR_1_ADDR,
        CONTRACT_ADD_BID,
        runtime_args! {
            ARG_PUBLIC_KEY => NON_FOUNDER_VALIDATOR_1_PK,
            ARG_AMOUNT => U512::from(ADD_BID_AMOUNT_1),
            ARG_DELEGATION_RATE => ADD_BID_DELEGATION_RATE_1,
        },
    )
    .build();

    let delegator_1_validator_1_delegate_request = ExecuteRequestBuilder::standard(
        *BID_ACCOUNT_1_ADDR,
        CONTRACT_DELEGATE,
        runtime_args! {
            ARG_AMOUNT => U512::from(DELEGATE_AMOUNT_1),
            ARG_VALIDATOR => NON_FOUNDER_VALIDATOR_1_PK,
            ARG_DELEGATOR => BID_ACCOUNT_1_PK,
        },
    )
    .build();

    let post_genesis_requests = vec![
        system_fund_request,
        delegator_1_fund_request,
        validator_1_fund_request,
        validator_1_add_bid_request,
        delegator_1_validator_1_delegate_request,
    ];

    let mut builder = InMemoryWasmTestBuilder::default();

    builder.run_genesis(&DEFAULT_RUN_GENESIS_REQUEST);

    for request in post_genesis_requests {
        builder.exec(request).commit().expect_success();
    }

    for _ in 0..5 {
        super::run_auction(&mut builder);
    }

    let create_purse_request_1 = ExecuteRequestBuilder::standard(
        *BID_ACCOUNT_1_ADDR,
        CONTRACT_CREATE_PURSE_01,
        runtime_args! {
            ARG_PURSE_NAME => UNBONDING_PURSE_NAME_1,
        },
    )
    .build();

    builder
        .exec(create_purse_request_1)
        .expect_success()
        .commit();
    let delegator_1_undelegate_purse = builder
        .get_account(*BID_ACCOUNT_1_ADDR)
        .expect("should have default account")
        .named_keys()
        .get(UNBONDING_PURSE_NAME_1)
        .expect("should have unbonding purse")
        .into_uref()
        .expect("unbonding purse should be an uref");

    let delegator_1_undelegate_request = ExecuteRequestBuilder::standard(
        *BID_ACCOUNT_1_ADDR,
        CONTRACT_UNDELEGATE,
        runtime_args! {
            ARG_AMOUNT => U512::from(DELEGATE_AMOUNT_1),
            ARG_VALIDATOR => NON_FOUNDER_VALIDATOR_1_PK,
            ARG_DELEGATOR => BID_ACCOUNT_1_PK,
            ARG_UNBOND_PURSE => Some(delegator_1_undelegate_purse),
        },
    )
    .build();

    builder
        .exec(delegator_1_undelegate_request)
        .commit()
        .expect_success();

    for _ in 0..=DEFAULT_UNBONDING_DELAY {
        let delegator_1_undelegate_purse_balance =
            builder.get_purse_balance(delegator_1_undelegate_purse);
        assert_eq!(delegator_1_undelegate_purse_balance, U512::zero());
        super::run_auction(&mut builder);
    }

    let delegator_1_undelegate_purse_balance =
        builder.get_purse_balance(delegator_1_undelegate_purse);
    assert_eq!(
        delegator_1_undelegate_purse_balance,
        U512::from(DELEGATE_AMOUNT_1)
    )
}<|MERGE_RESOLUTION|>--- conflicted
+++ resolved
@@ -1051,13 +1051,8 @@
         .expect("should have genesis validators for initial era");
 
     // new_era is the first era in the future where new era validator weights will be calculated
-<<<<<<< HEAD
     let new_era = INITIAL_ERA_ID + DEFAULT_AUCTION_DELAY + 1;
-    assert!(builder.get_era_validators(new_era).is_none());
-=======
-    let new_era = INITIAL_ERA_ID + AUCTION_DELAY + 1;
     assert!(builder.get_validator_weights(new_era).is_none());
->>>>>>> 36782087
     assert_eq!(
         builder.get_validator_weights(new_era - 1).unwrap(),
         builder.get_validator_weights(INITIAL_ERA_ID).unwrap()
