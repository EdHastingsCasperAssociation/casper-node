use std::collections::BTreeMap;

use lazy_static::lazy_static;
use num_rational::Ratio;

use casper_engine_test_support::{
    internal::{ExecuteRequestBuilder, InMemoryWasmTestBuilder, DEFAULT_RUN_GENESIS_REQUEST},
    DEFAULT_ACCOUNT_ADDR, MINIMUM_ACCOUNT_CREATION_BALANCE,
};
use casper_types::{
    self,
    account::AccountHash,
    auction::{
        DelegationRate, ARG_AMOUNT, ARG_DELEGATION_RATE, ARG_DELEGATOR, ARG_DELEGATOR_PUBLIC_KEY,
        ARG_PUBLIC_KEY, ARG_REWARD_FACTORS, ARG_VALIDATOR, ARG_VALIDATOR_PUBLIC_KEY, BLOCK_REWARD,
        DELEGATION_RATE_DENOMINATOR, METHOD_DISTRIBUTE, METHOD_WITHDRAW_DELEGATOR_REWARD,
        METHOD_WITHDRAW_VALIDATOR_REWARD,
    },
    mint, runtime_args, PublicKey, RuntimeArgs, U512,
};

const ARG_ENTRY_POINT: &str = "entry_point";
const ARG_TARGET: &str = "target";

const CONTRACT_TRANSFER_TO_ACCOUNT: &str = "transfer_to_account_u512.wasm";
const CONTRACT_AUCTION_BIDS: &str = "auction_bids.wasm";
const CONTRACT_ADD_BID: &str = "add_bid.wasm";
const CONTRACT_DELEGATE: &str = "delegate.wasm";
const TRANSFER_AMOUNT: u64 = MINIMUM_ACCOUNT_CREATION_BALANCE;
const SYSTEM_ADDR: AccountHash = AccountHash::new([0u8; 32]);

const VALIDATOR_1: PublicKey = PublicKey::Ed25519([3; 32]);
const VALIDATOR_2: PublicKey = PublicKey::Ed25519([5; 32]);
const VALIDATOR_3: PublicKey = PublicKey::Ed25519([7; 32]);
const DELEGATOR_1: PublicKey = PublicKey::Ed25519([204; 32]);
const DELEGATOR_2: PublicKey = PublicKey::Ed25519([206; 32]);
const DELEGATOR_3: PublicKey = PublicKey::Ed25519([208; 32]);

lazy_static! {
    static ref VALIDATOR_1_ADDR: AccountHash = VALIDATOR_1.into();
    static ref VALIDATOR_2_ADDR: AccountHash = VALIDATOR_2.into();
    static ref VALIDATOR_3_ADDR: AccountHash = VALIDATOR_3.into();
    static ref DELEGATOR_1_ADDR: AccountHash = DELEGATOR_1.into();
    static ref DELEGATOR_2_ADDR: AccountHash = DELEGATOR_2.into();
    static ref DELEGATOR_3_ADDR: AccountHash = DELEGATOR_3.into();
}

fn withdraw_validator_reward(
    builder: &mut InMemoryWasmTestBuilder,
    sender: AccountHash,
    validator: PublicKey,
) -> U512 {
    const REWARD_PURSE: &str = "reward_purse"; // used in auction-bids contract

    let withdraw_request = ExecuteRequestBuilder::standard(
        sender,
        CONTRACT_AUCTION_BIDS,
        runtime_args! {
            ARG_ENTRY_POINT => METHOD_WITHDRAW_VALIDATOR_REWARD,
            ARG_VALIDATOR_PUBLIC_KEY => validator,
        },
    )
    .build();

    builder.exec(withdraw_request).commit().expect_success();

    let validator_reward_purse = builder
        .get_account(sender)
        .expect("should have account")
        .named_keys()
        .get(REWARD_PURSE)
        .expect("should have key")
        .into_uref()
        .expect("should be uref");

    builder.get_purse_balance(validator_reward_purse)
}

fn withdraw_delegator_reward(
    builder: &mut InMemoryWasmTestBuilder,
    sender: AccountHash,
    validator: PublicKey,
    delegator: PublicKey,
) -> U512 {
    const REWARD_PURSE: &str = "reward_purse"; // used in auction-bids contract

    let withdraw_request = ExecuteRequestBuilder::standard(
        sender,
        CONTRACT_AUCTION_BIDS,
        runtime_args! {
            ARG_ENTRY_POINT => METHOD_WITHDRAW_DELEGATOR_REWARD,
            ARG_VALIDATOR_PUBLIC_KEY => validator,
            ARG_DELEGATOR_PUBLIC_KEY => delegator,
        },
    )
    .build();

    builder.exec(withdraw_request).commit().expect_success();

    let validator_reward_purse = builder
        .get_account(sender)
        .expect("should have account")
        .named_keys()
        .get(REWARD_PURSE)
        .expect("should have key")
        .into_uref()
        .expect("should be uref");

    builder.get_purse_balance(validator_reward_purse)
}

#[ignore]
#[test]
fn should_distribute_delegation_rate_zero() {
    const VALIDATOR_1_STAKE: u64 = 1_000_000;
    const DELEGATOR_1_STAKE: u64 = 1_000_000;
    const DELEGATOR_2_STAKE: u64 = 1_000_000;

    const VALIDATOR_1_DELEGATION_RATE: DelegationRate = 0;

    let participant_portion = Ratio::new(U512::one(), U512::from(3));
    let remainders = Ratio::from(U512::one());

    let system_fund_request = ExecuteRequestBuilder::standard(
        *DEFAULT_ACCOUNT_ADDR,
        CONTRACT_TRANSFER_TO_ACCOUNT,
        runtime_args! {
            ARG_TARGET => SYSTEM_ADDR,
            ARG_AMOUNT => U512::from(TRANSFER_AMOUNT)
        },
    )
    .build();

    let validator_1_fund_request = ExecuteRequestBuilder::standard(
        *DEFAULT_ACCOUNT_ADDR,
        CONTRACT_TRANSFER_TO_ACCOUNT,
        runtime_args! {
            ARG_TARGET => *VALIDATOR_1_ADDR,
            ARG_AMOUNT => U512::from(TRANSFER_AMOUNT)
        },
    )
    .build();

    let delegator_1_fund_request = ExecuteRequestBuilder::standard(
        *DEFAULT_ACCOUNT_ADDR,
        CONTRACT_TRANSFER_TO_ACCOUNT,
        runtime_args! {
            ARG_TARGET => *DELEGATOR_1_ADDR,
            ARG_AMOUNT => U512::from(TRANSFER_AMOUNT)
        },
    )
    .build();

    let delegator_2_fund_request = ExecuteRequestBuilder::standard(
        *DEFAULT_ACCOUNT_ADDR,
        CONTRACT_TRANSFER_TO_ACCOUNT,
        runtime_args! {
            ARG_TARGET => *DELEGATOR_2_ADDR,
            ARG_AMOUNT => U512::from(TRANSFER_AMOUNT)
        },
    )
    .build();

    let validator_1_add_bid_request = ExecuteRequestBuilder::standard(
        *VALIDATOR_1_ADDR,
        CONTRACT_ADD_BID,
        runtime_args! {
            ARG_AMOUNT => U512::from(VALIDATOR_1_STAKE),
            ARG_DELEGATION_RATE => VALIDATOR_1_DELEGATION_RATE,
            ARG_PUBLIC_KEY => VALIDATOR_1,
        },
    )
    .build();

    let delegator_1_delegate_request = ExecuteRequestBuilder::standard(
        *DELEGATOR_1_ADDR,
        CONTRACT_DELEGATE,
        runtime_args! {
            ARG_AMOUNT => U512::from(DELEGATOR_1_STAKE),
            ARG_VALIDATOR => VALIDATOR_1,
            ARG_DELEGATOR => DELEGATOR_1,
        },
    )
    .build();

    let delegator_2_delegate_request = ExecuteRequestBuilder::standard(
        *DELEGATOR_2_ADDR,
        CONTRACT_DELEGATE,
        runtime_args! {
            ARG_AMOUNT => U512::from(DELEGATOR_2_STAKE),
            ARG_VALIDATOR => VALIDATOR_1,
            ARG_DELEGATOR => DELEGATOR_2,
        },
    )
    .build();

    let post_genesis_requests = vec![
        system_fund_request,
        validator_1_fund_request,
        delegator_1_fund_request,
        delegator_2_fund_request,
        validator_1_add_bid_request,
        delegator_1_delegate_request,
        delegator_2_delegate_request,
    ];

    let mut builder = InMemoryWasmTestBuilder::default();

    builder.run_genesis(&DEFAULT_RUN_GENESIS_REQUEST);

    // initial token supply
    let initial_supply = builder.total_supply(None);
    let expected_total_reward = mint::round_seigniorage_rate() * initial_supply;
    let expected_total_reward_integer = expected_total_reward.to_integer();

    for request in post_genesis_requests {
        builder.exec(request).commit().expect_success();
    }

    for _ in 0..5 {
        super::run_auction(&mut builder);
    }

    let reward_factors: BTreeMap<PublicKey, u64> = {
        let mut tmp = BTreeMap::new();
        tmp.insert(VALIDATOR_1, BLOCK_REWARD);
        tmp
    };

    let distribute_request = ExecuteRequestBuilder::standard(
        SYSTEM_ADDR,
        CONTRACT_AUCTION_BIDS,
        runtime_args! {
            ARG_ENTRY_POINT => METHOD_DISTRIBUTE,
            ARG_REWARD_FACTORS => reward_factors
        },
    )
    .build();

    builder.exec(distribute_request).commit().expect_success();

    let validator_1_balance =
        withdraw_validator_reward(&mut builder, *VALIDATOR_1_ADDR, VALIDATOR_1);

    let expected_validator_1_balance_ratio =
        expected_total_reward * participant_portion + remainders;
    let expected_validator_1_balance = expected_validator_1_balance_ratio.to_integer();
    assert_eq!(
        validator_1_balance, expected_validator_1_balance,
        "rhs {}",
        expected_validator_1_balance_ratio
    );

    let delegator_1_balance =
        withdraw_delegator_reward(&mut builder, *DELEGATOR_1_ADDR, VALIDATOR_1, DELEGATOR_1);
    let expected_delegator_1_balance = (expected_total_reward * participant_portion).to_integer();
    assert_eq!(delegator_1_balance, expected_delegator_1_balance);

    let delegator_2_balance =
        withdraw_delegator_reward(&mut builder, *DELEGATOR_2_ADDR, VALIDATOR_1, DELEGATOR_2);
    let expected_delegator_2_balance = (expected_total_reward * participant_portion).to_integer();
    assert_eq!(delegator_2_balance, expected_delegator_2_balance);

    let total_payout = validator_1_balance + delegator_1_balance + delegator_2_balance;
    assert_eq!(total_payout, expected_total_reward_integer);

    // Subsequently, there should be no more rewards
    let validator_1_balance =
        withdraw_validator_reward(&mut builder, *VALIDATOR_1_ADDR, VALIDATOR_1);
    assert!(validator_1_balance.is_zero());

    let delegator_1_balance =
        withdraw_delegator_reward(&mut builder, *DELEGATOR_1_ADDR, VALIDATOR_1, DELEGATOR_1);
    assert!(delegator_1_balance.is_zero());

    let delegator_2_balance =
        withdraw_delegator_reward(&mut builder, *DELEGATOR_2_ADDR, VALIDATOR_1, DELEGATOR_2);
    assert!(delegator_2_balance.is_zero());
}

#[ignore]
#[test]
fn should_distribute_delegation_rate_half() {
    const VALIDATOR_1_STAKE: u64 = 1_000_000;
    const DELEGATOR_1_STAKE: u64 = 1_000_000;
    const DELEGATOR_2_STAKE: u64 = 1_000_000;

    const VALIDATOR_1_DELGATION_RATE: DelegationRate = DELEGATION_RATE_DENOMINATOR / 2;

    // Validator share
    let validator_share = Ratio::new(U512::from(2), U512::from(3));
    let remainders = Ratio::from(U512::from(2));

    // Delegator shares
    let delegator_shares = Ratio::new(U512::one(), U512::from(6));

    let system_fund_request = ExecuteRequestBuilder::standard(
        *DEFAULT_ACCOUNT_ADDR,
        CONTRACT_TRANSFER_TO_ACCOUNT,
        runtime_args! {
            ARG_TARGET => SYSTEM_ADDR,
            ARG_AMOUNT => U512::from(TRANSFER_AMOUNT)
        },
    )
    .build();

    let validator_1_fund_request = ExecuteRequestBuilder::standard(
        *DEFAULT_ACCOUNT_ADDR,
        CONTRACT_TRANSFER_TO_ACCOUNT,
        runtime_args! {
            ARG_TARGET => *VALIDATOR_1_ADDR,
            ARG_AMOUNT => U512::from(TRANSFER_AMOUNT)
        },
    )
    .build();

    let delegator_1_fund_request = ExecuteRequestBuilder::standard(
        *DEFAULT_ACCOUNT_ADDR,
        CONTRACT_TRANSFER_TO_ACCOUNT,
        runtime_args! {
            ARG_TARGET => *DELEGATOR_1_ADDR,
            ARG_AMOUNT => U512::from(TRANSFER_AMOUNT)
        },
    )
    .build();

    let delegator_2_fund_request = ExecuteRequestBuilder::standard(
        *DEFAULT_ACCOUNT_ADDR,
        CONTRACT_TRANSFER_TO_ACCOUNT,
        runtime_args! {
            ARG_TARGET => *DELEGATOR_2_ADDR,
            ARG_AMOUNT => U512::from(TRANSFER_AMOUNT)
        },
    )
    .build();

    let validator_1_add_bid_request = ExecuteRequestBuilder::standard(
        *VALIDATOR_1_ADDR,
        CONTRACT_ADD_BID,
        runtime_args! {
            ARG_AMOUNT => U512::from(VALIDATOR_1_STAKE),
            ARG_DELEGATION_RATE => VALIDATOR_1_DELGATION_RATE,
            ARG_PUBLIC_KEY => VALIDATOR_1,
        },
    )
    .build();

    let delegator_1_delegate_request = ExecuteRequestBuilder::standard(
        *DELEGATOR_1_ADDR,
        CONTRACT_DELEGATE,
        runtime_args! {
            ARG_AMOUNT => U512::from(DELEGATOR_1_STAKE),
            ARG_VALIDATOR => VALIDATOR_1,
            ARG_DELEGATOR => DELEGATOR_1,
        },
    )
    .build();

    let delegator_2_delegate_request = ExecuteRequestBuilder::standard(
        *DELEGATOR_2_ADDR,
        CONTRACT_DELEGATE,
        runtime_args! {
            ARG_AMOUNT => U512::from(DELEGATOR_2_STAKE),
            ARG_VALIDATOR => VALIDATOR_1,
            ARG_DELEGATOR => DELEGATOR_2,
        },
    )
    .build();

    let post_genesis_requests = vec![
        system_fund_request,
        validator_1_fund_request,
        delegator_1_fund_request,
        delegator_2_fund_request,
        validator_1_add_bid_request,
        delegator_1_delegate_request,
        delegator_2_delegate_request,
    ];

    let mut builder = InMemoryWasmTestBuilder::default();

    builder.run_genesis(&DEFAULT_RUN_GENESIS_REQUEST);

    // initial token supply
    let initial_supply = builder.total_supply(None);
    let expected_total_reward = mint::round_seigniorage_rate() * initial_supply;
    let expected_total_reward_integer = expected_total_reward.to_integer();

    for request in post_genesis_requests {
        builder.exec(request).commit().expect_success();
    }

    for _ in 0..5 {
        super::run_auction(&mut builder);
    }

    let reward_factors: BTreeMap<PublicKey, u64> = {
        let mut tmp = BTreeMap::new();
        tmp.insert(VALIDATOR_1, BLOCK_REWARD);
        tmp
    };

    let distribute_request = ExecuteRequestBuilder::standard(
        SYSTEM_ADDR,
        CONTRACT_AUCTION_BIDS,
        runtime_args! {
            ARG_ENTRY_POINT => METHOD_DISTRIBUTE,
            ARG_REWARD_FACTORS => reward_factors
        },
    )
    .build();

    builder.exec(distribute_request).commit().expect_success();

    let validator_1_balance =
        withdraw_validator_reward(&mut builder, *VALIDATOR_1_ADDR, VALIDATOR_1);
    let expected_validator_1_balance =
        (expected_total_reward * validator_share + remainders).to_integer();

    assert_eq!(validator_1_balance, expected_validator_1_balance);

    let delegator_1_balance =
        withdraw_delegator_reward(&mut builder, *DELEGATOR_1_ADDR, VALIDATOR_1, DELEGATOR_1);
    let expected_delegator_1_balance = (expected_total_reward * delegator_shares).to_integer();
    assert_eq!(delegator_1_balance, expected_delegator_1_balance);

    let delegator_2_balance =
        withdraw_delegator_reward(&mut builder, *DELEGATOR_2_ADDR, VALIDATOR_1, DELEGATOR_2);
    let expected_delegator_2_balance = (expected_total_reward * delegator_shares).to_integer();
    assert_eq!(delegator_2_balance, expected_delegator_2_balance);

    let total_payout = validator_1_balance + delegator_1_balance + delegator_2_balance;
    assert_eq!(total_payout, expected_total_reward_integer);
}

#[ignore]
#[test]
fn should_distribute_delegation_rate_full() {
    const VALIDATOR_1_STAKE: u64 = 1_000_000;
    const DELEGATOR_1_STAKE: u64 = 1_000_000;
    const DELEGATOR_2_STAKE: u64 = 1_000_000;

    const VALIDATOR_1_DELEGATION_RATE: DelegationRate = DELEGATION_RATE_DENOMINATOR;

    let system_fund_request = ExecuteRequestBuilder::standard(
        *DEFAULT_ACCOUNT_ADDR,
        CONTRACT_TRANSFER_TO_ACCOUNT,
        runtime_args! {
            ARG_TARGET => SYSTEM_ADDR,
            ARG_AMOUNT => U512::from(TRANSFER_AMOUNT)
        },
    )
    .build();

    let validator_1_fund_request = ExecuteRequestBuilder::standard(
        *DEFAULT_ACCOUNT_ADDR,
        CONTRACT_TRANSFER_TO_ACCOUNT,
        runtime_args! {
            ARG_TARGET => *VALIDATOR_1_ADDR,
            ARG_AMOUNT => U512::from(TRANSFER_AMOUNT)
        },
    )
    .build();

    let delegator_1_fund_request = ExecuteRequestBuilder::standard(
        *DEFAULT_ACCOUNT_ADDR,
        CONTRACT_TRANSFER_TO_ACCOUNT,
        runtime_args! {
            ARG_TARGET => *DELEGATOR_1_ADDR,
            ARG_AMOUNT => U512::from(TRANSFER_AMOUNT)
        },
    )
    .build();

    let delegator_2_fund_request = ExecuteRequestBuilder::standard(
        *DEFAULT_ACCOUNT_ADDR,
        CONTRACT_TRANSFER_TO_ACCOUNT,
        runtime_args! {
            ARG_TARGET => *DELEGATOR_2_ADDR,
            ARG_AMOUNT => U512::from(TRANSFER_AMOUNT)
        },
    )
    .build();

    let validator_1_add_bid_request = ExecuteRequestBuilder::standard(
        *VALIDATOR_1_ADDR,
        CONTRACT_ADD_BID,
        runtime_args! {
            ARG_AMOUNT => U512::from(VALIDATOR_1_STAKE),
            ARG_DELEGATION_RATE => VALIDATOR_1_DELEGATION_RATE,
            ARG_PUBLIC_KEY => VALIDATOR_1,
        },
    )
    .build();

    let delegator_1_delegate_request = ExecuteRequestBuilder::standard(
        *DELEGATOR_1_ADDR,
        CONTRACT_DELEGATE,
        runtime_args! {
            ARG_AMOUNT => U512::from(DELEGATOR_1_STAKE),
            ARG_VALIDATOR => VALIDATOR_1,
            ARG_DELEGATOR => DELEGATOR_1,
        },
    )
    .build();

    let delegator_2_delegate_request = ExecuteRequestBuilder::standard(
        *DELEGATOR_2_ADDR,
        CONTRACT_DELEGATE,
        runtime_args! {
            ARG_AMOUNT => U512::from(DELEGATOR_2_STAKE),
            ARG_VALIDATOR => VALIDATOR_1,
            ARG_DELEGATOR => DELEGATOR_2,
        },
    )
    .build();

    let post_genesis_requests = vec![
        system_fund_request,
        validator_1_fund_request,
        delegator_1_fund_request,
        delegator_2_fund_request,
        validator_1_add_bid_request,
        delegator_1_delegate_request,
        delegator_2_delegate_request,
    ];

    let mut builder = InMemoryWasmTestBuilder::default();

    builder.run_genesis(&DEFAULT_RUN_GENESIS_REQUEST);

    // initial token supply
    let initial_supply = builder.total_supply(None);
    let expected_total_reward = mint::round_seigniorage_rate() * initial_supply;
    let expected_total_reward_integer = expected_total_reward.to_integer();

    for request in post_genesis_requests {
        builder.exec(request).commit().expect_success();
    }

    for _ in 0..5 {
        super::run_auction(&mut builder);
    }

    let reward_factors: BTreeMap<PublicKey, u64> = {
        let mut tmp = BTreeMap::new();
        tmp.insert(VALIDATOR_1, BLOCK_REWARD);
        tmp
    };

    let distribute_request = ExecuteRequestBuilder::standard(
        SYSTEM_ADDR,
        CONTRACT_AUCTION_BIDS,
        runtime_args! {
            ARG_ENTRY_POINT => METHOD_DISTRIBUTE,
            ARG_REWARD_FACTORS => reward_factors
        },
    )
    .build();

    builder.exec(distribute_request).commit().expect_success();

    let validator_1_balance =
        withdraw_validator_reward(&mut builder, *VALIDATOR_1_ADDR, VALIDATOR_1);
    let expected_validator_1_balance =
        (expected_total_reward * Ratio::from(U512::one())).to_integer();
    assert_eq!(validator_1_balance, expected_validator_1_balance);

    let delegator_1_balance =
        withdraw_delegator_reward(&mut builder, *DELEGATOR_1_ADDR, VALIDATOR_1, DELEGATOR_1);
    let expected_delegator_1_balance = U512::zero();
    assert_eq!(delegator_1_balance, expected_delegator_1_balance);

    let delegator_2_balance =
        withdraw_delegator_reward(&mut builder, *DELEGATOR_2_ADDR, VALIDATOR_1, DELEGATOR_2);
    let expected_delegator_2_balance = U512::zero();
    assert_eq!(delegator_2_balance, expected_delegator_2_balance);

    let total_payout = validator_1_balance + delegator_1_balance + delegator_2_balance;
    assert_eq!(total_payout, expected_total_reward_integer);
}

#[ignore]
#[test]
fn should_distribute_uneven_delegation_rate_zero() {
    const VALIDATOR_1_STAKE: u64 = 1_000_000;
    const DELEGATOR_1_STAKE: u64 = 3_000_000;
    const DELEGATOR_2_STAKE: u64 = 4_000_000;

    const VALIDATOR_1_DELEGATION_RATE: DelegationRate = 0;

    let validator_1_portion = Ratio::new(U512::one(), U512::from(8));
    let delegator_1_portion = Ratio::new(U512::from(3), U512::from(8));
    let delegator_2_portion = Ratio::new(U512::from(4), U512::from(8));

    let remainder = Ratio::from(U512::from(1));

    let system_fund_request = ExecuteRequestBuilder::standard(
        *DEFAULT_ACCOUNT_ADDR,
        CONTRACT_TRANSFER_TO_ACCOUNT,
        runtime_args! {
            ARG_TARGET => SYSTEM_ADDR,
            ARG_AMOUNT => U512::from(TRANSFER_AMOUNT)
        },
    )
    .build();

    let validator_1_fund_request = ExecuteRequestBuilder::standard(
        *DEFAULT_ACCOUNT_ADDR,
        CONTRACT_TRANSFER_TO_ACCOUNT,
        runtime_args! {
            ARG_TARGET => *VALIDATOR_1_ADDR,
            ARG_AMOUNT => U512::from(TRANSFER_AMOUNT)
        },
    )
    .build();

    let delegator_1_fund_request = ExecuteRequestBuilder::standard(
        *DEFAULT_ACCOUNT_ADDR,
        CONTRACT_TRANSFER_TO_ACCOUNT,
        runtime_args! {
            ARG_TARGET => *DELEGATOR_1_ADDR,
            ARG_AMOUNT => U512::from(TRANSFER_AMOUNT)
        },
    )
    .build();

    let delegator_2_fund_request = ExecuteRequestBuilder::standard(
        *DEFAULT_ACCOUNT_ADDR,
        CONTRACT_TRANSFER_TO_ACCOUNT,
        runtime_args! {
            ARG_TARGET => *DELEGATOR_2_ADDR,
            ARG_AMOUNT => U512::from(TRANSFER_AMOUNT)
        },
    )
    .build();

    let validator_1_add_bid_request = ExecuteRequestBuilder::standard(
        *VALIDATOR_1_ADDR,
        CONTRACT_ADD_BID,
        runtime_args! {
            ARG_AMOUNT => U512::from(VALIDATOR_1_STAKE),
            ARG_DELEGATION_RATE => VALIDATOR_1_DELEGATION_RATE,
            ARG_PUBLIC_KEY => VALIDATOR_1,
        },
    )
    .build();

    let delegator_1_delegate_request = ExecuteRequestBuilder::standard(
        *DELEGATOR_1_ADDR,
        CONTRACT_DELEGATE,
        runtime_args! {
            ARG_AMOUNT => U512::from(DELEGATOR_1_STAKE),
            ARG_VALIDATOR => VALIDATOR_1,
            ARG_DELEGATOR => DELEGATOR_1,
        },
    )
    .build();

    let delegator_2_delegate_request = ExecuteRequestBuilder::standard(
        *DELEGATOR_2_ADDR,
        CONTRACT_DELEGATE,
        runtime_args! {
            ARG_AMOUNT => U512::from(DELEGATOR_2_STAKE),
            ARG_VALIDATOR => VALIDATOR_1,
            ARG_DELEGATOR => DELEGATOR_2,
        },
    )
    .build();

    let post_genesis_requests = vec![
        system_fund_request,
        validator_1_fund_request,
        delegator_1_fund_request,
        delegator_2_fund_request,
        validator_1_add_bid_request,
        delegator_1_delegate_request,
        delegator_2_delegate_request,
    ];

    let mut builder = InMemoryWasmTestBuilder::default();

    builder.run_genesis(&DEFAULT_RUN_GENESIS_REQUEST);

    // initial token supply
    let initial_supply = builder.total_supply(None);
    let expected_total_reward = mint::round_seigniorage_rate() * initial_supply;
    let expected_total_reward_integer = expected_total_reward.to_integer();

    for request in post_genesis_requests {
        builder.exec(request).commit().expect_success();
    }

    for _ in 0..5 {
        super::run_auction(&mut builder);
    }

    let reward_factors: BTreeMap<PublicKey, u64> = {
        let mut tmp = BTreeMap::new();
        tmp.insert(VALIDATOR_1, BLOCK_REWARD);
        tmp
    };

    let distribute_request = ExecuteRequestBuilder::standard(
        SYSTEM_ADDR,
        CONTRACT_AUCTION_BIDS,
        runtime_args! {
            ARG_ENTRY_POINT => METHOD_DISTRIBUTE,
            ARG_REWARD_FACTORS => reward_factors
        },
    )
    .build();

    builder.exec(distribute_request).commit().expect_success();

    let validator_1_balance =
        withdraw_validator_reward(&mut builder, *VALIDATOR_1_ADDR, VALIDATOR_1);
    let expected_validator_1_balance =
        (expected_total_reward * validator_1_portion + remainder).to_integer();
    assert_eq!(validator_1_balance, expected_validator_1_balance);

    let delegator_1_balance =
        withdraw_delegator_reward(&mut builder, *DELEGATOR_1_ADDR, VALIDATOR_1, DELEGATOR_1);
    let expected_delegator_1_balance = (expected_total_reward * delegator_1_portion).to_integer();
    assert_eq!(delegator_1_balance, expected_delegator_1_balance);

    let delegator_2_balance =
        withdraw_delegator_reward(&mut builder, *DELEGATOR_2_ADDR, VALIDATOR_1, DELEGATOR_2);
    let expected_delegator_2_balance = (expected_total_reward * delegator_2_portion).to_integer();
    assert_eq!(delegator_2_balance, expected_delegator_2_balance);

    let total_payout = validator_1_balance + delegator_1_balance + delegator_2_balance;
    assert_eq!(total_payout, expected_total_reward_integer);
}

#[ignore]
#[test]
fn should_distribute_by_factor() {
    const VALIDATOR_1_STAKE: u64 = 1_000_000;
    const VALIDATOR_2_STAKE: u64 = 1_000_000;
    const VALIDATOR_3_STAKE: u64 = 1_000_000;

    const DELEGATION_RATE: DelegationRate = DELEGATION_RATE_DENOMINATOR;

    const VALIDATOR_1_REWARD_FACTOR: u64 = 333333333334;
    const VALIDATOR_2_REWARD_FACTOR: u64 = 333333333333;
    const VALIDATOR_3_REWARD_FACTOR: u64 = 333333333333;

    let one_third = Ratio::new(U512::one(), U512::from(3));

    let system_fund_request = ExecuteRequestBuilder::standard(
        *DEFAULT_ACCOUNT_ADDR,
        CONTRACT_TRANSFER_TO_ACCOUNT,
        runtime_args! {
            ARG_TARGET => SYSTEM_ADDR,
            ARG_AMOUNT => U512::from(TRANSFER_AMOUNT)
        },
    )
    .build();

    let validator_1_fund_request = ExecuteRequestBuilder::standard(
        *DEFAULT_ACCOUNT_ADDR,
        CONTRACT_TRANSFER_TO_ACCOUNT,
        runtime_args! {
            ARG_TARGET => *VALIDATOR_1_ADDR,
            ARG_AMOUNT => U512::from(TRANSFER_AMOUNT)
        },
    )
    .build();

    let validator_2_fund_request = ExecuteRequestBuilder::standard(
        *DEFAULT_ACCOUNT_ADDR,
        CONTRACT_TRANSFER_TO_ACCOUNT,
        runtime_args! {
            ARG_TARGET => *VALIDATOR_2_ADDR,
            ARG_AMOUNT => U512::from(TRANSFER_AMOUNT)
        },
    )
    .build();

    let validator_3_fund_request = ExecuteRequestBuilder::standard(
        *DEFAULT_ACCOUNT_ADDR,
        CONTRACT_TRANSFER_TO_ACCOUNT,
        runtime_args! {
            ARG_TARGET => *VALIDATOR_3_ADDR,
            ARG_AMOUNT => U512::from(TRANSFER_AMOUNT)
        },
    )
    .build();

    let validator_1_add_bid_request = ExecuteRequestBuilder::standard(
        *VALIDATOR_1_ADDR,
        CONTRACT_ADD_BID,
        runtime_args! {
            ARG_AMOUNT => U512::from(VALIDATOR_1_STAKE),
            ARG_DELEGATION_RATE => DELEGATION_RATE,
            ARG_PUBLIC_KEY => VALIDATOR_1,
        },
    )
    .build();

    let validator_2_add_bid_request = ExecuteRequestBuilder::standard(
        *VALIDATOR_2_ADDR,
        CONTRACT_ADD_BID,
        runtime_args! {
            ARG_AMOUNT => U512::from(VALIDATOR_2_STAKE),
            ARG_DELEGATION_RATE => DELEGATION_RATE,
            ARG_PUBLIC_KEY => VALIDATOR_2,
        },
    )
    .build();

    let validator_3_add_bid_request = ExecuteRequestBuilder::standard(
        *VALIDATOR_3_ADDR,
        CONTRACT_ADD_BID,
        runtime_args! {
            ARG_AMOUNT => U512::from(VALIDATOR_3_STAKE),
            ARG_DELEGATION_RATE => DELEGATION_RATE,
            ARG_PUBLIC_KEY => VALIDATOR_3,
        },
    )
    .build();

    let post_genesis_requests = vec![
        system_fund_request,
        validator_1_fund_request,
        validator_2_fund_request,
        validator_3_fund_request,
        validator_1_add_bid_request,
        validator_2_add_bid_request,
        validator_3_add_bid_request,
    ];

    let mut builder = InMemoryWasmTestBuilder::default();

    builder.run_genesis(&DEFAULT_RUN_GENESIS_REQUEST);

    // initial token supply
    let initial_supply = builder.total_supply(None);
    let expected_total_reward = mint::round_seigniorage_rate() * initial_supply;
    let expected_total_reward_integer = expected_total_reward.to_integer();

    for request in post_genesis_requests {
        builder.exec(request).commit().expect_success();
    }

    for _ in 0..5 {
        super::run_auction(&mut builder);
    }

    let reward_factors: BTreeMap<PublicKey, u64> = {
        let mut tmp = BTreeMap::new();
        tmp.insert(VALIDATOR_1, VALIDATOR_1_REWARD_FACTOR);
        tmp.insert(VALIDATOR_2, VALIDATOR_2_REWARD_FACTOR);
        tmp.insert(VALIDATOR_3, VALIDATOR_3_REWARD_FACTOR);
        tmp
    };

    let distribute_request = ExecuteRequestBuilder::standard(
        SYSTEM_ADDR,
        CONTRACT_AUCTION_BIDS,
        runtime_args! {
            ARG_ENTRY_POINT => METHOD_DISTRIBUTE,
            ARG_REWARD_FACTORS => reward_factors
        },
    )
    .build();

    builder.exec(distribute_request).commit().expect_success();

    let validator_1_balance =
        withdraw_validator_reward(&mut builder, *VALIDATOR_1_ADDR, VALIDATOR_1);
    let expected_validator_1_balance = (expected_total_reward * one_third).to_integer();
    assert_eq!(validator_1_balance, expected_validator_1_balance);

    let validator_2_balance =
        withdraw_validator_reward(&mut builder, *VALIDATOR_2_ADDR, VALIDATOR_2);
    let expected_validator_2_balance = (expected_total_reward * one_third).to_integer();
    assert_eq!(validator_2_balance, expected_validator_2_balance);

    let validator_3_balance =
        withdraw_validator_reward(&mut builder, *VALIDATOR_3_ADDR, VALIDATOR_3);
    let expected_validator_3_balance = (expected_total_reward * one_third).to_integer();
    assert_eq!(validator_3_balance, expected_validator_3_balance);

    let total_payout = validator_1_balance + validator_2_balance + validator_3_balance;
    let rounded_amount = U512::one();
    assert_eq!(total_payout, expected_total_reward_integer - rounded_amount);
}

#[ignore]
#[test]
fn should_distribute_by_factor_regardless_of_stake() {
    const VALIDATOR_1_STAKE: u64 = 4_000_000;
    const VALIDATOR_2_STAKE: u64 = 2_000_000;
    const VALIDATOR_3_STAKE: u64 = 1_000_000;

    const DELEGATION_RATE: DelegationRate = DELEGATION_RATE_DENOMINATOR;

    const VALIDATOR_1_REWARD_FACTOR: u64 = 333333333334;
    const VALIDATOR_2_REWARD_FACTOR: u64 = 333333333333;
    const VALIDATOR_3_REWARD_FACTOR: u64 = 333333333333;

    let one_third = Ratio::new(U512::one(), U512::from(3));

    let system_fund_request = ExecuteRequestBuilder::standard(
        *DEFAULT_ACCOUNT_ADDR,
        CONTRACT_TRANSFER_TO_ACCOUNT,
        runtime_args! {
            ARG_TARGET => SYSTEM_ADDR,
            ARG_AMOUNT => U512::from(TRANSFER_AMOUNT)
        },
    )
    .build();

    let validator_1_fund_request = ExecuteRequestBuilder::standard(
        *DEFAULT_ACCOUNT_ADDR,
        CONTRACT_TRANSFER_TO_ACCOUNT,
        runtime_args! {
            ARG_TARGET => *VALIDATOR_1_ADDR,
            ARG_AMOUNT => U512::from(TRANSFER_AMOUNT)
        },
    )
    .build();

    let validator_2_fund_request = ExecuteRequestBuilder::standard(
        *DEFAULT_ACCOUNT_ADDR,
        CONTRACT_TRANSFER_TO_ACCOUNT,
        runtime_args! {
            ARG_TARGET => *VALIDATOR_2_ADDR,
            ARG_AMOUNT => U512::from(TRANSFER_AMOUNT)
        },
    )
    .build();

    let validator_3_fund_request = ExecuteRequestBuilder::standard(
        *DEFAULT_ACCOUNT_ADDR,
        CONTRACT_TRANSFER_TO_ACCOUNT,
        runtime_args! {
            ARG_TARGET => *VALIDATOR_3_ADDR,
            ARG_AMOUNT => U512::from(TRANSFER_AMOUNT)
        },
    )
    .build();

    let validator_1_add_bid_request = ExecuteRequestBuilder::standard(
        *VALIDATOR_1_ADDR,
        CONTRACT_ADD_BID,
        runtime_args! {
            ARG_AMOUNT => U512::from(VALIDATOR_1_STAKE),
            ARG_DELEGATION_RATE => DELEGATION_RATE,
            ARG_PUBLIC_KEY => VALIDATOR_1,
        },
    )
    .build();

    let validator_2_add_bid_request = ExecuteRequestBuilder::standard(
        *VALIDATOR_2_ADDR,
        CONTRACT_ADD_BID,
        runtime_args! {
            ARG_AMOUNT => U512::from(VALIDATOR_2_STAKE),
            ARG_DELEGATION_RATE => DELEGATION_RATE,
            ARG_PUBLIC_KEY => VALIDATOR_2,
        },
    )
    .build();

    let validator_3_add_bid_request = ExecuteRequestBuilder::standard(
        *VALIDATOR_3_ADDR,
        CONTRACT_ADD_BID,
        runtime_args! {
            ARG_AMOUNT => U512::from(VALIDATOR_3_STAKE),
            ARG_DELEGATION_RATE => DELEGATION_RATE,
            ARG_PUBLIC_KEY => VALIDATOR_3,
        },
    )
    .build();

    let post_genesis_requests = vec![
        system_fund_request,
        validator_1_fund_request,
        validator_2_fund_request,
        validator_3_fund_request,
        validator_1_add_bid_request,
        validator_2_add_bid_request,
        validator_3_add_bid_request,
    ];

    let mut builder = InMemoryWasmTestBuilder::default();

    builder.run_genesis(&DEFAULT_RUN_GENESIS_REQUEST);

    // initial token supply
    let initial_supply = builder.total_supply(None);
    let expected_total_reward = mint::round_seigniorage_rate() * initial_supply;
    let expected_total_reward_integer = expected_total_reward.to_integer();

    for request in post_genesis_requests {
        builder.exec(request).commit().expect_success();
    }

    for _ in 0..5 {
        super::run_auction(&mut builder);
    }

    let reward_factors: BTreeMap<PublicKey, u64> = {
        let mut tmp = BTreeMap::new();
        tmp.insert(VALIDATOR_1, VALIDATOR_1_REWARD_FACTOR);
        tmp.insert(VALIDATOR_2, VALIDATOR_2_REWARD_FACTOR);
        tmp.insert(VALIDATOR_3, VALIDATOR_3_REWARD_FACTOR);
        tmp
    };

    let distribute_request = ExecuteRequestBuilder::standard(
        SYSTEM_ADDR,
        CONTRACT_AUCTION_BIDS,
        runtime_args! {
            ARG_ENTRY_POINT => METHOD_DISTRIBUTE,
            ARG_REWARD_FACTORS => reward_factors
        },
    )
    .build();

    builder.exec(distribute_request).commit().expect_success();

    let validator_1_balance =
        withdraw_validator_reward(&mut builder, *VALIDATOR_1_ADDR, VALIDATOR_1);
    let expected_validator_1_balance = (expected_total_reward * one_third).to_integer();
    assert_eq!(validator_1_balance, expected_validator_1_balance);

    let validator_2_balance =
        withdraw_validator_reward(&mut builder, *VALIDATOR_2_ADDR, VALIDATOR_2);
    let expected_validator_2_balance = (expected_total_reward * one_third).to_integer();
    assert_eq!(validator_2_balance, expected_validator_2_balance);

    let validator_3_balance =
        withdraw_validator_reward(&mut builder, *VALIDATOR_3_ADDR, VALIDATOR_3);
    let expected_validator_3_balance = (expected_total_reward * one_third).to_integer();
    assert_eq!(validator_3_balance, expected_validator_3_balance);

    let total_payout = validator_1_balance + validator_2_balance + validator_3_balance;
    let rounded_amount = U512::from(1);
    assert_eq!(total_payout, expected_total_reward_integer - rounded_amount);
}

#[ignore]
#[test]
fn should_distribute_by_factor_uneven() {
    const VALIDATOR_1_STAKE: u64 = 1_000_000;
    const VALIDATOR_2_STAKE: u64 = 1_000_000;
    const VALIDATOR_3_STAKE: u64 = 1_000_000;

    const DELEGATION_RATE: DelegationRate = DELEGATION_RATE_DENOMINATOR;

    const VALIDATOR_1_REWARD_FACTOR: u64 = 500000000000;
    const VALIDATOR_2_REWARD_FACTOR: u64 = 300000000000;
    const VALIDATOR_3_REWARD_FACTOR: u64 = 200000000000;

    let one_half = Ratio::new(U512::one(), U512::from(2));
    let three_tenths = Ratio::new(U512::from(3), U512::from(10));
    let one_fifth = Ratio::new(U512::from(1), U512::from(5));

    let system_fund_request = ExecuteRequestBuilder::standard(
        *DEFAULT_ACCOUNT_ADDR,
        CONTRACT_TRANSFER_TO_ACCOUNT,
        runtime_args! {
            ARG_TARGET => SYSTEM_ADDR,
            ARG_AMOUNT => U512::from(TRANSFER_AMOUNT)
        },
    )
    .build();

    let validator_1_fund_request = ExecuteRequestBuilder::standard(
        *DEFAULT_ACCOUNT_ADDR,
        CONTRACT_TRANSFER_TO_ACCOUNT,
        runtime_args! {
            ARG_TARGET => *VALIDATOR_1_ADDR,
            ARG_AMOUNT => U512::from(TRANSFER_AMOUNT)
        },
    )
    .build();

    let validator_2_fund_request = ExecuteRequestBuilder::standard(
        *DEFAULT_ACCOUNT_ADDR,
        CONTRACT_TRANSFER_TO_ACCOUNT,
        runtime_args! {
            ARG_TARGET => *VALIDATOR_2_ADDR,
            ARG_AMOUNT => U512::from(TRANSFER_AMOUNT)
        },
    )
    .build();

    let validator_3_fund_request = ExecuteRequestBuilder::standard(
        *DEFAULT_ACCOUNT_ADDR,
        CONTRACT_TRANSFER_TO_ACCOUNT,
        runtime_args! {
            ARG_TARGET => *VALIDATOR_3_ADDR,
            ARG_AMOUNT => U512::from(TRANSFER_AMOUNT)
        },
    )
    .build();

    let validator_1_add_bid_request = ExecuteRequestBuilder::standard(
        *VALIDATOR_1_ADDR,
        CONTRACT_ADD_BID,
        runtime_args! {
            ARG_AMOUNT => U512::from(VALIDATOR_1_STAKE),
            ARG_DELEGATION_RATE => DELEGATION_RATE,
            ARG_PUBLIC_KEY => VALIDATOR_1,
        },
    )
    .build();

    let validator_2_add_bid_request = ExecuteRequestBuilder::standard(
        *VALIDATOR_2_ADDR,
        CONTRACT_ADD_BID,
        runtime_args! {
            ARG_AMOUNT => U512::from(VALIDATOR_2_STAKE),
            ARG_DELEGATION_RATE => DELEGATION_RATE,
            ARG_PUBLIC_KEY => VALIDATOR_2,
        },
    )
    .build();

    let validator_3_add_bid_request = ExecuteRequestBuilder::standard(
        *VALIDATOR_3_ADDR,
        CONTRACT_ADD_BID,
        runtime_args! {
            ARG_AMOUNT => U512::from(VALIDATOR_3_STAKE),
            ARG_DELEGATION_RATE => DELEGATION_RATE,
            ARG_PUBLIC_KEY => VALIDATOR_3,
        },
    )
    .build();

    let post_genesis_requests = vec![
        system_fund_request,
        validator_1_fund_request,
        validator_2_fund_request,
        validator_3_fund_request,
        validator_1_add_bid_request,
        validator_2_add_bid_request,
        validator_3_add_bid_request,
    ];

    let mut builder = InMemoryWasmTestBuilder::default();

    builder.run_genesis(&DEFAULT_RUN_GENESIS_REQUEST);

    // initial token supply
    let initial_supply = builder.total_supply(None);
    let expected_total_reward = mint::round_seigniorage_rate() * initial_supply;
    let expected_total_reward_integer = expected_total_reward.to_integer();

    for request in post_genesis_requests {
        builder.exec(request).commit().expect_success();
    }

    for _ in 0..5 {
        super::run_auction(&mut builder);
    }

    let reward_factors: BTreeMap<PublicKey, u64> = {
        let mut tmp = BTreeMap::new();
        tmp.insert(VALIDATOR_1, VALIDATOR_1_REWARD_FACTOR);
        tmp.insert(VALIDATOR_2, VALIDATOR_2_REWARD_FACTOR);
        tmp.insert(VALIDATOR_3, VALIDATOR_3_REWARD_FACTOR);
        tmp
    };

    let distribute_request = ExecuteRequestBuilder::standard(
        SYSTEM_ADDR,
        CONTRACT_AUCTION_BIDS,
        runtime_args! {
            ARG_ENTRY_POINT => METHOD_DISTRIBUTE,
            ARG_REWARD_FACTORS => reward_factors
        },
    )
    .build();

    builder.exec(distribute_request).commit().expect_success();

    let validator_1_balance =
        withdraw_validator_reward(&mut builder, *VALIDATOR_1_ADDR, VALIDATOR_1);
    let expected_validator_1_balance = (expected_total_reward * one_half).to_integer();
    assert_eq!(validator_1_balance, expected_validator_1_balance);

    let validator_2_balance =
        withdraw_validator_reward(&mut builder, *VALIDATOR_2_ADDR, VALIDATOR_2);
    let expected_validator_2_balance = (expected_total_reward * three_tenths).to_integer();
    assert_eq!(validator_2_balance, expected_validator_2_balance);

    let validator_3_balance =
        withdraw_validator_reward(&mut builder, *VALIDATOR_3_ADDR, VALIDATOR_3);
    let expected_validator_3_balance = (expected_total_reward * one_fifth).to_integer();
    assert_eq!(validator_3_balance, expected_validator_3_balance);

    let total_payout = validator_1_balance + validator_2_balance + validator_3_balance;
    let rounded_amount = U512::zero();
    assert_eq!(total_payout, expected_total_reward_integer - rounded_amount);
}

#[ignore]
#[test]
fn should_distribute_with_multiple_validators_and_delegators() {
    const VALIDATOR_1_STAKE: u64 = 1_000_000;
    const VALIDATOR_2_STAKE: u64 = 1_000_000;
    const VALIDATOR_3_STAKE: u64 = 1_000_000;

    const VALIDATOR_1_DELEGATION_RATE: DelegationRate = DELEGATION_RATE_DENOMINATOR / 2;
    const VALIDATOR_2_DELEGATION_RATE: DelegationRate = DELEGATION_RATE_DENOMINATOR / 4;
    const VALIDATOR_3_DELEGATION_RATE: DelegationRate = DELEGATION_RATE_DENOMINATOR;

    const VALIDATOR_1_REWARD_FACTOR: u64 = 200000000000;
    const VALIDATOR_2_REWARD_FACTOR: u64 = 300000000000;
    const VALIDATOR_3_REWARD_FACTOR: u64 = 500000000000;

    const DELEGATOR_1_STAKE: u64 = 3_000_000;
    const DELEGATOR_2_STAKE: u64 = 4_000_000;
    const DELEGATOR_3_STAKE: u64 = 1_000_000;

    let remainder = U512::zero();

    let system_fund_request = ExecuteRequestBuilder::standard(
        *DEFAULT_ACCOUNT_ADDR,
        CONTRACT_TRANSFER_TO_ACCOUNT,
        runtime_args! {
            ARG_TARGET => SYSTEM_ADDR,
            ARG_AMOUNT => U512::from(TRANSFER_AMOUNT)
        },
    )
    .build();

    let validator_1_fund_request = ExecuteRequestBuilder::standard(
        *DEFAULT_ACCOUNT_ADDR,
        CONTRACT_TRANSFER_TO_ACCOUNT,
        runtime_args! {
            ARG_TARGET => *VALIDATOR_1_ADDR,
            ARG_AMOUNT => U512::from(TRANSFER_AMOUNT)
        },
    )
    .build();

    let validator_2_fund_request = ExecuteRequestBuilder::standard(
        *DEFAULT_ACCOUNT_ADDR,
        CONTRACT_TRANSFER_TO_ACCOUNT,
        runtime_args! {
            ARG_TARGET => *VALIDATOR_2_ADDR,
            ARG_AMOUNT => U512::from(TRANSFER_AMOUNT)
        },
    )
    .build();

    let validator_3_fund_request = ExecuteRequestBuilder::standard(
        *DEFAULT_ACCOUNT_ADDR,
        CONTRACT_TRANSFER_TO_ACCOUNT,
        runtime_args! {
            ARG_TARGET => *VALIDATOR_3_ADDR,
            ARG_AMOUNT => U512::from(TRANSFER_AMOUNT)
        },
    )
    .build();

    let delegator_1_fund_request = ExecuteRequestBuilder::standard(
        *DEFAULT_ACCOUNT_ADDR,
        CONTRACT_TRANSFER_TO_ACCOUNT,
        runtime_args! {
            ARG_TARGET => *DELEGATOR_1_ADDR,
            ARG_AMOUNT => U512::from(TRANSFER_AMOUNT)
        },
    )
    .build();

    let delegator_2_fund_request = ExecuteRequestBuilder::standard(
        *DEFAULT_ACCOUNT_ADDR,
        CONTRACT_TRANSFER_TO_ACCOUNT,
        runtime_args! {
            ARG_TARGET => *DELEGATOR_2_ADDR,
            ARG_AMOUNT => U512::from(TRANSFER_AMOUNT)
        },
    )
    .build();

    let delegator_3_fund_request = ExecuteRequestBuilder::standard(
        *DEFAULT_ACCOUNT_ADDR,
        CONTRACT_TRANSFER_TO_ACCOUNT,
        runtime_args! {
            ARG_TARGET => *DELEGATOR_3_ADDR,
            ARG_AMOUNT => U512::from(TRANSFER_AMOUNT)
        },
    )
    .build();

    let validator_1_add_bid_request = ExecuteRequestBuilder::standard(
        *VALIDATOR_1_ADDR,
        CONTRACT_ADD_BID,
        runtime_args! {
            ARG_AMOUNT => U512::from(VALIDATOR_1_STAKE),
            ARG_DELEGATION_RATE => VALIDATOR_1_DELEGATION_RATE,
            ARG_PUBLIC_KEY => VALIDATOR_1,
        },
    )
    .build();

    let validator_2_add_bid_request = ExecuteRequestBuilder::standard(
        *VALIDATOR_2_ADDR,
        CONTRACT_ADD_BID,
        runtime_args! {
            ARG_AMOUNT => U512::from(VALIDATOR_2_STAKE),
            ARG_DELEGATION_RATE => VALIDATOR_2_DELEGATION_RATE,
            ARG_PUBLIC_KEY => VALIDATOR_2,
        },
    )
    .build();

    let validator_3_add_bid_request = ExecuteRequestBuilder::standard(
        *VALIDATOR_3_ADDR,
        CONTRACT_ADD_BID,
        runtime_args! {
            ARG_AMOUNT => U512::from(VALIDATOR_3_STAKE),
            ARG_DELEGATION_RATE => VALIDATOR_3_DELEGATION_RATE,
            ARG_PUBLIC_KEY => VALIDATOR_3,
        },
    )
    .build();

    let delegator_1_delegate_request = ExecuteRequestBuilder::standard(
        *DELEGATOR_1_ADDR,
        CONTRACT_DELEGATE,
        runtime_args! {
            ARG_AMOUNT => U512::from(DELEGATOR_1_STAKE),
            ARG_VALIDATOR => VALIDATOR_1,
            ARG_DELEGATOR => DELEGATOR_1,
        },
    )
    .build();

    let delegator_2_delegate_request = ExecuteRequestBuilder::standard(
        *DELEGATOR_2_ADDR,
        CONTRACT_DELEGATE,
        runtime_args! {
            ARG_AMOUNT => U512::from(DELEGATOR_2_STAKE),
            ARG_VALIDATOR => VALIDATOR_1,
            ARG_DELEGATOR => DELEGATOR_2,
        },
    )
    .build();

    let delegator_3_delegate_request = ExecuteRequestBuilder::standard(
        *DELEGATOR_3_ADDR,
        CONTRACT_DELEGATE,
        runtime_args! {
            ARG_AMOUNT => U512::from(DELEGATOR_3_STAKE),
            ARG_VALIDATOR => VALIDATOR_2,
            ARG_DELEGATOR => DELEGATOR_3,
        },
    )
    .build();

    let post_genesis_requests = vec![
        system_fund_request,
        validator_1_fund_request,
        validator_2_fund_request,
        validator_3_fund_request,
        delegator_1_fund_request,
        delegator_2_fund_request,
        delegator_3_fund_request,
        validator_1_add_bid_request,
        validator_2_add_bid_request,
        validator_3_add_bid_request,
        delegator_1_delegate_request,
        delegator_2_delegate_request,
        delegator_3_delegate_request,
    ];

    let mut builder = InMemoryWasmTestBuilder::default();

    builder.run_genesis(&DEFAULT_RUN_GENESIS_REQUEST);

    // initial token supply
    let initial_supply = builder.total_supply(None);
    let expected_total_reward = mint::round_seigniorage_rate() * initial_supply;
    let expected_total_reward_integer = expected_total_reward.to_integer();

    for request in post_genesis_requests {
        builder.exec(request).commit().expect_success();
    }

    for _ in 0..5 {
        super::run_auction(&mut builder);
    }

    let reward_factors: BTreeMap<PublicKey, u64> = {
        let mut tmp = BTreeMap::new();
        tmp.insert(VALIDATOR_1, VALIDATOR_1_REWARD_FACTOR);
        tmp.insert(VALIDATOR_2, VALIDATOR_2_REWARD_FACTOR);
        tmp.insert(VALIDATOR_3, VALIDATOR_3_REWARD_FACTOR);
        tmp
    };

    let distribute_request = ExecuteRequestBuilder::standard(
        SYSTEM_ADDR,
        CONTRACT_AUCTION_BIDS,
        runtime_args! {
            ARG_ENTRY_POINT => METHOD_DISTRIBUTE,
            ARG_REWARD_FACTORS => reward_factors
        },
    )
    .build();

    builder.exec(distribute_request).commit().expect_success();

    let validator_1_balance =
        withdraw_validator_reward(&mut builder, *VALIDATOR_1_ADDR, VALIDATOR_1);

    let validator_2_balance =
        withdraw_validator_reward(&mut builder, *VALIDATOR_2_ADDR, VALIDATOR_2);

    let validator_3_balance =
        withdraw_validator_reward(&mut builder, *VALIDATOR_3_ADDR, VALIDATOR_3);

    let delegator_1_balance =
        withdraw_delegator_reward(&mut builder, *DELEGATOR_1_ADDR, VALIDATOR_1, DELEGATOR_1);

    let delegator_2_balance =
        withdraw_delegator_reward(&mut builder, *DELEGATOR_2_ADDR, VALIDATOR_1, DELEGATOR_2);

    let delegator_3_balance =
        withdraw_delegator_reward(&mut builder, *DELEGATOR_3_ADDR, VALIDATOR_2, DELEGATOR_3);

    let total_payout: U512 = [
        validator_1_balance,
        validator_2_balance,
        validator_3_balance,
        delegator_1_balance,
        delegator_2_balance,
        delegator_3_balance,
    ]
    .iter()
    .cloned()
    .sum();

    assert_eq!(total_payout, expected_total_reward_integer - remainder);
}

#[ignore]
#[test]
fn should_distribute_with_multiple_validators_and_shared_delegator() {
    const VALIDATOR_1_STAKE: u64 = 1_000_000;
    const VALIDATOR_2_STAKE: u64 = 1_000_000;
    const VALIDATOR_3_STAKE: u64 = 1_000_000;

    const DELEGATION_RATE: DelegationRate = DELEGATION_RATE_DENOMINATOR / 2;

    const VALIDATOR_1_REWARD_FACTOR: u64 = 333333333334;
    const VALIDATOR_2_REWARD_FACTOR: u64 = 333333333333;
    const VALIDATOR_3_REWARD_FACTOR: u64 = 333333333333;

    const DELEGATOR_1_STAKE: u64 = 1_000_000;

    let validator_1_portion = Ratio::new(U512::from(1), U512::from(4));
    let validator_2_portion = Ratio::new(U512::from(1), U512::from(4));
    let validator_3_portion = Ratio::new(U512::from(1), U512::from(4));
    let delegator_1_validator_1_portion = Ratio::new(U512::from(1), U512::from(12));
    let delegator_1_validator_2_portion = Ratio::new(U512::from(1), U512::from(12));
    let delegator_1_validator_3_portion = Ratio::new(U512::from(1), U512::from(12));

    let remainder = U512::one();

    let system_fund_request = ExecuteRequestBuilder::standard(
        *DEFAULT_ACCOUNT_ADDR,
        CONTRACT_TRANSFER_TO_ACCOUNT,
        runtime_args! {
            ARG_TARGET => SYSTEM_ADDR,
            ARG_AMOUNT => U512::from(TRANSFER_AMOUNT)
        },
    )
    .build();

    let validator_1_fund_request = ExecuteRequestBuilder::standard(
        *DEFAULT_ACCOUNT_ADDR,
        CONTRACT_TRANSFER_TO_ACCOUNT,
        runtime_args! {
            ARG_TARGET => *VALIDATOR_1_ADDR,
            ARG_AMOUNT => U512::from(TRANSFER_AMOUNT)
        },
    )
    .build();

    let validator_2_fund_request = ExecuteRequestBuilder::standard(
        *DEFAULT_ACCOUNT_ADDR,
        CONTRACT_TRANSFER_TO_ACCOUNT,
        runtime_args! {
            ARG_TARGET => *VALIDATOR_2_ADDR,
            ARG_AMOUNT => U512::from(TRANSFER_AMOUNT)
        },
    )
    .build();

    let validator_3_fund_request = ExecuteRequestBuilder::standard(
        *DEFAULT_ACCOUNT_ADDR,
        CONTRACT_TRANSFER_TO_ACCOUNT,
        runtime_args! {
            ARG_TARGET => *VALIDATOR_3_ADDR,
            ARG_AMOUNT => U512::from(TRANSFER_AMOUNT)
        },
    )
    .build();

    let delegator_1_fund_request = ExecuteRequestBuilder::standard(
        *DEFAULT_ACCOUNT_ADDR,
        CONTRACT_TRANSFER_TO_ACCOUNT,
        runtime_args! {
            ARG_TARGET => *DELEGATOR_1_ADDR,
            ARG_AMOUNT => U512::from(TRANSFER_AMOUNT)
        },
    )
    .build();

    let delegator_2_fund_request = ExecuteRequestBuilder::standard(
        *DEFAULT_ACCOUNT_ADDR,
        CONTRACT_TRANSFER_TO_ACCOUNT,
        runtime_args! {
            ARG_TARGET => *DELEGATOR_2_ADDR,
            ARG_AMOUNT => U512::from(TRANSFER_AMOUNT)
        },
    )
    .build();

    let delegator_3_fund_request = ExecuteRequestBuilder::standard(
        *DEFAULT_ACCOUNT_ADDR,
        CONTRACT_TRANSFER_TO_ACCOUNT,
        runtime_args! {
            ARG_TARGET => *DELEGATOR_3_ADDR,
            ARG_AMOUNT => U512::from(TRANSFER_AMOUNT)
        },
    )
    .build();

    let validator_1_add_bid_request = ExecuteRequestBuilder::standard(
        *VALIDATOR_1_ADDR,
        CONTRACT_ADD_BID,
        runtime_args! {
            ARG_AMOUNT => U512::from(VALIDATOR_1_STAKE),
            ARG_DELEGATION_RATE => DELEGATION_RATE,
            ARG_PUBLIC_KEY => VALIDATOR_1,
        },
    )
    .build();

    let validator_2_add_bid_request = ExecuteRequestBuilder::standard(
        *VALIDATOR_2_ADDR,
        CONTRACT_ADD_BID,
        runtime_args! {
            ARG_AMOUNT => U512::from(VALIDATOR_2_STAKE),
            ARG_DELEGATION_RATE => DELEGATION_RATE,
            ARG_PUBLIC_KEY => VALIDATOR_2,
        },
    )
    .build();

    let validator_3_add_bid_request = ExecuteRequestBuilder::standard(
        *VALIDATOR_3_ADDR,
        CONTRACT_ADD_BID,
        runtime_args! {
            ARG_AMOUNT => U512::from(VALIDATOR_3_STAKE),
            ARG_DELEGATION_RATE => DELEGATION_RATE,
            ARG_PUBLIC_KEY => VALIDATOR_3,
        },
    )
    .build();

    let delegator_1_validator_1_delegate_request = ExecuteRequestBuilder::standard(
        *DELEGATOR_1_ADDR,
        CONTRACT_DELEGATE,
        runtime_args! {
            ARG_AMOUNT => U512::from(DELEGATOR_1_STAKE),
            ARG_VALIDATOR => VALIDATOR_1,
            ARG_DELEGATOR => DELEGATOR_1,
        },
    )
    .build();

    let delegator_1_validator_2_delegate_request = ExecuteRequestBuilder::standard(
        *DELEGATOR_1_ADDR,
        CONTRACT_DELEGATE,
        runtime_args! {
            ARG_AMOUNT => U512::from(DELEGATOR_1_STAKE),
            ARG_VALIDATOR => VALIDATOR_2,
            ARG_DELEGATOR => DELEGATOR_1,
        },
    )
    .build();

    let delegator_1_validator_3_delegate_request = ExecuteRequestBuilder::standard(
        *DELEGATOR_1_ADDR,
        CONTRACT_DELEGATE,
        runtime_args! {
            ARG_AMOUNT => U512::from(DELEGATOR_1_STAKE),
            ARG_VALIDATOR => VALIDATOR_3,
            ARG_DELEGATOR => DELEGATOR_1,
        },
    )
    .build();

    let post_genesis_requests = vec![
        system_fund_request,
        validator_1_fund_request,
        validator_2_fund_request,
        validator_3_fund_request,
        delegator_1_fund_request,
        delegator_2_fund_request,
        delegator_3_fund_request,
        validator_1_add_bid_request,
        validator_2_add_bid_request,
        validator_3_add_bid_request,
        delegator_1_validator_1_delegate_request,
        delegator_1_validator_2_delegate_request,
        delegator_1_validator_3_delegate_request,
    ];

    let mut builder = InMemoryWasmTestBuilder::default();

    builder.run_genesis(&DEFAULT_RUN_GENESIS_REQUEST);

    // initial token supply
    let initial_supply = builder.total_supply(None);
    let expected_total_reward = mint::round_seigniorage_rate() * initial_supply;
    let expected_total_reward_integer = expected_total_reward.to_integer();

    for request in post_genesis_requests {
        builder.exec(request).commit().expect_success();
    }

    for _ in 0..5 {
        super::run_auction(&mut builder);
    }

    let reward_factors: BTreeMap<PublicKey, u64> = {
        let mut tmp = BTreeMap::new();
        tmp.insert(VALIDATOR_1, VALIDATOR_1_REWARD_FACTOR);
        tmp.insert(VALIDATOR_2, VALIDATOR_2_REWARD_FACTOR);
        tmp.insert(VALIDATOR_3, VALIDATOR_3_REWARD_FACTOR);
        tmp
    };

    let distribute_request = ExecuteRequestBuilder::standard(
        SYSTEM_ADDR,
        CONTRACT_AUCTION_BIDS,
        runtime_args! {
            ARG_ENTRY_POINT => METHOD_DISTRIBUTE,
            ARG_REWARD_FACTORS => reward_factors
        },
    )
    .build();

    builder.exec(distribute_request).commit().expect_success();

    let validator_1_balance =
        withdraw_validator_reward(&mut builder, *VALIDATOR_1_ADDR, VALIDATOR_1);
<<<<<<< HEAD
    let expected_validator_1_balance =
        (expected_total_reward * validator_1_portion + U512::zero()).to_integer();
=======
    let expected_validator_1_balance = (expected_total_reward * validator_1_portion).to_integer();
>>>>>>> bd5ceb52
    assert_eq!(validator_1_balance, expected_validator_1_balance);

    let validator_2_balance =
        withdraw_validator_reward(&mut builder, *VALIDATOR_2_ADDR, VALIDATOR_2);
    let expected_validator_2_balance = (expected_total_reward * validator_2_portion).to_integer();
    assert_eq!(validator_2_balance, expected_validator_2_balance);

    let validator_3_balance =
        withdraw_validator_reward(&mut builder, *VALIDATOR_3_ADDR, VALIDATOR_3);
    let expected_validator_3_balance = (expected_total_reward * validator_3_portion).to_integer();
    assert_eq!(validator_3_balance, expected_validator_3_balance);

    let delegator_1_validator_1_balance =
        withdraw_delegator_reward(&mut builder, *DELEGATOR_1_ADDR, VALIDATOR_1, DELEGATOR_1);
    let expected_delegator_1_validator_1_balance =
        (expected_total_reward * delegator_1_validator_1_portion).to_integer();
    assert_eq!(
        delegator_1_validator_1_balance,
        expected_delegator_1_validator_1_balance
    );

    let delegator_1_validator_2_balance =
        withdraw_delegator_reward(&mut builder, *DELEGATOR_1_ADDR, VALIDATOR_2, DELEGATOR_1);
    let expected_delegator_1_validator_2_balance =
        (expected_total_reward * delegator_1_validator_2_portion - U512::one()).to_integer();
    assert_eq!(
        delegator_1_validator_2_balance,
        expected_delegator_1_validator_2_balance
    );

    let delegator_1_validator_3_balance =
        withdraw_delegator_reward(&mut builder, *DELEGATOR_1_ADDR, VALIDATOR_3, DELEGATOR_1);
    let expected_delegator_1_validator_3_balance =
        (expected_total_reward * delegator_1_validator_3_portion - U512::one()).to_integer();
    assert_eq!(
        delegator_1_validator_3_balance,
        expected_delegator_1_validator_3_balance
    );

    let total_payout: U512 = [
        validator_1_balance,
        validator_2_balance,
        validator_3_balance,
        delegator_1_validator_1_balance,
        delegator_1_validator_2_balance,
        delegator_1_validator_3_balance,
    ]
    .iter()
    .cloned()
    .sum();

    assert_eq!(total_payout, expected_total_reward_integer - remainder);
}

#[ignore]
#[should_panic]
#[test]
fn should_prevent_theft_of_validator_reward() {
    const VALIDATOR_1_STAKE: u64 = 1_000_000;
    const DELEGATOR_1_STAKE: u64 = 1_000_000;
    const DELEGATOR_2_STAKE: u64 = 1_000_000;

    const VALIDATOR_1_DELEGATION_RATE: DelegationRate = 0;

    let system_fund_request = ExecuteRequestBuilder::standard(
        *DEFAULT_ACCOUNT_ADDR,
        CONTRACT_TRANSFER_TO_ACCOUNT,
        runtime_args! {
            ARG_TARGET => SYSTEM_ADDR,
            ARG_AMOUNT => U512::from(TRANSFER_AMOUNT)
        },
    )
    .build();

    let validator_1_fund_request = ExecuteRequestBuilder::standard(
        *DEFAULT_ACCOUNT_ADDR,
        CONTRACT_TRANSFER_TO_ACCOUNT,
        runtime_args! {
            ARG_TARGET => *VALIDATOR_1_ADDR,
            ARG_AMOUNT => U512::from(TRANSFER_AMOUNT)
        },
    )
    .build();

    let delegator_1_fund_request = ExecuteRequestBuilder::standard(
        *DEFAULT_ACCOUNT_ADDR,
        CONTRACT_TRANSFER_TO_ACCOUNT,
        runtime_args! {
            ARG_TARGET => *DELEGATOR_1_ADDR,
            ARG_AMOUNT => U512::from(TRANSFER_AMOUNT)
        },
    )
    .build();

    let delegator_2_fund_request = ExecuteRequestBuilder::standard(
        *DEFAULT_ACCOUNT_ADDR,
        CONTRACT_TRANSFER_TO_ACCOUNT,
        runtime_args! {
            ARG_TARGET => *DELEGATOR_2_ADDR,
            ARG_AMOUNT => U512::from(TRANSFER_AMOUNT)
        },
    )
    .build();

    let validator_1_add_bid_request = ExecuteRequestBuilder::standard(
        *VALIDATOR_1_ADDR,
        CONTRACT_ADD_BID,
        runtime_args! {
            ARG_AMOUNT => U512::from(VALIDATOR_1_STAKE),
            ARG_DELEGATION_RATE => VALIDATOR_1_DELEGATION_RATE,
            ARG_PUBLIC_KEY => VALIDATOR_1,
        },
    )
    .build();

    let delegator_1_delegate_request = ExecuteRequestBuilder::standard(
        *DELEGATOR_1_ADDR,
        CONTRACT_DELEGATE,
        runtime_args! {
            ARG_AMOUNT => U512::from(DELEGATOR_1_STAKE),
            ARG_VALIDATOR => VALIDATOR_1,
            ARG_DELEGATOR => DELEGATOR_1,
        },
    )
    .build();

    let delegator_2_delegate_request = ExecuteRequestBuilder::standard(
        *DELEGATOR_2_ADDR,
        CONTRACT_DELEGATE,
        runtime_args! {
            ARG_AMOUNT => U512::from(DELEGATOR_2_STAKE),
            ARG_VALIDATOR => VALIDATOR_1,
            ARG_DELEGATOR => DELEGATOR_2,
        },
    )
    .build();

    let post_genesis_requests = vec![
        system_fund_request,
        validator_1_fund_request,
        delegator_1_fund_request,
        delegator_2_fund_request,
        validator_1_add_bid_request,
        delegator_1_delegate_request,
        delegator_2_delegate_request,
    ];

    let mut builder = InMemoryWasmTestBuilder::default();

    builder.run_genesis(&DEFAULT_RUN_GENESIS_REQUEST);

    for request in post_genesis_requests {
        builder.exec(request).commit().expect_success();
    }

    for _ in 0..5 {
        super::run_auction(&mut builder);
    }

    let reward_factors: BTreeMap<PublicKey, u64> = {
        let mut tmp = BTreeMap::new();
        tmp.insert(VALIDATOR_1, BLOCK_REWARD);
        tmp
    };

    let distribute_request = ExecuteRequestBuilder::standard(
        SYSTEM_ADDR,
        CONTRACT_AUCTION_BIDS,
        runtime_args! {
            ARG_ENTRY_POINT => METHOD_DISTRIBUTE,
            ARG_REWARD_FACTORS => reward_factors
        },
    )
    .build();

    builder.exec(distribute_request).commit().expect_success();

    withdraw_validator_reward(&mut builder, *DELEGATOR_1_ADDR, VALIDATOR_1);
}

#[ignore]
#[should_panic]
#[test]
fn should_prevent_theft_of_delegator_reward() {
    const VALIDATOR_1_STAKE: u64 = 1_000_000;
    const DELEGATOR_1_STAKE: u64 = 1_000_000;
    const DELEGATOR_2_STAKE: u64 = 1_000_000;

    const VALIDATOR_1_DELEGATION_RATE: DelegationRate = 0;

    let system_fund_request = ExecuteRequestBuilder::standard(
        *DEFAULT_ACCOUNT_ADDR,
        CONTRACT_TRANSFER_TO_ACCOUNT,
        runtime_args! {
            ARG_TARGET => SYSTEM_ADDR,
            ARG_AMOUNT => U512::from(TRANSFER_AMOUNT)
        },
    )
    .build();

    let validator_1_fund_request = ExecuteRequestBuilder::standard(
        *DEFAULT_ACCOUNT_ADDR,
        CONTRACT_TRANSFER_TO_ACCOUNT,
        runtime_args! {
            ARG_TARGET => *VALIDATOR_1_ADDR,
            ARG_AMOUNT => U512::from(TRANSFER_AMOUNT)
        },
    )
    .build();

    let delegator_1_fund_request = ExecuteRequestBuilder::standard(
        *DEFAULT_ACCOUNT_ADDR,
        CONTRACT_TRANSFER_TO_ACCOUNT,
        runtime_args! {
            ARG_TARGET => *DELEGATOR_1_ADDR,
            ARG_AMOUNT => U512::from(TRANSFER_AMOUNT)
        },
    )
    .build();

    let delegator_2_fund_request = ExecuteRequestBuilder::standard(
        *DEFAULT_ACCOUNT_ADDR,
        CONTRACT_TRANSFER_TO_ACCOUNT,
        runtime_args! {
            ARG_TARGET => *DELEGATOR_2_ADDR,
            ARG_AMOUNT => U512::from(TRANSFER_AMOUNT)
        },
    )
    .build();

    let validator_1_add_bid_request = ExecuteRequestBuilder::standard(
        *VALIDATOR_1_ADDR,
        CONTRACT_ADD_BID,
        runtime_args! {
            ARG_AMOUNT => U512::from(VALIDATOR_1_STAKE),
            ARG_DELEGATION_RATE => VALIDATOR_1_DELEGATION_RATE,
            ARG_PUBLIC_KEY => VALIDATOR_1,
        },
    )
    .build();

    let delegator_1_delegate_request = ExecuteRequestBuilder::standard(
        *DELEGATOR_1_ADDR,
        CONTRACT_DELEGATE,
        runtime_args! {
            ARG_AMOUNT => U512::from(DELEGATOR_1_STAKE),
            ARG_VALIDATOR => VALIDATOR_1,
            ARG_DELEGATOR => DELEGATOR_1,
        },
    )
    .build();

    let delegator_2_delegate_request = ExecuteRequestBuilder::standard(
        *DELEGATOR_2_ADDR,
        CONTRACT_DELEGATE,
        runtime_args! {
            ARG_AMOUNT => U512::from(DELEGATOR_2_STAKE),
            ARG_VALIDATOR => VALIDATOR_1,
            ARG_DELEGATOR => DELEGATOR_2,
        },
    )
    .build();

    let post_genesis_requests = vec![
        system_fund_request,
        validator_1_fund_request,
        delegator_1_fund_request,
        delegator_2_fund_request,
        validator_1_add_bid_request,
        delegator_1_delegate_request,
        delegator_2_delegate_request,
    ];

    let mut builder = InMemoryWasmTestBuilder::default();

    builder.run_genesis(&DEFAULT_RUN_GENESIS_REQUEST);

    for request in post_genesis_requests {
        builder.exec(request).commit().expect_success();
    }

    for _ in 0..5 {
        super::run_auction(&mut builder);
    }

    let reward_factors: BTreeMap<PublicKey, u64> = {
        let mut tmp = BTreeMap::new();
        tmp.insert(VALIDATOR_1, BLOCK_REWARD);
        tmp
    };

    let distribute_request = ExecuteRequestBuilder::standard(
        SYSTEM_ADDR,
        CONTRACT_AUCTION_BIDS,
        runtime_args! {
            ARG_ENTRY_POINT => METHOD_DISTRIBUTE,
            ARG_REWARD_FACTORS => reward_factors
        },
    )
    .build();

    builder.exec(distribute_request).commit().expect_success();

    withdraw_delegator_reward(&mut builder, *DELEGATOR_2_ADDR, VALIDATOR_1, DELEGATOR_1);
}

#[ignore]
#[test]
fn should_increase_total_supply_after_distribute() {
    const VALIDATOR_1_STAKE: u64 = 1_000_000;
    const VALIDATOR_2_STAKE: u64 = 1_000_000;
    const VALIDATOR_3_STAKE: u64 = 1_000_000;

    const DELEGATION_RATE: DelegationRate = DELEGATION_RATE_DENOMINATOR / 2;

    const VALIDATOR_1_REWARD_FACTOR: u64 = 333333333334;
    const VALIDATOR_2_REWARD_FACTOR: u64 = 333333333333;
    const VALIDATOR_3_REWARD_FACTOR: u64 = 333333333333;

    const DELEGATOR_1_STAKE: u64 = 1_000_000;

    let system_fund_request = ExecuteRequestBuilder::standard(
        *DEFAULT_ACCOUNT_ADDR,
        CONTRACT_TRANSFER_TO_ACCOUNT,
        runtime_args! {
            ARG_TARGET => SYSTEM_ADDR,
            ARG_AMOUNT => U512::from(TRANSFER_AMOUNT)
        },
    )
    .build();

    let validator_1_fund_request = ExecuteRequestBuilder::standard(
        *DEFAULT_ACCOUNT_ADDR,
        CONTRACT_TRANSFER_TO_ACCOUNT,
        runtime_args! {
            ARG_TARGET => *VALIDATOR_1_ADDR,
            ARG_AMOUNT => U512::from(TRANSFER_AMOUNT)
        },
    )
    .build();

    let validator_2_fund_request = ExecuteRequestBuilder::standard(
        *DEFAULT_ACCOUNT_ADDR,
        CONTRACT_TRANSFER_TO_ACCOUNT,
        runtime_args! {
            ARG_TARGET => *VALIDATOR_2_ADDR,
            ARG_AMOUNT => U512::from(TRANSFER_AMOUNT)
        },
    )
    .build();

    let validator_3_fund_request = ExecuteRequestBuilder::standard(
        *DEFAULT_ACCOUNT_ADDR,
        CONTRACT_TRANSFER_TO_ACCOUNT,
        runtime_args! {
            ARG_TARGET => *VALIDATOR_3_ADDR,
            ARG_AMOUNT => U512::from(TRANSFER_AMOUNT)
        },
    )
    .build();

    let delegator_1_fund_request = ExecuteRequestBuilder::standard(
        *DEFAULT_ACCOUNT_ADDR,
        CONTRACT_TRANSFER_TO_ACCOUNT,
        runtime_args! {
            ARG_TARGET => *DELEGATOR_1_ADDR,
            ARG_AMOUNT => U512::from(TRANSFER_AMOUNT)
        },
    )
    .build();

    let delegator_2_fund_request = ExecuteRequestBuilder::standard(
        *DEFAULT_ACCOUNT_ADDR,
        CONTRACT_TRANSFER_TO_ACCOUNT,
        runtime_args! {
            ARG_TARGET => *DELEGATOR_2_ADDR,
            ARG_AMOUNT => U512::from(TRANSFER_AMOUNT)
        },
    )
    .build();

    let delegator_3_fund_request = ExecuteRequestBuilder::standard(
        *DEFAULT_ACCOUNT_ADDR,
        CONTRACT_TRANSFER_TO_ACCOUNT,
        runtime_args! {
            ARG_TARGET => *DELEGATOR_3_ADDR,
            ARG_AMOUNT => U512::from(TRANSFER_AMOUNT)
        },
    )
    .build();

    let validator_1_add_bid_request = ExecuteRequestBuilder::standard(
        *VALIDATOR_1_ADDR,
        CONTRACT_ADD_BID,
        runtime_args! {
            ARG_AMOUNT => U512::from(VALIDATOR_1_STAKE),
            ARG_DELEGATION_RATE => DELEGATION_RATE,
            ARG_PUBLIC_KEY => VALIDATOR_1,
        },
    )
    .build();

    let validator_2_add_bid_request = ExecuteRequestBuilder::standard(
        *VALIDATOR_2_ADDR,
        CONTRACT_ADD_BID,
        runtime_args! {
            ARG_AMOUNT => U512::from(VALIDATOR_2_STAKE),
            ARG_DELEGATION_RATE => DELEGATION_RATE,
            ARG_PUBLIC_KEY => VALIDATOR_2,
        },
    )
    .build();

    let validator_3_add_bid_request = ExecuteRequestBuilder::standard(
        *VALIDATOR_3_ADDR,
        CONTRACT_ADD_BID,
        runtime_args! {
            ARG_AMOUNT => U512::from(VALIDATOR_3_STAKE),
            ARG_DELEGATION_RATE => DELEGATION_RATE,
            ARG_PUBLIC_KEY => VALIDATOR_3,
        },
    )
    .build();

    let delegator_1_validator_1_delegate_request = ExecuteRequestBuilder::standard(
        *DELEGATOR_1_ADDR,
        CONTRACT_DELEGATE,
        runtime_args! {
            ARG_AMOUNT => U512::from(DELEGATOR_1_STAKE),
            ARG_VALIDATOR => VALIDATOR_1,
            ARG_DELEGATOR => DELEGATOR_1,
        },
    )
    .build();

    let delegator_1_validator_2_delegate_request = ExecuteRequestBuilder::standard(
        *DELEGATOR_1_ADDR,
        CONTRACT_DELEGATE,
        runtime_args! {
            ARG_AMOUNT => U512::from(DELEGATOR_1_STAKE),
            ARG_VALIDATOR => VALIDATOR_2,
            ARG_DELEGATOR => DELEGATOR_1,
        },
    )
    .build();

    let delegator_1_validator_3_delegate_request = ExecuteRequestBuilder::standard(
        *DELEGATOR_1_ADDR,
        CONTRACT_DELEGATE,
        runtime_args! {
            ARG_AMOUNT => U512::from(DELEGATOR_1_STAKE),
            ARG_VALIDATOR => VALIDATOR_3,
            ARG_DELEGATOR => DELEGATOR_1,
        },
    )
    .build();

    let post_genesis_requests = vec![
        system_fund_request,
        validator_1_fund_request,
        validator_2_fund_request,
        validator_3_fund_request,
        delegator_1_fund_request,
        delegator_2_fund_request,
        delegator_3_fund_request,
        validator_1_add_bid_request,
        validator_2_add_bid_request,
        validator_3_add_bid_request,
        delegator_1_validator_1_delegate_request,
        delegator_1_validator_2_delegate_request,
        delegator_1_validator_3_delegate_request,
    ];

    let mut builder = InMemoryWasmTestBuilder::default();

    builder.run_genesis(&DEFAULT_RUN_GENESIS_REQUEST);

    // initial token supply
    let initial_supply = builder.total_supply(None);

    for request in post_genesis_requests {
        builder.exec(request).commit().expect_success();
    }

    let post_genesis_supply = builder.total_supply(None);

    assert_eq!(
        initial_supply, post_genesis_supply,
        "total supply should remain unchanged prior to first distribution"
    );

    // run auction
    for _ in 0..5 {
        super::run_auction(&mut builder);
    }

    let post_auction_supply = builder.total_supply(None);
    assert_eq!(
        initial_supply, post_auction_supply,
        "total supply should remain unchanged regardless of auction"
    );

    let reward_factors: BTreeMap<PublicKey, u64> = {
        let mut tmp = BTreeMap::new();
        tmp.insert(VALIDATOR_1, VALIDATOR_1_REWARD_FACTOR);
        tmp.insert(VALIDATOR_2, VALIDATOR_2_REWARD_FACTOR);
        tmp.insert(VALIDATOR_3, VALIDATOR_3_REWARD_FACTOR);
        tmp
    };

    let distribute_request = ExecuteRequestBuilder::standard(
        SYSTEM_ADDR,
        CONTRACT_AUCTION_BIDS,
        runtime_args! {
            ARG_ENTRY_POINT => METHOD_DISTRIBUTE,
            ARG_REWARD_FACTORS => reward_factors
        },
    )
    .build();

    builder.exec(distribute_request).commit().expect_success();

    let post_distribute_supply = builder.total_supply(None);
    assert!(
        initial_supply < post_distribute_supply,
        "total supply should increase after distribute"
    );
}<|MERGE_RESOLUTION|>--- conflicted
+++ resolved
@@ -1658,12 +1658,7 @@
 
     let validator_1_balance =
         withdraw_validator_reward(&mut builder, *VALIDATOR_1_ADDR, VALIDATOR_1);
-<<<<<<< HEAD
-    let expected_validator_1_balance =
-        (expected_total_reward * validator_1_portion + U512::zero()).to_integer();
-=======
     let expected_validator_1_balance = (expected_total_reward * validator_1_portion).to_integer();
->>>>>>> bd5ceb52
     assert_eq!(validator_1_balance, expected_validator_1_balance);
 
     let validator_2_balance =
