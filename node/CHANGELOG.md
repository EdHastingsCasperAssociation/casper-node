# Changelog

All notable changes to this project will be documented in this file.  The format is based on [Keep a Changelog].

[comment]: <> (Added:      new features)
[comment]: <> (Changed:    changes in existing functionality)
[comment]: <> (Deprecated: soon-to-be removed features)
[comment]: <> (Removed:    now removed features)
[comment]: <> (Fixed:      any bug fixes)
[comment]: <> (Security:   in case of vulnerabilities)


## [Unreleased]

### Added
<<<<<<< HEAD
* Introducing fast-syncing to join the network, avoiding the need to execute every block to catch up.
* Added `archival_sync` to `[node]` config section, along with archival syncing capabilities
=======
* Add `enable_manual_sync` boolean option to `[contract_runtime]` in the config.toml which enables manual LMDB sync.
* Add new event to the main SSE server stream accessed via `<IP:Port>/events/main` which emits hashes of expired deploys.
* Add `contract_runtime_execute_block` histogram tracking execution time of a whole block.
* Long-running events now log their event type.
* Individual weights for traffic throttling can now be set through the configuration value `network.estimator_weights`.
* Add `consensus.highway.max_request_batch_size` configuration parameter. Defaults to 20.
* New histogram metrics `deploy_acceptor_accepted_deploy` and `deploy_acceptor_rejected_deploy` that track how long the initial verification took.
* Add gzip content negotiation (using accept-encoding header) to rpc endpoints.
* Add `state_get_trie` JSON-RPC endpoint.
* Add `info_get_validator_changes` JSON-RPC endpoint and REST endpoint `validator-changes` that return the status changes of active validators.
>>>>>>> 7d6100b3

### Changed
* The following Highway timers are now separate, configurable, and optional (if the entry is not in the config, the timer is never called):
  * `standstill_timeout` causes the node to restart if no progress is made.
  * `request_state_interval` makes the node periodically request the latest state from a peer.
  * `log_synchronizer_interval` periodically logs the number of entries in the synchronizer queues.
* Add support for providing node uptime via the addition of an `uptime` parameter in the response to the `/status` endpoint and the `info_get_status` JSON-RPC.
* Support building and testing using stable Rust.
* Log chattiness in `debug` or lower levels has been reduced and performance at `info` or higher slightly improved.
* The following parameters in the `[gossip]` section of the config has been renamed:
  * `[finished_entry_duration_secs]` => `[finished_entry_duration]`
  * `[gossip_request_timeout_secs]` => `[gossip_request_timeout]`
  * `[get_remainder_timeout_secs]` => `[get_remainder_timeout]`
* The following parameters in config now follow the humantime convention ('30sec', '120min', etc.):
  * `[network][gossip_interval]`
  * `[gossip][finished_entry_duration]`
  * `[gossip][gossip_request_timeout]`
  * `[gossip][get_remainder_timeout]`
  * `[fetcher][get_from_peer_timeout]`
<<<<<<< HEAD
* Major rewrite of the contract runtime component.
* More node modules are now `pub(crate)`.
* Chain automatically creates a switch block immediately after genesis or an upgrade.
* Asymmetric connections are now swept regularly again.

### Deprecated
* Deprecate the `starting_state_root_hash` field from the REST and JSON-RPC status endpoints.

### Removed
* The unofficial support for nix-related derivations and support tooling has been removed.
* Experimental, nix-based kubernetes testing support has been removed.
* Remove dead code revealed by making modules `pub(crate)`.
* Remove legacy synchronization from genesis in favor of fast sync.
=======
  
### Removed
* The unofficial support for nix-related derivations and support tooling has been removed.
* Experimental, nix-based kubernetes testing support has been removed.
* Experimental support for libp2p has been removed.
* The `isolation_reconnect_delay` configuration, which has been ignored since 1.3, has been removed.
* The libp2p-exclusive metrics of `read_futures_in_flight`, `read_futures_total`, `write_futures_in_flight`, `write_futures_total` have been removed.

### Fixed
* Resolve an issue where `Deploys` with payment amounts exceeding the block gas limit would not be rejected.
* Resolve issue of duplicated config option `max_associated_keys`.



## [1.3.2] - 2021-08-02

### Fixed
* Resolve an issue in the `state_get_dictionary_item` JSON-RPC when a `ContractHash` is used.
* Corrected network state engine to hold in blocked state for full 10 minutes when encountering out of order race condition.



## [1.3.1] - 2021-07-26

### Fixed
* Parametrized sync_timeout and increased value to stop possible post upgrade restart loop.
>>>>>>> 7d6100b3



## [1.3.0] - 2021-07-19

### Added
* Add support for providing historical auction information via the addition of an optional block ID in the `state_get_auction_info` JSON-RPC.
* Exclude inactive validators from proposing blocks.
* Add validation of the `[protocol]` configuration on startup, to ensure the contained values make sense.
* Add optional outgoing bandwidth limiter to the networking component, controllable via new `[network][max_outgoing_byte_rate_non_validators]` config option.
* Add optional incoming message limiter to the networking component, controllable via new `[network][max_incoming_message_rate_non_validators]` config option.
* Add optional in-memory deduplication of deploys, controllable via new `[storage]` config options `[enable_mem_deduplication]` and `[mem_pool_prune_interval]`.
* Add a new event stream to SSE server accessed via `<IP:Port>/events/deploys` which emits deploys in full as they are accepted.
* Events now log their ancestors, so detailed tracing of events is possible.

### Changed
* Major rewrite of the network component, covering connection negotiation and management, periodic housekeeping and logging.
* Exchange and authenticate Validator public keys in network handshake between peers.
* Remove needless copying of outgoing network messages.
* Move finality signatures to separate event stream and change stream endpoints to `/events/main` and `/events/sigs`.
* Avoid truncating the state root hash when reporting node's status via JSON-RPC or REST servers.
* The JSON-RPC server waits until an incoming deploy has been sent to storage before responding to the client.
* Persist event stream event index across node restarts.
* Separate transfers from other deploys in the block proposer.
* Enable getting validators for future eras in `EffectBuilder::get_era_validators()`.
* Improve logging around stalled consensus detection.
* Skip storage integrity checks if the node didn't previously crash.
* Update pinned version of Rust to `nightly-2021-06-17`.
* Changed LMDB flags to reduce flushing and optimize IO performance in the Contract Runtime.
* Don't shut down by default anymore if stalled. To enable set config option `shutdown_on_standstill = true` in `[consensus.highway]`.
* Ports used for local testing are now determined in a manner that hopefully leads to less accidental conflicts.
* At log level `DEBUG`, single events are no longer logged (use `TRACE` instead).

### Removed
* Remove systemd notify support, including removal of `[network][systemd_support]` config option.
<<<<<<< HEAD
=======
* Removed dead code revealed by making modules `pub(crate)`.
* The networking layer no longer gives preferences to validators from the previous era.
>>>>>>> 7d6100b3

### Fixed
* Avoid redundant requests caused by the Highway synchronizer.
* Update "current era" metric also for initial era.
* Keep syncing until the node is in the current era, rather than allowing an acceptable drift.
* Update the list of peers with newly-learned ones in linear chain sync.
* Drain the joiner reactor queue on exit, to eliminate stale connections whose handshake has completed, but which live on the queue.
* Shut down SSE event streams gracefully.
* Limit the maximum number of clients connected to the event stream server via the `[event_stream_server][max_concurrent_subscribers]` config option.
* Avoid emitting duplicate events in the event stream.
* Change `BlockIdentifier` params in the Open-RPC schema to be optional.


## [1.2.0] - 2021-05-27

### Added
* Add configuration options for `[consensus][highway][round_success_meter]`.
* Add `[protocol][last_emergency_restart]` field to the chainspec for use by fast sync.
* Add an endpoint at `/rpc-schema` to the REST server which returns the OpenRPC-compatible schema of the JSON-RPC API.
* Have consensus component shut down the node on an absence of messages for the last era for a given period.
* Add a new `Step` event to the event stream which displays the contract runtime `Step` execution results.
* Add a configurable delay before proposing dependencies, to give deploys time to be gossiped before inclusion in a new block.
* Add instrumentation to the network component.
* Add fetchers for block headers.
* Add joiner test.

### Changed
* Change to Apache 2.0 license.
* Provide an efficient way of finding the block to which a given deploy belongs.
* On hard-reset upgrades, only remove stored blocks with old protocol versions, and remove all data associated with a removed block.
* Restrict expensive startup integrity checks to sessions following unclean shutdowns.
* Improve node joining process.
* Improve linear chain component, including cleanups and optimized handling of finality signatures.
* Make the syncing process, linear chain component and joiner reactor not depend on the Era Supervisor.
* Improve logging of banned peers.
* Change trigger for upgrade checks to timed interval rather than announcement of new block.
* Use the same JSON representation for a block in the event stream as for the JSON-RPC server.
* Avoid creating a new era when shutting down for an upgrade.
* Allow consensus to disconnect from faulty peers.
* Use own most recent round exponent instead of the median when initializing a new era.
* Request protocol state from peers only for the latest era.
* Add an instance ID to consensus pings, so that they are only handled in the era and the network they were meant for.
* Avoid requesting a consensus dependency that is already in the synchronizer queue.
* Change replay detection to not use execution results.
* Initialize consensus round success meter with current timestamp.
* Era Supervisor now accounts for the last emergency restart.
* Upgrade dependencies, in particular tokio.

### Removed
* Remove `impl Sub<Timestamp> for Timestamp` to help avoid panicking in non-obvious edge cases.
* Remove `impl Sub<TimeDiff> for Timestamp` from production code to help avoid panicking in non-obvious edge cases.
* Remove `[event_stream_server][broadcast_channel_size]` from config.toml, and make it a factor of the event stream buffer size.

### Fixed
* Have casper-node process exit with the exit code returned by the validator reactor.
* Restore cached block proposer state correctly.
* Runtime memory estimator now registered in the joiner reactor.
* Avoid potential arithmetic overflow in consensus component.
* Avoid potential index out of bounds error in consensus component.
* Avoid panic on dropping an event responder.
* Validate each block size in the block validator component.
* Prevent deploy replays.
* Ensure finality signatures received after storing a block are gossiped and stored.
* Ensure isolated bootstrap nodes attempt to reconnect properly.
* Ensure the reactor doesn't skip fatal errors before successfully exiting.
* Collect only verified signatures from bonded validators.
* Fix a race condition where new metrics were replaced before the networking component had shut down completely, resulting in a panic.
* Ensure an era is not activated twice.
* Avoid redundant requests caused by the Highway synchronizer.
* Reduce duplication in block validation requests made by the Highway synchronizer.
* Request latest consensus state only if consensus has stalled locally.



## [1.1.1] - 2021-04-19

### Changed
* Ensure consistent validation when adding deploys and transfers while proposing and validating blocks.



## [1.1.0] - 2021-04-13 [YANKED]

### Changed
* Ensure that global state queries will only be permitted to recurse to a fixed maximum depth.



## [1.0.1] - 2021-04-08

### Added
* Add `[deploys][max_deploy_size]` to chainspec to limit the size of valid deploys.
* Add `[network][maximum_net_message_size]` to chainspec to limit the size of peer-to-peer messages.

### Changed
* Check deploy size does not exceed maximum permitted as part of deploy validation.
* Include protocol version and maximum message size in network handshake of nodes.
* Change accounts.toml to only be included in v1.0.0 configurations.



## [1.0.0] - 2021-03-30

### Added
* Initial release of node for Casper mainnet.



[Keep a Changelog]: https://keepachangelog.com/en/1.0.0
[unreleased]: https://github.com/casper-network/casper-node/compare/v1.3.0...dev
[1.3.0]: https://github.com/casper-network/casper-node/compare/v1.2.0...v1.3.0
[1.2.0]: https://github.com/casper-network/casper-node/compare/v1.1.1...v1.2.0
[1.1.1]: https://github.com/casper-network/casper-node/compare/v1.0.1...v1.1.1
[1.1.0]: https://github.com/casper-network/casper-node/compare/v1.0.1...v1.1.1
[1.0.1]: https://github.com/casper-network/casper-node/compare/v1.0.0...v1.0.1
[1.0.0]: https://github.com/casper-network/casper-node/releases/tag/v1.0.0<|MERGE_RESOLUTION|>--- conflicted
+++ resolved
@@ -10,13 +10,10 @@
 [comment]: <> (Security:   in case of vulnerabilities)
 
 
+
 ## [Unreleased]
 
 ### Added
-<<<<<<< HEAD
-* Introducing fast-syncing to join the network, avoiding the need to execute every block to catch up.
-* Added `archival_sync` to `[node]` config section, along with archival syncing capabilities
-=======
 * Add `enable_manual_sync` boolean option to `[contract_runtime]` in the config.toml which enables manual LMDB sync.
 * Add new event to the main SSE server stream accessed via `<IP:Port>/events/main` which emits hashes of expired deploys.
 * Add `contract_runtime_execute_block` histogram tracking execution time of a whole block.
@@ -27,7 +24,8 @@
 * Add gzip content negotiation (using accept-encoding header) to rpc endpoints.
 * Add `state_get_trie` JSON-RPC endpoint.
 * Add `info_get_validator_changes` JSON-RPC endpoint and REST endpoint `validator-changes` that return the status changes of active validators.
->>>>>>> 7d6100b3
+* Introducing fast-syncing to join the network, avoiding the need to execute every block to catch up.
+* Added `archival_sync` to `[node]` config section, along with archival syncing capabilities
 
 ### Changed
 * The following Highway timers are now separate, configurable, and optional (if the entry is not in the config, the timer is never called):
@@ -47,7 +45,6 @@
   * `[gossip][gossip_request_timeout]`
   * `[gossip][get_remainder_timeout]`
   * `[fetcher][get_from_peer_timeout]`
-<<<<<<< HEAD
 * Major rewrite of the contract runtime component.
 * More node modules are now `pub(crate)`.
 * Chain automatically creates a switch block immediately after genesis or an upgrade.
@@ -56,19 +53,14 @@
 ### Deprecated
 * Deprecate the `starting_state_root_hash` field from the REST and JSON-RPC status endpoints.
 
-### Removed
-* The unofficial support for nix-related derivations and support tooling has been removed.
-* Experimental, nix-based kubernetes testing support has been removed.
-* Remove dead code revealed by making modules `pub(crate)`.
-* Remove legacy synchronization from genesis in favor of fast sync.
-=======
-  
 ### Removed
 * The unofficial support for nix-related derivations and support tooling has been removed.
 * Experimental, nix-based kubernetes testing support has been removed.
 * Experimental support for libp2p has been removed.
 * The `isolation_reconnect_delay` configuration, which has been ignored since 1.3, has been removed.
 * The libp2p-exclusive metrics of `read_futures_in_flight`, `read_futures_total`, `write_futures_in_flight`, `write_futures_total` have been removed.
+* Remove dead code revealed by making modules `pub(crate)`.
+* Remove legacy synchronization from genesis in favor of fast sync.
 
 ### Fixed
 * Resolve an issue where `Deploys` with payment amounts exceeding the block gas limit would not be rejected.
@@ -88,7 +80,6 @@
 
 ### Fixed
 * Parametrized sync_timeout and increased value to stop possible post upgrade restart loop.
->>>>>>> 7d6100b3
 
 
 
@@ -119,16 +110,15 @@
 * Update pinned version of Rust to `nightly-2021-06-17`.
 * Changed LMDB flags to reduce flushing and optimize IO performance in the Contract Runtime.
 * Don't shut down by default anymore if stalled. To enable set config option `shutdown_on_standstill = true` in `[consensus.highway]`.
+* Major rewrite of the contract runtime component.
 * Ports used for local testing are now determined in a manner that hopefully leads to less accidental conflicts.
 * At log level `DEBUG`, single events are no longer logged (use `TRACE` instead).
+* More node modules are now `pub(crate)`.
 
 ### Removed
 * Remove systemd notify support, including removal of `[network][systemd_support]` config option.
-<<<<<<< HEAD
-=======
 * Removed dead code revealed by making modules `pub(crate)`.
 * The networking layer no longer gives preferences to validators from the previous era.
->>>>>>> 7d6100b3
 
 ### Fixed
 * Avoid redundant requests caused by the Highway synchronizer.
@@ -140,6 +130,8 @@
 * Limit the maximum number of clients connected to the event stream server via the `[event_stream_server][max_concurrent_subscribers]` config option.
 * Avoid emitting duplicate events in the event stream.
 * Change `BlockIdentifier` params in the Open-RPC schema to be optional.
+* Asymmetric connections are now swept regularly again.
+
 
 
 ## [1.2.0] - 2021-05-27
