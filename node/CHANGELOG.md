--- conflicted
+++ resolved
@@ -44,10 +44,7 @@
 * Switch blocks immediately after genesis or an upgrade are now signed.
 * Added CORS behavior to allow any route on the JSON-RPC, REST and SSE servers.
 * Storage operations are now executed in parallel, the degree of parallelism can be controlled through the `storage.max_sync_tasks` setting.
-<<<<<<< HEAD
-=======
 * The network message format has been replaced with a more efficient encoding while keeping the initial handshake intact.
->>>>>>> db81bcc3
 
 ### Deprecated
 * Deprecate the `starting_state_root_hash` field from the REST and JSON-RPC status endpoints.
