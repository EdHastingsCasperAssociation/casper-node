[package]
name = "casper-node"
version = "1.5.2" # when updating, also update 'html_root_url' in lib.rs
authors = ["Marc Brinkmann <marc@casperlabs.io>", "Fraser Hutchison <fraser@casperlabs.io>"]
edition = "2018"
description = "The Casper blockchain node"
documentation = "https://docs.rs/casper-node"
readme = "README.md"
homepage = "https://casperlabs.io"
repository = "https://github.com/CasperLabs/casper-node/tree/master/node"
license = "Apache-2.0"
default-run = "casper-node"
exclude = ["proptest-regressions"]

[dependencies]
ansi_term = "0.12.1"
anyhow = "1"
aquamarine = "0.1.12"
async-trait = "0.1.50"
backtrace = "0.3.50"
base16 = "0.2.1"
base64 = "0.13.0"
bincode = "1"
bytes = "1.0.1"
casper-execution-engine = { version = "5.0.0", path = "../execution_engine" }
casper-json-rpc = { version = "1.0.0", path = "../json_rpc" }
casper-storage = { version = "1.4.3", path = "../storage" }
casper-types = { version = "3.0.0", path = "../types", features = ["datasize", "json-schema", "std"] }
datasize = { version = "0.2.11", features = ["detailed", "fake_clock-types", "futures-types", "smallvec-types"] }
derive_more = "0.99.7"
either = { version = "1", features = ["serde"] }
enum-iterator = "0.6.0"
erased-serde = "0.3.18"
fs2 = "0.4.3"
futures = "0.3.5"
futures-io = "0.3.5"
hex-buffer-serde = "0.3.0"
hex_fmt = "0.3.0"
hostname = "0.3.0"
http = "0.2.1"
humantime = "2.1.0"
hyper = "0.14.26"
itertools = "0.10.3"
libc = "0.2.66"
linked-hash-map = "0.5.3"
lmdb-rkv = "0.14"
log = { version = "0.4.8", features = ["std", "serde", "kv_unstable"] }
num = { version = "0.4.0", default-features = false }
num-derive = "0.3.0"
num-rational = { version = "0.4.0", features = ["serde"] }
num-traits = "0.2.10"
num_cpus = "1"
once_cell = "1"
openssl = "0.10.55"
pin-project = "1.0.6"
prometheus = "0.12.0"
quanta = "0.7.2"
rand = "0.8.3"
rand_chacha = "0.3.0"
regex = "1"
rmp-serde = "0.14.4"
<<<<<<< HEAD
schemars = { version = "=0.8.12", features = ["preserve_order", "impl_json_schema"] }
=======
schemars = { version = "0.8.12", features = ["preserve_order", "impl_json_schema"] }
>>>>>>> cb547b0e
serde = { version = "1", features = ["derive", "rc"] }
serde-big-array = "0.3.0"
serde-map-to-array = "1.1.0"
serde_bytes = "0.11.5"
serde_json = { version = "1", features = ["preserve_order"] }
serde_repr = "0.1.6"
shlex = "1.0.0"
signal-hook = "0.3.4"
signature = "1"
smallvec = { version = "1", features = ["serde"] }
static_assertions = "1"
stats_alloc = "0.1.8"
structopt = "0.3.14"
strum = { version = "0.24.1", features = ["strum_macros", "derive"] }
sys-info = "0.8.0"
tempfile = "3.4.0"
thiserror = "1"
tokio = { version = "1", features = ["macros", "net", "rt-multi-thread", "sync", "time"] }
tokio-openssl = "0.6.3"
tokio-serde = { version = "0.8.0", features = ["bincode"] }
tokio-stream = { version = "0.1.4", features = ["sync"] }
tokio-util = { version = "0.6.4", features = ["codec"] }
toml = "0.5.6"
tower = { version = "0.4.6", features = ["limit"] }
tracing = "0.1.18"
tracing-futures = "0.2.5"
tracing-subscriber = { version = "0.3.15", features = ["env-filter", "fmt", "json"] }
uint = "0.9.0"
uuid = { version = "0.8.1", features = ["serde", "v4"] }
warp = { version = "0.3.0", features = ["compression"] }
wheelbuf = "0.2.0"

[build-dependencies]
vergen = { version = "8.2.1", default-features = false, features = ["git", "gitoxide"] }

[dev-dependencies]
assert-json-diff = "2.0.1"
assert_matches = "1.5.0"
casper-types = { path = "../types", features = ["datasize", "json-schema", "std", "testing"] }
fake_instant = "0.4.0"
pnet = "0.28.0"
pretty_assertions = "0.7.2"
proptest = "1.0.0"
proptest-derive = "0.3.0"
rand_core = "0.6.2"
reqwest = { version = "0.11.18", features = ["stream"] }
tokio = { version = "1", features = ["test-util"] }

[features]
testing = ["casper-types/testing"]
vendored-openssl = ["openssl/vendored"]

[[bin]]
name = "casper-node"
path = "src/app/main.rs"
bench = false
doctest = false
test = false

[package.metadata.deb]
features = ["vendored-openssl"]
revision = "0"
depends = "curl"
assets = [
    ["../target/release/casper-node", "/usr/bin/casper-node", "755"],
    ["../resources/maintainer_scripts/logrotate.d/casper-node", "/etc/logrotate.d/casper-node", "644"],
    ["../resources/maintainer_scripts/pull_genesis.sh", "/etc/casper/pull_genesis.sh", "755"],
    ["../resources/maintainer_scripts/delete_local_db.sh", "/etc/casper/delete_local_db.sh", "755"],
    ["../resources/maintainer_scripts/config_from_example.sh", "/etc/casper/config_from_example.sh", "755"],
    ["../resources/maintainer_scripts/systemd_pre_start.sh", "/etc/casper/systemd_pre_start.sh", "755"],
    ["../resources/production/README.md", "/etc/casper/README.md", "644"],
    ["../resources/production/CHANGE_LOG.md", "/etc/casper/CHANGE_LOG.md", "644"],
    ["../resources/production/config-example.toml", "/etc/casper/config-example.toml", "644"],
    ["../resources/production/validator_keys/README.md", "/etc/casper/validator_keys/README.md", "644"]
]
maintainer-scripts = "../resources/maintainer_scripts/debian"
extended-description = """
Package for Casper Node.

For information on using package, see https://github.com/casper-network/casper-node
"""

[package.metadata.deb.systemd-units]
unit-scripts = "../resources/maintainer_scripts/casper_node"
restart-after-upgrade = false<|MERGE_RESOLUTION|>--- conflicted
+++ resolved
@@ -59,11 +59,7 @@
 rand_chacha = "0.3.0"
 regex = "1"
 rmp-serde = "0.14.4"
-<<<<<<< HEAD
-schemars = { version = "=0.8.12", features = ["preserve_order", "impl_json_schema"] }
-=======
 schemars = { version = "0.8.12", features = ["preserve_order", "impl_json_schema"] }
->>>>>>> cb547b0e
 serde = { version = "1", features = ["derive", "rc"] }
 serde-big-array = "0.3.0"
 serde-map-to-array = "1.1.0"
