--- conflicted
+++ resolved
@@ -7,11 +7,8 @@
 pub(crate) mod pid_file;
 pub(crate) mod rlimit;
 mod round_robin;
-<<<<<<< HEAD
 pub(crate) mod umask;
-=======
 pub mod work_queue;
->>>>>>> 4ad40e37
 
 use std::{
     any,
