--- conflicted
+++ resolved
@@ -58,11 +58,7 @@
     testing::{
         self, filter_reactor::FilterReactor, network::TestingNetwork, ConditionCheckReactor,
     },
-<<<<<<< HEAD
     types::{AvailableBlockRange, BlockPayload, ExitCode, NodeId, SyncHandling},
-=======
-    types::{BlockPayload, DeployOrTransferHash, ExitCode, NodeId, SyncHandling},
->>>>>>> 7af9475a
     utils::{External, Loadable, Source, RESOURCES_PATH},
     WithDir,
 };
@@ -1329,7 +1325,6 @@
         let maybe_dwa = runner
             .main_reactor()
             .storage()
-<<<<<<< HEAD
             .get_transaction_with_finalized_approvals_by_hash(&transaction_hash);
         let maybe_finalized_approvals = maybe_dwa
             .as_ref()
@@ -1338,23 +1333,6 @@
         let maybe_original_approvals = maybe_dwa
             .as_ref()
             .map(|(transaction, _approvals)| transaction.approvals().iter().cloned().collect());
-=======
-            .get_transaction_with_finalized_approvals_by_hash(&TransactionHash::from(deploy_hash))
-            .map(|transaction_wfa| match transaction_wfa {
-                TransactionWithFinalizedApprovals::Deploy {
-                    deploy,
-                    finalized_approvals,
-                } => (deploy, finalized_approvals),
-                _ => panic!("should receive deploy with finalized approvals"),
-            });
-        let maybe_finalized_approvals = maybe_dwa
-            .as_ref()
-            .and_then(|(_, approvals)| approvals.as_ref())
-            .map(|fa| fa.inner().iter().cloned().collect());
-        let maybe_original_approvals = maybe_dwa
-            .as_ref()
-            .map(|(deploy, _)| deploy.approvals().iter().cloned().collect());
->>>>>>> 7af9475a
         if runner.main_reactor().consensus().public_key() != &alice_public_key {
             // Bob should have finalized approvals, and his original approvals should be different.
             assert_eq!(
