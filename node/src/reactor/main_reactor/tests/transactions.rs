use super::*;
use crate::types::MetaTransaction;
use casper_execution_engine::engine_state::MAX_PAYMENT_AMOUNT;
use casper_storage::data_access_layer::{
    AddressableEntityRequest, BalanceIdentifier, ProofHandling, QueryRequest, QueryResult,
};
use casper_types::{
    account::AccountHash,
    addressable_entity::NamedKeyAddr,
    runtime_args,
    system::mint::{ARG_AMOUNT, ARG_TARGET},
<<<<<<< HEAD
    AddressableEntity, Digest, EntityAddr, ExecutionInfo, GasLimited, TransactionLane,
    TransactionRuntime,
=======
    AddressableEntity, Digest, EntityAddr, ExecutionInfo, LARGE_WASM_LANE_ID,
>>>>>>> 9669f5b2
};
use once_cell::sync::Lazy;

use casper_types::{bytesrepr::Bytes, execution::ExecutionResultV1};

static ALICE_SECRET_KEY: Lazy<Arc<SecretKey>> = Lazy::new(|| {
    Arc::new(SecretKey::ed25519_from_bytes([0xAA; SecretKey::ED25519_LENGTH]).unwrap())
});
static ALICE_PUBLIC_KEY: Lazy<PublicKey> =
    Lazy::new(|| PublicKey::from(&*ALICE_SECRET_KEY.clone()));

static BOB_SECRET_KEY: Lazy<Arc<SecretKey>> = Lazy::new(|| {
    Arc::new(SecretKey::ed25519_from_bytes([0xBB; SecretKey::ED25519_LENGTH]).unwrap())
});
static BOB_PUBLIC_KEY: Lazy<PublicKey> = Lazy::new(|| PublicKey::from(&*BOB_SECRET_KEY.clone()));

static CHARLIE_SECRET_KEY: Lazy<Arc<SecretKey>> = Lazy::new(|| {
    Arc::new(SecretKey::ed25519_from_bytes([0xCC; SecretKey::ED25519_LENGTH]).unwrap())
});
static CHARLIE_PUBLIC_KEY: Lazy<PublicKey> =
    Lazy::new(|| PublicKey::from(&*CHARLIE_SECRET_KEY.clone()));

const MIN_GAS_PRICE: u8 = 5;
const CHAIN_NAME: &str = "single-transaction-test-net";

async fn transfer_to_account<A: Into<U512>>(
    fixture: &mut TestFixture,
    amount: A,
    from: &SecretKey,
    to: PublicKey,
    pricing: PricingMode,
    transfer_id: Option<u64>,
) -> (TransactionHash, u64, ExecutionResult) {
    let chain_name = fixture.chainspec.network_config.name.clone();

    let mut txn = Transaction::from(
        TransactionV1Builder::new_transfer(amount, None, to, transfer_id)
            .unwrap()
            .with_initiator_addr(PublicKey::from(from))
            .with_pricing_mode(pricing)
            .with_chain_name(chain_name)
            .build()
            .unwrap(),
    );

    txn.sign(from);
    let txn_hash = txn.hash();

    fixture.inject_transaction(txn).await;

    info!("transfer_to_account starting run_until_executed_transaction");
    fixture
        .run_until_executed_transaction(&txn_hash, TEN_SECS)
        .await;

    info!("transfer_to_account finished run_until_executed_transaction");
    let (_node_id, runner) = fixture.network.nodes().iter().next().unwrap();
    let exec_info = runner
        .main_reactor()
        .storage()
        .read_execution_info(txn_hash)
        .expect("Expected transaction to be included in a block.");

    (
        txn_hash,
        exec_info.block_height,
        exec_info
            .execution_result
            .expect("Exec result should have been stored."),
    )
}

async fn send_wasm_transaction(
    fixture: &mut TestFixture,
    from: &SecretKey,
    pricing: PricingMode,
) -> (TransactionHash, u64, ExecutionResult) {
    let chain_name = fixture.chainspec.network_config.name.clone();

    //These bytes are intentionally so large - this way they fall into "WASM_LARGE" category in the
    // local chainspec Alternatively we could change the chainspec to have a different limits
    // for the wasm categories, but that would require aligning all tests that use local
    // chainspec
    let module_bytes = Bytes::from(vec![1; 172_033]);
    let mut txn = Transaction::from(
<<<<<<< HEAD
        TransactionV1Builder::new_session(
            TransactionLane::Large,
            Bytes::from(vec![1]),
            TransactionRuntime::VmCasperV1,
        )
        .with_chain_name(chain_name)
        .with_pricing_mode(pricing)
        .with_initiator_addr(PublicKey::from(from))
        .build()
        .unwrap(),
=======
        TransactionV1Builder::new_session(false, module_bytes)
            .with_chain_name(chain_name)
            .with_pricing_mode(pricing)
            .with_initiator_addr(PublicKey::from(from))
            .build()
            .unwrap(),
>>>>>>> 9669f5b2
    );

    txn.sign(from);
    let txn_hash = txn.hash();

    fixture.inject_transaction(txn).await;
    fixture
        .run_until_executed_transaction(&txn_hash, TEN_SECS)
        .await;

    let (_node_id, runner) = fixture.network.nodes().iter().next().unwrap();
    let exec_info = runner
        .main_reactor()
        .storage()
        .read_execution_info(txn_hash)
        .expect("Expected transaction to be included in a block.");

    (
        txn_hash,
        exec_info.block_height,
        exec_info
            .execution_result
            .expect("Exec result should have been stored."),
    )
}

fn get_balance(
    fixture: &mut TestFixture,
    account_key: &PublicKey,
    block_height: Option<u64>,
    get_total: bool,
) -> BalanceResult {
    let (_node_id, runner) = fixture.network.nodes().iter().next().unwrap();
    let protocol_version = fixture.chainspec.protocol_version();
    let block_height = block_height.unwrap_or(
        runner
            .main_reactor()
            .storage()
            .highest_complete_block_height()
            .expect("missing highest completed block"),
    );
    let block_header = runner
        .main_reactor()
        .storage()
        .read_block_header_by_height(block_height, true)
        .expect("failure to read block header")
        .unwrap();
    let state_hash = *block_header.state_root_hash();
    let balance_handling = if get_total {
        BalanceHandling::Total
    } else {
        BalanceHandling::Available
    };
    runner
        .main_reactor()
        .contract_runtime()
        .data_access_layer()
        .balance(BalanceRequest::from_public_key(
            state_hash,
            protocol_version,
            account_key.clone(),
            balance_handling,
            ProofHandling::NoProofs,
        ))
}

fn get_bids(fixture: &mut TestFixture, block_height: Option<u64>) -> Option<Vec<BidKind>> {
    let (_node_id, runner) = fixture.network.nodes().iter().next().unwrap();
    let block_height = block_height.unwrap_or(
        runner
            .main_reactor()
            .storage()
            .highest_complete_block_height()
            .expect("missing highest completed block"),
    );
    let block_header = runner
        .main_reactor()
        .storage()
        .read_block_header_by_height(block_height, true)
        .expect("failure to read block header")
        .unwrap();
    let state_hash = *block_header.state_root_hash();

    runner
        .main_reactor()
        .contract_runtime()
        .data_access_layer()
        .bids(BidsRequest::new(state_hash))
        .into_option()
}

fn get_payment_purse_balance(
    fixture: &mut TestFixture,
    block_height: Option<u64>,
) -> BalanceResult {
    let (_node_id, runner) = fixture.network.nodes().iter().next().unwrap();
    let protocol_version = fixture.chainspec.protocol_version();
    let block_height = block_height.unwrap_or(
        runner
            .main_reactor()
            .storage()
            .highest_complete_block_height()
            .expect("missing highest completed block"),
    );
    let block_header = runner
        .main_reactor()
        .storage()
        .read_block_header_by_height(block_height, true)
        .expect("failure to read block header")
        .unwrap();
    let state_hash = *block_header.state_root_hash();
    runner
        .main_reactor()
        .contract_runtime()
        .data_access_layer()
        .balance(BalanceRequest::new(
            state_hash,
            protocol_version,
            BalanceIdentifier::Payment,
            BalanceHandling::Available,
            ProofHandling::NoProofs,
        ))
}

fn get_entity_addr_from_account_hash(
    fixture: &mut TestFixture,
    state_root_hash: Digest,
    account_hash: AccountHash,
) -> EntityAddr {
    let (_node_id, runner) = fixture.network.nodes().iter().next().unwrap();
    let result = match runner
        .main_reactor()
        .contract_runtime()
        .data_access_layer()
        .query(QueryRequest::new(
            state_root_hash,
            Key::Account(account_hash),
            vec![],
        )) {
        QueryResult::Success { value, .. } => value,
        err => panic!("Expected QueryResult::Success but got {:?}", err),
    };

    result
        .as_cl_value()
        .expect("should have a CLValue")
        .to_t::<Key>()
        .expect("should have a Key")
        .as_entity_addr()
        .expect("should have an EntityAddr")
}

fn get_entity(
    fixture: &mut TestFixture,
    state_root_hash: Digest,
    entity_addr: EntityAddr,
) -> AddressableEntity {
    let (_node_id, runner) = fixture.network.nodes().iter().next().unwrap();
    let result = match runner
        .main_reactor()
        .contract_runtime()
        .data_access_layer()
        .query(QueryRequest::new(
            state_root_hash,
            Key::AddressableEntity(entity_addr),
            vec![],
        )) {
        QueryResult::Success { value, .. } => value,
        err => panic!("Expected QueryResult::Success but got {:?}", err),
    };

    result
        .into_addressable_entity()
        .expect("should have an AddressableEntity")
}

fn get_entity_named_key(
    fixture: &mut TestFixture,
    state_root_hash: Digest,
    entity_addr: EntityAddr,
    named_key: &str,
) -> Option<Key> {
    let key = Key::NamedKey(
        NamedKeyAddr::new_from_string(entity_addr, named_key.to_owned())
            .expect("should be valid NamedKeyAddr"),
    );

    match query_global_state(fixture, state_root_hash, key) {
        Some(val) => match &*val {
            StoredValue::NamedKey(named_key) => {
                Some(named_key.get_key().expect("should have a Key"))
            }
            value => panic!("Expected NamedKey but got {:?}", value),
        },
        None => None,
    }
}

fn query_global_state(
    fixture: &mut TestFixture,
    state_root_hash: Digest,
    key: Key,
) -> Option<Box<StoredValue>> {
    let (_node_id, runner) = fixture.network.nodes().iter().next().unwrap();
    match runner
        .main_reactor()
        .contract_runtime()
        .data_access_layer()
        .query(QueryRequest::new(state_root_hash, key, vec![]))
    {
        QueryResult::Success { value, .. } => Some(value),
        _err => None,
    }
}

fn get_entity_by_account_hash(
    fixture: &mut TestFixture,
    state_root_hash: Digest,
    account_hash: AccountHash,
) -> AddressableEntity {
    let (_node_id, runner) = fixture.network.nodes().iter().next().unwrap();
    runner
        .main_reactor()
        .contract_runtime()
        .data_access_layer()
        .addressable_entity(AddressableEntityRequest::new(
            state_root_hash,
            Key::AddressableEntity(EntityAddr::Account(account_hash.value())),
        ))
        .into_option()
        .unwrap_or_else(|| {
            panic!(
                "Expected to find an entity: root_hash {:?}, account hash {:?}",
                state_root_hash, account_hash
            )
        })
}

fn assert_exec_result_cost(
    exec_result: ExecutionResult,
    expected_cost: U512,
    expected_consumed_gas: Gas,
) {
    match exec_result {
        ExecutionResult::V2(exec_result_v2) => {
            assert_eq!(exec_result_v2.cost, expected_cost);
            assert_eq!(exec_result_v2.consumed, expected_consumed_gas);
        }
        _ => {
            panic!("Unexpected exec result version.")
        }
    }
}

// Returns `true` is the execution result is a success.
pub fn exec_result_is_success(exec_result: &ExecutionResult) -> bool {
    match exec_result {
        ExecutionResult::V2(execution_result_v2) => execution_result_v2.error_message.is_none(),
        ExecutionResult::V1(ExecutionResultV1::Success { .. }) => true,
        ExecutionResult::V1(ExecutionResultV1::Failure { .. }) => false,
    }
}

#[tokio::test]
async fn transfer_cost_fixed_price_no_fee_no_refund() {
    const TRANSFER_AMOUNT: u64 = 30_000_000_000;

    let initial_stakes = InitialStakes::FromVec(vec![u128::MAX, 1]);

    let config = ConfigsOverride::default()
        .with_pricing_handling(PricingHandling::Fixed)
        .with_refund_handling(RefundHandling::NoRefund)
        .with_fee_handling(FeeHandling::NoFee)
        .with_balance_hold_interval(TimeDiff::from_seconds(5));

    let mut fixture = TestFixture::new(initial_stakes, Some(config)).await;

    let alice_secret_key = Arc::clone(&fixture.node_contexts[0].secret_key);
    let alice_public_key = PublicKey::from(&*alice_secret_key);
    let charlie_secret_key = Arc::new(SecretKey::random(&mut fixture.rng));
    let charlie_public_key = PublicKey::from(&*charlie_secret_key);

    fixture.run_until_consensus_in_era(ERA_ONE, ONE_MIN).await;

    let alice_initial_balance = *get_balance(&mut fixture, &alice_public_key, None, true)
        .available_balance()
        .expect("Expected Alice to have a balance.");

    let (_txn_hash, block_height, exec_result) = transfer_to_account(
        &mut fixture,
        TRANSFER_AMOUNT,
        &alice_secret_key,
        PublicKey::from(&*charlie_secret_key),
        PricingMode::Fixed {
            gas_price_tolerance: 1,
            additional_computation_factor: 0,
        },
        Some(0xDEADBEEF),
    )
    .await;

    let expected_transfer_gas = fixture
        .chainspec
        .system_costs_config
        .mint_costs()
        .transfer
        .into();
    let expected_transfer_cost = expected_transfer_gas; // since we set gas_price_tolerance to 1.

    assert_exec_result_cost(
        exec_result,
        expected_transfer_cost,
        Gas::new(expected_transfer_gas),
    );

    let alice_available_balance =
        get_balance(&mut fixture, &alice_public_key, Some(block_height), false);
    let alice_total_balance =
        get_balance(&mut fixture, &alice_public_key, Some(block_height), true);

    // since FeeHandling is set to NoFee, we expect that there's a hold on Alice's balance for the
    // cost of the transfer. The total balance of Alice now should be the initial balance - the
    // amount transfered to Charlie.
    let alice_expected_total_balance = alice_initial_balance - TRANSFER_AMOUNT;
    // The available balance is the initial balance - the amount transferred to Charlie - the hold
    // for the transfer cost.
    let alice_expected_available_balance = alice_expected_total_balance - expected_transfer_cost;

    assert_eq!(
        alice_total_balance
            .available_balance()
            .expect("Expected Alice to have a balance")
            .clone(),
        alice_expected_total_balance
    );
    assert_eq!(
        alice_available_balance
            .available_balance()
            .expect("Expected Alice to have a balance")
            .clone(),
        alice_expected_available_balance
    );

    let charlie_balance = get_balance(&mut fixture, &charlie_public_key, Some(block_height), false);
    assert_eq!(
        charlie_balance
            .available_balance()
            .expect("Expected Charlie to have a balance")
            .clone(),
        TRANSFER_AMOUNT.into()
    );

    // Check if the hold is released.
    let hold_release_block_height = block_height + 8; // Block time is 1s.
    fixture
        .run_until_block_height(hold_release_block_height, ONE_MIN)
        .await;

    let alice_available_balance = get_balance(
        &mut fixture,
        &alice_public_key,
        Some(hold_release_block_height),
        false,
    );
    let alice_total_balance = get_balance(
        &mut fixture,
        &alice_public_key,
        Some(hold_release_block_height),
        true,
    );

    assert_eq!(
        alice_available_balance.available_balance(),
        alice_total_balance.available_balance()
    );
}

#[tokio::test]
async fn should_accept_transfer_without_id() {
    let initial_stakes = InitialStakes::FromVec(vec![u128::MAX, 1]);

    let config = ConfigsOverride::default().with_pricing_handling(PricingHandling::Fixed);
    let mut fixture = TestFixture::new(initial_stakes, Some(config)).await;
    let transfer_amount = fixture
        .chainspec
        .transaction_config
        .native_transfer_minimum_motes
        + 100;

    let alice_secret_key = Arc::clone(&fixture.node_contexts[0].secret_key);
    let charlie_secret_key = Arc::new(SecretKey::random(&mut fixture.rng));

    fixture.run_until_consensus_in_era(ERA_ONE, ONE_MIN).await;

    let (_, _, result) = transfer_to_account(
        &mut fixture,
        transfer_amount,
        &alice_secret_key,
        PublicKey::from(&*charlie_secret_key),
        PricingMode::Fixed {
            gas_price_tolerance: 1,
            additional_computation_factor: 0,
        },
        None,
    )
    .await;

    assert!(exec_result_is_success(&result))
}

#[tokio::test]
async fn failed_transfer_cost_fixed_price_no_fee_no_refund() {
    let initial_stakes = InitialStakes::FromVec(vec![u128::MAX, 1]);

    let config = ConfigsOverride::default()
        .with_pricing_handling(PricingHandling::Fixed)
        .with_refund_handling(RefundHandling::NoRefund)
        .with_fee_handling(FeeHandling::NoFee)
        .with_balance_hold_interval(TimeDiff::from_seconds(5));

    let mut fixture = TestFixture::new(initial_stakes, Some(config)).await;

    let alice_secret_key = Arc::clone(&fixture.node_contexts[0].secret_key);
    let charlie_secret_key = Arc::new(SecretKey::random(&mut fixture.rng));
    let charlie_public_key = PublicKey::from(&*charlie_secret_key);

    fixture.run_until_consensus_in_era(ERA_ONE, ONE_MIN).await;

    let transfer_amount = fixture
        .chainspec
        .transaction_config
        .native_transfer_minimum_motes
        + 100;

    // Transfer some token to Charlie.
    let (_txn_hash, _block, exec_result) = transfer_to_account(
        &mut fixture,
        transfer_amount,
        &alice_secret_key,
        PublicKey::from(&*charlie_secret_key),
        PricingMode::Fixed {
            gas_price_tolerance: 1,
            additional_computation_factor: 0,
        },
        None,
    )
    .await;
    assert!(exec_result_is_success(&exec_result));

    // Attempt to transfer more than Charlie has to Bob.
    let bob_secret_key = Arc::new(SecretKey::random(&mut fixture.rng));
    let (_txn_hash, block_height, exec_result) = transfer_to_account(
        &mut fixture,
        transfer_amount + 100,
        &charlie_secret_key,
        PublicKey::from(&*bob_secret_key),
        PricingMode::Fixed {
            gas_price_tolerance: 1,
            additional_computation_factor: 0,
        },
        None,
    )
    .await;
    assert!(!exec_result_is_success(&exec_result)); // transaction should have failed.

    let expected_transfer_gas = fixture
        .chainspec
        .system_costs_config
        .mint_costs()
        .transfer
        .into();
    let expected_transfer_cost = expected_transfer_gas; // since we set gas_price_tolerance to 1.

    assert_exec_result_cost(
        exec_result,
        expected_transfer_cost,
        Gas::new(expected_transfer_gas),
    );

    // Even though the transaction failed, a hold must still be in place for the transfer cost.
    let charlie_available_balance =
        get_balance(&mut fixture, &charlie_public_key, Some(block_height), false);
    assert_eq!(
        charlie_available_balance
            .available_balance()
            .expect("Expected Charlie to have a balance")
            .clone(),
        U512::from(transfer_amount) - expected_transfer_cost
    );
}

#[tokio::test]
async fn transfer_cost_classic_price_no_fee_no_refund() {
    const TRANSFER_AMOUNT: u64 = 30_000_000_000;

    let initial_stakes = InitialStakes::FromVec(vec![u128::MAX, 1]);

    let config = SingleTransactionTestCase::default_test_config()
        .with_pricing_handling(PricingHandling::Classic)
        .with_refund_handling(RefundHandling::NoRefund)
        .with_fee_handling(FeeHandling::NoFee);

    let mut fixture = TestFixture::new(initial_stakes, Some(config)).await;

    let alice_secret_key = Arc::clone(&fixture.node_contexts[0].secret_key);
    let alice_public_key = PublicKey::from(&*alice_secret_key);
    let charlie_secret_key = Arc::new(SecretKey::random(&mut fixture.rng));
    let charlie_public_key = PublicKey::from(&*charlie_secret_key);

    fixture.run_until_consensus_in_era(ERA_ONE, ONE_MIN).await;

    let alice_initial_balance = *get_balance(&mut fixture, &alice_public_key, None, true)
        .available_balance()
        .expect("Expected Alice to have a balance.");

    const TRANSFER_GAS: u64 = 100;

    // This transaction should be included since the tolerance is above the min gas price.
    let (_txn_hash, block_height, exec_result) = transfer_to_account(
        &mut fixture,
        TRANSFER_AMOUNT,
        &alice_secret_key,
        PublicKey::from(&*charlie_secret_key),
        PricingMode::PaymentLimited {
            payment_amount: TRANSFER_GAS,
            gas_price_tolerance: MIN_GAS_PRICE + 1,
            standard_payment: true,
        },
        None,
    )
    .await;

    let expected_transfer_cost = TRANSFER_GAS * MIN_GAS_PRICE as u64;

    assert!(exec_result_is_success(&exec_result)); // transaction should have succeeded.
    assert_exec_result_cost(
        exec_result,
        expected_transfer_cost.into(),
        Gas::new(TRANSFER_GAS),
    );

    let alice_available_balance =
        get_balance(&mut fixture, &alice_public_key, Some(block_height), false);
    let alice_total_balance =
        get_balance(&mut fixture, &alice_public_key, Some(block_height), true);

    // since FeeHandling is set to NoFee, we expect that there's a hold on Alice's balance for the
    // cost of the transfer. The total balance of Alice now should be the initial balance - the
    // amount transfered to Charlie.
    let alice_expected_total_balance = alice_initial_balance - TRANSFER_AMOUNT;
    // The available balance is the initial balance - the amount transferred to Charlie - the hold
    // for the transfer cost.
    let alice_expected_available_balance = alice_expected_total_balance - expected_transfer_cost;

    assert_eq!(
        alice_total_balance
            .available_balance()
            .expect("Expected Alice to have a balance")
            .clone(),
        alice_expected_total_balance
    );
    assert_eq!(
        alice_available_balance
            .available_balance()
            .expect("Expected Alice to have a balance")
            .clone(),
        alice_expected_available_balance
    );

    let charlie_balance = get_balance(&mut fixture, &charlie_public_key, Some(block_height), false);
    assert_eq!(
        charlie_balance
            .available_balance()
            .expect("Expected Charlie to have a balance")
            .clone(),
        TRANSFER_AMOUNT.into()
    );

    // Check if the hold is released.
    let hold_release_block_height = block_height + 8; // Block time is 1s.
    fixture
        .run_until_block_height(hold_release_block_height, ONE_MIN)
        .await;

    let alice_available_balance = get_balance(
        &mut fixture,
        &alice_public_key,
        Some(hold_release_block_height),
        false,
    );
    let alice_total_balance = get_balance(
        &mut fixture,
        &alice_public_key,
        Some(hold_release_block_height),
        true,
    );

    assert_eq!(
        alice_available_balance.available_balance(),
        alice_total_balance.available_balance()
    );
}

#[tokio::test]
#[should_panic = "within 10 seconds"]
async fn transaction_with_low_threshold_should_not_get_included() {
    const TRANSFER_AMOUNT: u64 = 30_000_000_000;

    let initial_stakes = InitialStakes::FromVec(vec![u128::MAX, 1]);

    let config = SingleTransactionTestCase::default_test_config()
        .with_pricing_handling(PricingHandling::Classic)
        .with_refund_handling(RefundHandling::NoRefund)
        .with_fee_handling(FeeHandling::NoFee);

    let mut fixture = TestFixture::new(initial_stakes, Some(config)).await;

    let alice_secret_key = Arc::clone(&fixture.node_contexts[0].secret_key);
    let charlie_secret_key = Arc::new(SecretKey::random(&mut fixture.rng));

    fixture.run_until_consensus_in_era(ERA_ONE, ONE_MIN).await;

    // This transaction should NOT be included since the tolerance is below the min gas price.
    let (_, _, _) = transfer_to_account(
        &mut fixture,
        TRANSFER_AMOUNT,
        &alice_secret_key,
        PublicKey::from(&*charlie_secret_key),
        PricingMode::PaymentLimited {
            payment_amount: 1000,
            gas_price_tolerance: MIN_GAS_PRICE - 1,
            standard_payment: true,
        },
        None,
    )
    .await;
}

#[tokio::test]
async fn native_operations_fees_are_not_refunded() {
    let initial_stakes = InitialStakes::FromVec(vec![u128::MAX, 1]); // Node 0 is effectively guaranteed to be the proposer.

    let config = SingleTransactionTestCase::default_test_config()
        .with_pricing_handling(PricingHandling::Fixed)
        .with_refund_handling(RefundHandling::Refund {
            refund_ratio: Ratio::new(1, 2),
        })
        .with_fee_handling(FeeHandling::PayToProposer);

    let mut fixture = TestFixture::new(initial_stakes, Some(config)).await;

    let alice_secret_key = Arc::clone(&fixture.node_contexts[0].secret_key);
    let alice_public_key = PublicKey::from(&*alice_secret_key);
    let bob_secret_key = Arc::clone(&fixture.node_contexts[1].secret_key);
    let bob_public_key = PublicKey::from(&*bob_secret_key);
    let charlie_secret_key = Arc::new(SecretKey::random(&mut fixture.rng));
    let charlie_public_key = PublicKey::from(&*charlie_secret_key);

    fixture.run_until_consensus_in_era(ERA_ONE, ONE_MIN).await;

    let bob_initial_balance = *get_balance(&mut fixture, &bob_public_key, None, true)
        .total_balance()
        .expect("Expected Bob to have a balance.");
    let alice_initial_balance = *get_balance(&mut fixture, &alice_public_key, None, true)
        .total_balance()
        .expect("Expected Alice to have a balance.");

    let transfer_amount = fixture
        .chainspec
        .transaction_config
        .native_transfer_minimum_motes
        + 100;

    let (_txn_hash, block_height, exec_result) = transfer_to_account(
        &mut fixture,
        transfer_amount,
        &bob_secret_key,
        PublicKey::from(&*charlie_secret_key),
        PricingMode::Fixed {
            gas_price_tolerance: MIN_GAS_PRICE,
            additional_computation_factor: 0,
        },
        None,
    )
    .await;

    assert!(exec_result_is_success(&exec_result)); // transaction should have succeeded.

    let expected_transfer_gas: u64 = fixture
        .chainspec
        .system_costs_config
        .mint_costs()
        .transfer
        .into();
    let expected_transfer_cost = expected_transfer_gas * MIN_GAS_PRICE as u64;
    assert_exec_result_cost(
        exec_result,
        expected_transfer_cost.into(),
        expected_transfer_gas.into(),
    );

    let bob_available_balance =
        *get_balance(&mut fixture, &bob_public_key, Some(block_height), false)
            .available_balance()
            .expect("Expected Bob to have a balance");
    let bob_total_balance = *get_balance(&mut fixture, &bob_public_key, Some(block_height), true)
        .total_balance()
        .expect("Expected Bob to have a balance");

    let alice_available_balance =
        *get_balance(&mut fixture, &alice_public_key, Some(block_height), false)
            .available_balance()
            .expect("Expected Alice to have a balance");
    let alice_total_balance =
        *get_balance(&mut fixture, &alice_public_key, Some(block_height), true)
            .total_balance()
            .expect("Expected Alice to have a balance");

    // Bob shouldn't get a refund since there is no refund for native transfers.
    let bob_expected_total_balance = bob_initial_balance - transfer_amount - expected_transfer_cost;
    let bob_expected_available_balance = bob_expected_total_balance;

    // Alice should get the full fee since there is no refund for native transfers.
    let alice_expected_total_balance = alice_initial_balance + expected_transfer_cost;
    let alice_expected_available_balance = alice_expected_total_balance;

    let charlie_balance =
        *get_balance(&mut fixture, &charlie_public_key, Some(block_height), false)
            .available_balance()
            .expect("Expected Charlie to have a balance");
    assert_eq!(charlie_balance.clone(), transfer_amount.into());

    assert_eq!(
        bob_available_balance.clone(),
        bob_expected_available_balance
    );

    assert_eq!(bob_total_balance.clone(), bob_expected_total_balance);

    assert_eq!(
        alice_available_balance.clone(),
        alice_expected_available_balance
    );

    assert_eq!(alice_total_balance.clone(), alice_expected_total_balance);
}

#[tokio::test]
async fn wasm_transaction_fees_are_refunded() {
    let initial_stakes = InitialStakes::FromVec(vec![u128::MAX, 1]); // Node 0 is effectively guaranteed to be the proposer.

    let refund_ratio = Ratio::new(1, 2);
    let config = SingleTransactionTestCase::default_test_config()
        .with_pricing_handling(PricingHandling::Fixed)
        .with_refund_handling(RefundHandling::Refund { refund_ratio })
        .with_fee_handling(FeeHandling::PayToProposer);

    let mut fixture = TestFixture::new(initial_stakes, Some(config)).await;

    let alice_secret_key = Arc::clone(&fixture.node_contexts[0].secret_key);
    let alice_public_key = PublicKey::from(&*alice_secret_key);
    let bob_secret_key = Arc::clone(&fixture.node_contexts[1].secret_key);
    let bob_public_key = PublicKey::from(&*bob_secret_key);

    fixture.run_until_consensus_in_era(ERA_ONE, ONE_MIN).await;

    let bob_initial_balance = *get_balance(&mut fixture, &bob_public_key, None, true)
        .total_balance()
        .expect("Expected Bob to have a balance.");
    let alice_initial_balance = *get_balance(&mut fixture, &alice_public_key, None, true)
        .total_balance()
        .expect("Expected Alice to have a balance.");

    let (_txn_hash, block_height, exec_result) = send_wasm_transaction(
        &mut fixture,
        &bob_secret_key,
        PricingMode::Fixed {
            gas_price_tolerance: MIN_GAS_PRICE,
            additional_computation_factor: 0,
        },
    )
    .await;

    assert!(!exec_result_is_success(&exec_result)); // transaction should not succeed because the wasm bytes are invalid.

<<<<<<< HEAD
    let expected_transaction_gas: u64 = fixture.chainspec.get_max_gas_limit_by_lane(LARGE_LANE_ID);
=======
    let expected_transaction_gas: u64 = fixture
        .chainspec
        .get_max_gas_limit_by_category(LARGE_WASM_LANE_ID);
>>>>>>> 9669f5b2
    let expected_transaction_cost = expected_transaction_gas * MIN_GAS_PRICE as u64;
    assert_exec_result_cost(
        exec_result,
        expected_transaction_cost.into(),
        Gas::new(0), /* expect that this transaction doesn't consume any gas since it has
                      * invalid wasm. */
    );

    let bob_available_balance =
        *get_balance(&mut fixture, &bob_public_key, Some(block_height), false)
            .available_balance()
            .expect("Expected Bob to have a balance");
    let bob_total_balance = *get_balance(&mut fixture, &bob_public_key, Some(block_height), true)
        .total_balance()
        .expect("Expected Bob to have a balance");

    let alice_available_balance =
        *get_balance(&mut fixture, &alice_public_key, Some(block_height), false)
            .available_balance()
            .expect("Expected Alice to have a balance");
    let alice_total_balance =
        *get_balance(&mut fixture, &alice_public_key, Some(block_height), true)
            .total_balance()
            .expect("Expected Alice to have a balance");

    // Bob should get back half of the cost for the unspent gas. Since this transaction consumed 0
    // gas, the unspent gas is equal to the limit.
    let refund_amount: U512 = (refund_ratio * Ratio::from(expected_transaction_cost))
        .to_integer()
        .into();

    let bob_expected_total_balance =
        bob_initial_balance - expected_transaction_cost + refund_amount;
    let bob_expected_available_balance = bob_expected_total_balance;

    // Alice should get the non-refunded part of the fee since it's set to pay to proposer
    let alice_expected_total_balance =
        alice_initial_balance + expected_transaction_cost - refund_amount;
    let alice_expected_available_balance = alice_expected_total_balance;

    assert_eq!(
        bob_available_balance.clone(),
        bob_expected_available_balance
    );

    assert_eq!(bob_total_balance.clone(), bob_expected_total_balance);

    assert_eq!(
        alice_available_balance.clone(),
        alice_expected_available_balance
    );

    assert_eq!(alice_total_balance.clone(), alice_expected_total_balance);
}

struct SingleTransactionTestCase {
    fixture: TestFixture,
    alice_public_key: PublicKey,
    bob_public_key: PublicKey,
    charlie_public_key: PublicKey,
}

#[derive(Debug, PartialEq)]
struct BalanceAmount {
    available: U512,
    total: U512,
}

impl SingleTransactionTestCase {
    fn default_test_config() -> ConfigsOverride {
        ConfigsOverride::default()
            .with_minimum_era_height(5) // make the era longer so that the transaction doesn't land in the switch block.
            .with_balance_hold_interval(TimeDiff::from_seconds(5))
            .with_min_gas_price(MIN_GAS_PRICE)
            .with_max_gas_price(MIN_GAS_PRICE)
            .with_chain_name("single-transaction-test-net".to_string())
    }

    async fn new(
        alice_secret_key: Arc<SecretKey>,
        bob_secret_key: Arc<SecretKey>,
        charlie_secret_key: Arc<SecretKey>,
        network_config: Option<ConfigsOverride>,
    ) -> Self {
        let rng = TestRng::new();

        let alice_public_key = PublicKey::from(&*alice_secret_key);
        let bob_public_key = PublicKey::from(&*bob_secret_key);
        let charlie_public_key = PublicKey::from(&*charlie_secret_key);

        let stakes = vec![
            (alice_public_key.clone(), U512::from(u128::MAX)), /* Node 0 is effectively
                                                                * guaranteed to be the
                                                                * proposer. */
            (bob_public_key.clone(), U512::from(1)),
        ]
        .into_iter()
        .collect();

        let fixture = TestFixture::new_with_keys(
            rng,
            vec![alice_secret_key.clone(), bob_secret_key.clone()],
            stakes,
            network_config,
        )
        .await;
        Self {
            fixture,
            alice_public_key,
            bob_public_key,
            charlie_public_key,
        }
    }

    fn chainspec(&self) -> &Chainspec {
        &self.fixture.chainspec
    }

    fn get_balances(
        &mut self,
        block_height: Option<u64>,
    ) -> (BalanceAmount, BalanceAmount, Option<BalanceAmount>) {
        let alice_total_balance = *get_balance(
            &mut self.fixture,
            &self.alice_public_key,
            block_height,
            true,
        )
        .total_balance()
        .expect("Expected Alice to have a balance.");
        let bob_total_balance =
            *get_balance(&mut self.fixture, &self.bob_public_key, block_height, true)
                .total_balance()
                .expect("Expected Bob to have a balance.");

        let alice_available_balance = *get_balance(
            &mut self.fixture,
            &self.alice_public_key,
            block_height,
            false,
        )
        .available_balance()
        .expect("Expected Alice to have a balance.");
        let bob_available_balance =
            *get_balance(&mut self.fixture, &self.bob_public_key, block_height, false)
                .available_balance()
                .expect("Expected Bob to have a balance.");

        let charlie_available_balance = get_balance(
            &mut self.fixture,
            &self.charlie_public_key,
            block_height,
            false,
        )
        .available_balance()
        .copied();

        let charlie_total_balance = get_balance(
            &mut self.fixture,
            &self.charlie_public_key,
            block_height,
            true,
        )
        .available_balance()
        .copied();

        let charlie_amount = charlie_available_balance.map(|avail_balance| BalanceAmount {
            available: avail_balance,
            total: charlie_total_balance.unwrap(),
        });

        (
            BalanceAmount {
                available: alice_available_balance,
                total: alice_total_balance,
            },
            BalanceAmount {
                available: bob_available_balance,
                total: bob_total_balance,
            },
            charlie_amount,
        )
    }

    async fn send_transaction(
        &mut self,
        txn: Transaction,
    ) -> (TransactionHash, u64, ExecutionResult) {
        let txn_hash = txn.hash();

        self.fixture.inject_transaction(txn).await;
        self.fixture
            .run_until_executed_transaction(&txn_hash, TEN_SECS)
            .await;

        let (_node_id, runner) = self.fixture.network.nodes().iter().next().unwrap();
        let exec_info = runner
            .main_reactor()
            .storage()
            .read_execution_info(txn_hash)
            .expect("Expected transaction to be included in a block.");

        (
            txn_hash,
            exec_info.block_height,
            exec_info
                .execution_result
                .expect("Exec result should have been stored."),
        )
    }

    fn get_total_supply(&mut self, block_height: Option<u64>) -> U512 {
        let (_node_id, runner) = self.fixture.network.nodes().iter().next().unwrap();
        let protocol_version = self.fixture.chainspec.protocol_version();
        let height = block_height.unwrap_or(
            runner
                .main_reactor()
                .storage()
                .highest_complete_block_height()
                .expect("missing highest completed block"),
        );
        let state_hash = *runner
            .main_reactor()
            .storage()
            .read_block_header_by_height(height, true)
            .expect("failure to read block header")
            .unwrap()
            .state_root_hash();

        let total_supply_req = TotalSupplyRequest::new(state_hash, protocol_version);
        let result = runner
            .main_reactor()
            .contract_runtime()
            .data_access_layer()
            .total_supply(total_supply_req);

        if let TotalSupplyResult::Success { total_supply } = result {
            total_supply
        } else {
            panic!("Can't get total supply")
        }
    }

    fn get_accumulate_purse_balance(
        &mut self,
        block_height: Option<u64>,
        get_total: bool,
    ) -> BalanceResult {
        let (_node_id, runner) = self.fixture.network.nodes().iter().next().unwrap();
        let protocol_version = self.fixture.chainspec.protocol_version();
        let block_height = block_height.unwrap_or(
            runner
                .main_reactor()
                .storage()
                .highest_complete_block_height()
                .expect("missing highest completed block"),
        );
        let block_header = runner
            .main_reactor()
            .storage()
            .read_block_header_by_height(block_height, true)
            .expect("failure to read block header")
            .unwrap();
        let state_hash = *block_header.state_root_hash();
        let balance_handling = if get_total {
            BalanceHandling::Total
        } else {
            BalanceHandling::Available
        };
        runner
            .main_reactor()
            .contract_runtime()
            .data_access_layer()
            .balance(BalanceRequest::new(
                state_hash,
                protocol_version,
                BalanceIdentifier::Accumulate,
                balance_handling,
                ProofHandling::NoProofs,
            ))
    }
}

async fn wasm_transaction_refunds_are_burnt(txn_pricing_mode: PricingMode) {
    let (price_handling, min_gas_price, gas_limit) = match_pricing_mode(&txn_pricing_mode);

    let refund_ratio = Ratio::new(1, 2);
    let config = SingleTransactionTestCase::default_test_config()
        .with_pricing_handling(price_handling)
        .with_refund_handling(RefundHandling::Burn { refund_ratio })
        .with_fee_handling(FeeHandling::PayToProposer);

    let mut test = SingleTransactionTestCase::new(
        ALICE_SECRET_KEY.clone(),
        BOB_SECRET_KEY.clone(),
        CHARLIE_SECRET_KEY.clone(),
        Some(config),
    )
    .await;

    let txn = invalid_wasm_txn(BOB_SECRET_KEY.clone(), txn_pricing_mode);

    test.fixture
        .run_until_consensus_in_era(ERA_ONE, ONE_MIN)
        .await;

    let (alice_initial_balance, bob_initial_balance, _charlie_initial_balance) =
        test.get_balances(None);
    let initial_total_supply = test.get_total_supply(None);

    let (_txn_hash, block_height, exec_result) = test.send_transaction(txn).await;

<<<<<<< HEAD
    let expected_transaction_gas: u64 =
        gas_limit.unwrap_or(test.chainspec().get_max_gas_limit_by_lane(LARGE_LANE_ID));
=======
    let expected_transaction_gas: u64 = gas_limit.unwrap_or(
        test.chainspec()
            .get_max_gas_limit_by_category(LARGE_WASM_LANE_ID),
    );
>>>>>>> 9669f5b2
    let expected_transaction_cost = expected_transaction_gas * min_gas_price as u64;

    assert!(!exec_result_is_success(&exec_result)); // transaction should not succeed because the wasm bytes are invalid.
    assert_exec_result_cost(
        exec_result,
        expected_transaction_cost.into(),
        Gas::new(0), /* expect that this transaction doesn't consume any gas since it has
                      * invalid wasm. */
    );

    // Bob should get back half of the cost for the unspent gas. Since this transaction consumed 0
    // gas, the unspent gas is equal to the limit.
    let refund_amount: U512 = (refund_ratio * Ratio::from(expected_transaction_cost))
        .to_integer()
        .into();

    // The refund should have been burnt. So expect the total supply should have been reduced by the
    // refund amount that was burnt.
    assert_eq!(
        test.get_total_supply(Some(block_height)),
        initial_total_supply - refund_amount
    );

    let (alice_current_balance, bob_current_balance, _) = test.get_balances(Some(block_height));
    // Bob doesn't get a refund. The refund is burnt.
    let bob_expected_total_balance = bob_initial_balance.total - expected_transaction_cost;
    let bob_expected_available_balance = bob_expected_total_balance;

    // Alice should get the non-refunded part of the fee since it's set to pay to proposer
    let alice_expected_total_balance =
        alice_initial_balance.total + expected_transaction_cost - refund_amount;
    let alice_expected_available_balance = alice_expected_total_balance;

    assert_eq!(
        bob_current_balance.available.clone(),
        bob_expected_available_balance
    );
    assert_eq!(
        bob_current_balance.total.clone(),
        bob_expected_total_balance
    );
    assert_eq!(
        alice_current_balance.available.clone(),
        alice_expected_available_balance
    );
    assert_eq!(
        alice_current_balance.total.clone(),
        alice_expected_total_balance
    );
}

#[tokio::test]
async fn wasm_transaction_refunds_are_burnt_fixed_pricing() {
    wasm_transaction_refunds_are_burnt(PricingMode::Fixed {
        gas_price_tolerance: MIN_GAS_PRICE,
        additional_computation_factor: 0,
    })
    .await;
}

#[tokio::test]
async fn wasm_transaction_refunds_are_burnt_classic_pricing() {
    wasm_transaction_refunds_are_burnt(PricingMode::PaymentLimited {
        payment_amount: 5000,
        gas_price_tolerance: MIN_GAS_PRICE,
        standard_payment: true,
    })
    .await;
}

async fn only_refunds_are_burnt_no_fee(txn_pricing_mode: PricingMode) {
    let (price_handling, min_gas_price, gas_limit) = match_pricing_mode(&txn_pricing_mode);

    let refund_ratio = Ratio::new(1, 2);
    let config = SingleTransactionTestCase::default_test_config()
        .with_pricing_handling(price_handling)
        .with_refund_handling(RefundHandling::Burn { refund_ratio })
        .with_fee_handling(FeeHandling::NoFee);

    let mut test = SingleTransactionTestCase::new(
        ALICE_SECRET_KEY.clone(),
        BOB_SECRET_KEY.clone(),
        CHARLIE_SECRET_KEY.clone(),
        Some(config),
    )
    .await;
    let txn = invalid_wasm_txn(BOB_SECRET_KEY.clone(), txn_pricing_mode);

    test.fixture
        .run_until_consensus_in_era(ERA_ONE, ONE_MIN)
        .await;

    let (alice_initial_balance, bob_initial_balance, _) = test.get_balances(None);
    let initial_total_supply = test.get_total_supply(None);

    let (_txn_hash, block_height, exec_result) = test.send_transaction(txn).await;

    // Fixed transaction pricing.
<<<<<<< HEAD
    let expected_transaction_gas: u64 =
        gas_limit.unwrap_or(test.chainspec().get_max_gas_limit_by_lane(LARGE_LANE_ID));
=======
    let expected_transaction_gas: u64 = gas_limit.unwrap_or(
        test.chainspec()
            .get_max_gas_limit_by_category(LARGE_WASM_LANE_ID),
    );
>>>>>>> 9669f5b2
    let expected_transaction_cost = expected_transaction_gas * min_gas_price as u64;

    assert!(!exec_result_is_success(&exec_result)); // transaction should not succeed because the wasm bytes are invalid.
    assert_exec_result_cost(
        exec_result,
        expected_transaction_cost.into(),
        Gas::new(0), /* expect that this transaction doesn't consume any gas since it has
                      * invalid wasm. */
    );

    // This transaction consumed 0 gas, the unspent gas is equal to the limit, so we apply the
    // refund ratio to the full transaction cost.
    let refund_amount: U512 = (refund_ratio * Ratio::from(expected_transaction_cost))
        .to_integer()
        .into();

    // We set it up so that the refunds are burnt so check this.
    assert_eq!(
        test.get_total_supply(Some(block_height)),
        initial_total_supply - refund_amount
    );

    let (alice_current_balance, bob_current_balance, _) = test.get_balances(Some(block_height));
    // Bob doesn't get a refund. The refund is burnt. A hold is put in in place for the
    // transaction cost.
    let bob_balance_hold = U512::from(expected_transaction_cost) - refund_amount;
    let bob_expected_total_balance = bob_initial_balance.total - refund_amount;
    let bob_expected_available_balance = bob_current_balance.total - bob_balance_hold;

    // Alice should't get anything since we are operating with no fees
    let alice_expected_total_balance = alice_initial_balance.total;
    let alice_expected_available_balance = alice_expected_total_balance;

    assert_eq!(
        bob_current_balance.available.clone(),
        bob_expected_available_balance
    );
    assert_eq!(
        bob_current_balance.total.clone(),
        bob_expected_total_balance
    );
    assert_eq!(
        alice_current_balance.available.clone(),
        alice_expected_available_balance
    );
    assert_eq!(
        alice_current_balance.total.clone(),
        alice_expected_total_balance
    );
}

#[tokio::test]
async fn only_refunds_are_burnt_no_fee_fixed_pricing() {
    only_refunds_are_burnt_no_fee(PricingMode::Fixed {
        gas_price_tolerance: MIN_GAS_PRICE,
        additional_computation_factor: 0,
    })
    .await;
}

#[tokio::test]
async fn only_refunds_are_burnt_no_fee_classic_pricing() {
    only_refunds_are_burnt_no_fee(PricingMode::PaymentLimited {
        payment_amount: 5000,
        gas_price_tolerance: MIN_GAS_PRICE,
        standard_payment: true,
    })
    .await;
}

async fn fees_and_refunds_are_burnt_separately(txn_pricing_mode: PricingMode) {
    let (price_handling, min_gas_price, gas_limit) = match_pricing_mode(&txn_pricing_mode);

    let refund_ratio = Ratio::new(1, 2);
    let config = SingleTransactionTestCase::default_test_config()
        .with_pricing_handling(price_handling)
        .with_refund_handling(RefundHandling::Burn { refund_ratio })
        .with_fee_handling(FeeHandling::Burn);

    let mut test = SingleTransactionTestCase::new(
        ALICE_SECRET_KEY.clone(),
        BOB_SECRET_KEY.clone(),
        CHARLIE_SECRET_KEY.clone(),
        Some(config),
    )
    .await;
    let txn = invalid_wasm_txn(BOB_SECRET_KEY.clone(), txn_pricing_mode);

    // Fixed transaction pricing.
<<<<<<< HEAD
    let expected_transaction_gas: u64 =
        gas_limit.unwrap_or(test.chainspec().get_max_gas_limit_by_lane(LARGE_LANE_ID));
=======
    let expected_transaction_gas: u64 = gas_limit.unwrap_or(
        test.chainspec()
            .get_max_gas_limit_by_category(LARGE_WASM_LANE_ID),
    );
>>>>>>> 9669f5b2
    let expected_transaction_cost = expected_transaction_gas * min_gas_price as u64;

    test.fixture
        .run_until_consensus_in_era(ERA_ONE, ONE_MIN)
        .await;

    let (alice_initial_balance, bob_initial_balance, _) = test.get_balances(None);
    let initial_total_supply = test.get_total_supply(None);

    let (_txn_hash, block_height, exec_result) = test.send_transaction(txn).await;

    assert!(!exec_result_is_success(&exec_result)); // transaction should not succeed because the wasm bytes are invalid.
    assert_exec_result_cost(
        exec_result,
        expected_transaction_cost.into(),
        Gas::new(0), /* expect that this transaction doesn't consume any gas since it has
                      * invalid wasm. */
    );

    // Both refunds and fees should be burnt (even though they are burnt separately). Refund + fee
    // amounts to the txn cost so expect that the total supply is reduced by that amount.
    assert_eq!(
        test.get_total_supply(Some(block_height)),
        initial_total_supply - expected_transaction_cost
    );

    let (alice_current_balance, bob_current_balance, _) = test.get_balances(Some(block_height));
    // The refund and the fees are burnt. No holds should be in place.
    let bob_expected_total_balance = bob_initial_balance.total - expected_transaction_cost;
    let bob_expected_available_balance = bob_current_balance.total;

    // Alice should't get anything since we are operating with no fees
    let alice_expected_total_balance = alice_initial_balance.total;
    let alice_expected_available_balance = alice_expected_total_balance;

    assert_eq!(
        bob_current_balance.available.clone(),
        bob_expected_available_balance
    );
    assert_eq!(
        bob_current_balance.total.clone(),
        bob_expected_total_balance
    );
    assert_eq!(
        alice_current_balance.available.clone(),
        alice_expected_available_balance
    );
    assert_eq!(
        alice_current_balance.total.clone(),
        alice_expected_total_balance
    );
}

#[tokio::test]
async fn fees_and_refunds_are_burnt_separately_fixed_pricing() {
    fees_and_refunds_are_burnt_separately(PricingMode::Fixed {
        gas_price_tolerance: MIN_GAS_PRICE,
        additional_computation_factor: 0,
    })
    .await;
}

#[tokio::test]
async fn fees_and_refunds_are_burnt_separately_classic_pricing() {
    fees_and_refunds_are_burnt_separately(PricingMode::PaymentLimited {
        payment_amount: 5000,
        gas_price_tolerance: MIN_GAS_PRICE,
        standard_payment: true,
    })
    .await;
}

async fn refunds_are_payed_and_fees_are_burnt(txn_pricing_mode: PricingMode) {
    let (price_handling, min_gas_price, gas_limit) = match_pricing_mode(&txn_pricing_mode);

    let refund_ratio = Ratio::new(1, 2);
    let config = SingleTransactionTestCase::default_test_config()
        .with_pricing_handling(price_handling)
        .with_refund_handling(RefundHandling::Refund { refund_ratio })
        .with_fee_handling(FeeHandling::Burn);

    let mut test = SingleTransactionTestCase::new(
        ALICE_SECRET_KEY.clone(),
        BOB_SECRET_KEY.clone(),
        CHARLIE_SECRET_KEY.clone(),
        Some(config),
    )
    .await;

    let txn = invalid_wasm_txn(BOB_SECRET_KEY.clone(), txn_pricing_mode);

    // Fixed transaction pricing.
<<<<<<< HEAD
    let expected_transaction_gas: u64 =
        gas_limit.unwrap_or(test.chainspec().get_max_gas_limit_by_lane(LARGE_LANE_ID));
=======
    let expected_transaction_gas: u64 = gas_limit.unwrap_or(
        test.chainspec()
            .get_max_gas_limit_by_category(LARGE_WASM_LANE_ID),
    );
>>>>>>> 9669f5b2
    let expected_transaction_cost = expected_transaction_gas * min_gas_price as u64;

    test.fixture
        .run_until_consensus_in_era(ERA_ONE, ONE_MIN)
        .await;

    let (alice_initial_balance, bob_initial_balance, _) = test.get_balances(None);
    let initial_total_supply = test.get_total_supply(None);

    let (_txn_hash, block_height, exec_result) = test.send_transaction(txn).await;

    assert!(!exec_result_is_success(&exec_result)); // transaction should not succeed because the wasm bytes are invalid.
    assert_exec_result_cost(
        exec_result,
        expected_transaction_cost.into(),
        Gas::new(0), /* expect that this transaction doesn't consume any gas since it has
                      * invalid wasm. */
    );

    // This transaction consumed 0 gas, the unspent gas is equal to the limit, so we apply the
    // refund ratio to the full transaction cost.
    let refund_amount: U512 = (refund_ratio * Ratio::from(expected_transaction_cost))
        .to_integer()
        .into();

    // Only fees are burnt, so the refund_amount should still be in the total supply.
    assert_eq!(
        test.get_total_supply(Some(block_height)),
        initial_total_supply - expected_transaction_cost + refund_amount
    );

    let (alice_current_balance, bob_current_balance, _) = test.get_balances(Some(block_height));
    // Bob should get back the refund. The fees are burnt and no holds should be in place.
    let bob_expected_total_balance =
        bob_initial_balance.total - expected_transaction_cost + refund_amount;
    let bob_expected_available_balance = bob_current_balance.total;

    // Alice should't get anything since we are operating with no fees
    let alice_expected_total_balance = alice_initial_balance.total;
    let alice_expected_available_balance = alice_expected_total_balance;

    assert_eq!(
        bob_current_balance.available.clone(),
        bob_expected_available_balance
    );
    assert_eq!(
        bob_current_balance.total.clone(),
        bob_expected_total_balance
    );
    assert_eq!(
        alice_current_balance.available.clone(),
        alice_expected_available_balance
    );
    assert_eq!(
        alice_current_balance.total.clone(),
        alice_expected_total_balance
    );
}

#[tokio::test]
async fn refunds_are_payed_and_fees_are_burnt_fixed_pricing() {
    refunds_are_payed_and_fees_are_burnt(PricingMode::Fixed {
        gas_price_tolerance: MIN_GAS_PRICE,
        additional_computation_factor: 0,
    })
    .await;
}

#[tokio::test]
async fn refunds_are_payed_and_fees_are_burnt_classic_pricing() {
    refunds_are_payed_and_fees_are_burnt(PricingMode::PaymentLimited {
        payment_amount: 5000,
        gas_price_tolerance: MIN_GAS_PRICE,
        standard_payment: true,
    })
    .await;
}

async fn refunds_are_payed_and_fees_are_on_hold(txn_pricing_mode: PricingMode) {
    let (price_handling, min_gas_price, _gas_limit) = match_pricing_mode(&txn_pricing_mode);

    let refund_ratio = Ratio::new(1, 2);
    let config = SingleTransactionTestCase::default_test_config()
        .with_pricing_handling(price_handling)
        .with_refund_handling(RefundHandling::Refund { refund_ratio })
        .with_fee_handling(FeeHandling::NoFee);

    let mut test = SingleTransactionTestCase::new(
        ALICE_SECRET_KEY.clone(),
        BOB_SECRET_KEY.clone(),
        CHARLIE_SECRET_KEY.clone(),
        Some(config),
    )
    .await;

    let txn = invalid_wasm_txn(BOB_SECRET_KEY.clone(), txn_pricing_mode);
    let meta_transaction =
        MetaTransaction::from(&txn, &test.chainspec().transaction_config).unwrap();
    // Fixed transaction pricing.
    let expected_consumed_gas = Gas::new(0); // expect that this transaction doesn't consume any gas since it has invalid wasm.
    let expected_transaction_cost = meta_transaction
        .gas_limit(test.chainspec())
        .unwrap()
        .value()
        * min_gas_price;

    test.fixture
        .run_until_consensus_in_era(ERA_ONE, ONE_MIN)
        .await;

    let (alice_initial_balance, bob_initial_balance, _charlie_initial_balance) =
        test.get_balances(None);
    let initial_total_supply = test.get_total_supply(None);
    let (_txn_hash, block_height, exec_result) = test.send_transaction(txn).await;

    assert!(!exec_result_is_success(&exec_result)); // transaction should not succeed because the wasm bytes are invalid.
    assert_exec_result_cost(
        exec_result,
        expected_transaction_cost,
        expected_consumed_gas,
    );

    // This transaction consumed 0 gas, the unspent gas is equal to the limit, so we apply the
    // refund ratio to the full transaction cost.
    let refund_amount: U512 = (Ratio::<U512>::new(
        (*refund_ratio.numer()).into(),
        (*refund_ratio.denom()).into(),
    ) * Ratio::from(expected_transaction_cost))
    .to_integer();

    // Nothing is burnt so total supply should be the same.
    assert_eq!(
        test.get_total_supply(Some(block_height)),
        initial_total_supply
    );

    let (alice_current_balance, bob_current_balance, _) = test.get_balances(Some(block_height));
    // Bob should get back the refund. The fees should be on hold, so Bob's total should be the
    // same as initial.
    let bob_expected_total_balance = bob_initial_balance.total;
    let bob_expected_available_balance =
        bob_current_balance.total - expected_transaction_cost + refund_amount;

    // Alice should't get anything since we are operating with no fees
    let alice_expected_total_balance = alice_initial_balance.total;
    let alice_expected_available_balance = alice_expected_total_balance;

    assert_eq!(
        bob_current_balance.available.clone(),
        bob_expected_available_balance
    );
    assert_eq!(
        bob_current_balance.total.clone(),
        bob_expected_total_balance
    );
    assert_eq!(
        alice_current_balance.available.clone(),
        alice_expected_available_balance
    );
    assert_eq!(
        alice_current_balance.total.clone(),
        alice_expected_total_balance
    );
}

#[tokio::test]
async fn refunds_are_payed_and_fees_are_on_hold_fixed_pricing() {
    refunds_are_payed_and_fees_are_on_hold(PricingMode::Fixed {
        gas_price_tolerance: MIN_GAS_PRICE,
        additional_computation_factor: 0,
    })
    .await;
}

#[tokio::test]
async fn refunds_are_payed_and_fees_are_on_hold_classic_pricing() {
    refunds_are_payed_and_fees_are_on_hold(PricingMode::PaymentLimited {
        payment_amount: 5000,
        gas_price_tolerance: MIN_GAS_PRICE,
        standard_payment: true,
    })
    .await;
}

#[tokio::test]
async fn only_refunds_are_burnt_no_fee_custom_payment() {
    let refund_ratio = Ratio::new(1, 2);
    let config = SingleTransactionTestCase::default_test_config()
        .with_pricing_handling(PricingHandling::Classic)
        .with_refund_handling(RefundHandling::Refund { refund_ratio })
        .with_fee_handling(FeeHandling::Burn);

    let mut test = SingleTransactionTestCase::new(
        ALICE_SECRET_KEY.clone(),
        BOB_SECRET_KEY.clone(),
        CHARLIE_SECRET_KEY.clone(),
        Some(config),
    )
    .await;

    // This contract uses custom payment.
    let contract_file = RESOURCES_PATH
        .join("..")
        .join("target")
        .join("wasm32-unknown-unknown")
        .join("release")
        .join("ee_601_regression.wasm");
    let module_bytes = Bytes::from(std::fs::read(contract_file).expect("cannot read module bytes"));

    let expected_transaction_gas = 1000u64;
    let expected_transaction_cost = expected_transaction_gas * MIN_GAS_PRICE as u64;

    let mut txn = Transaction::from(
<<<<<<< HEAD
        TransactionV1Builder::new_session(
            TransactionLane::Large,
            module_bytes,
            TransactionRuntime::VmCasperV1,
        )
        .with_chain_name(CHAIN_NAME)
        .with_pricing_mode(PricingMode::PaymentLimited {
            payment_amount: expected_transaction_gas,
            gas_price_tolerance: MIN_GAS_PRICE,
            standard_payment: false,
        })
        .with_initiator_addr(BOB_PUBLIC_KEY.clone())
        .build()
        .unwrap(),
=======
        TransactionV1Builder::new_session(false, module_bytes)
            .with_chain_name(CHAIN_NAME)
            .with_pricing_mode(PricingMode::Classic {
                payment_amount: expected_transaction_gas,
                gas_price_tolerance: MIN_GAS_PRICE,
                standard_payment: false,
            })
            .with_initiator_addr(BOB_PUBLIC_KEY.clone())
            .build()
            .unwrap(),
>>>>>>> 9669f5b2
    );
    txn.sign(&BOB_SECRET_KEY);

    test.fixture
        .run_until_consensus_in_era(ERA_ONE, ONE_MIN)
        .await;

    let (alice_initial_balance, bob_initial_balance, _charlie_initial_balance) =
        test.get_balances(None);
    let initial_total_supply = test.get_total_supply(None);
    let (_txn_hash, block_height, exec_result) = test.send_transaction(txn).await;

    match exec_result {
        ExecutionResult::V2(exec_result_v2) => {
            assert_eq!(exec_result_v2.cost, expected_transaction_cost.into());
        }
        _ => {
            panic!("Unexpected exec result version.")
        }
    }

    // This transaction consumed all the gas so there should be no refund.
    let refund_amount = U512::from(0);

    // Expect that the fees are burnt.
    assert_eq!(
        test.get_total_supply(Some(block_height)),
        initial_total_supply - expected_transaction_cost + refund_amount
    );

    let (alice_current_balance, bob_current_balance, _) = test.get_balances(Some(block_height));
    // Bob should get a refund. Since the contract doesn't set a custom purse for the refund, it
    // should get the refund in the main purse.
    let bob_expected_total_balance =
        bob_initial_balance.total - expected_transaction_cost + refund_amount;
    let bob_expected_available_balance = bob_expected_total_balance; // No holds expected.

    // Alice should't get anything since we are operating with no fees
    let alice_expected_total_balance = alice_initial_balance.total;
    let alice_expected_available_balance = alice_expected_total_balance;

    assert_eq!(
        bob_current_balance.available.clone(),
        bob_expected_available_balance
    );
    assert_eq!(
        bob_current_balance.total.clone(),
        bob_expected_total_balance
    );
    assert_eq!(
        alice_current_balance.available.clone(),
        alice_expected_available_balance
    );
    assert_eq!(
        alice_current_balance.total.clone(),
        alice_expected_total_balance
    );
}

#[tokio::test]
async fn no_refund_no_fee_custom_payment() {
    let config = SingleTransactionTestCase::default_test_config()
        .with_pricing_handling(PricingHandling::Classic)
        .with_refund_handling(RefundHandling::NoRefund)
        .with_fee_handling(FeeHandling::NoFee);

    let mut test = SingleTransactionTestCase::new(
        ALICE_SECRET_KEY.clone(),
        BOB_SECRET_KEY.clone(),
        CHARLIE_SECRET_KEY.clone(),
        Some(config),
    )
    .await;

    // This contract uses custom payment.
    let contract_file = RESOURCES_PATH
        .join("..")
        .join("target")
        .join("wasm32-unknown-unknown")
        .join("release")
        .join("ee_601_regression.wasm");
    let module_bytes = Bytes::from(std::fs::read(contract_file).expect("cannot read module bytes"));

    let expected_transaction_gas = 1000u64;
    let expected_transaction_cost = expected_transaction_gas * MIN_GAS_PRICE as u64;

    let mut txn = Transaction::from(
<<<<<<< HEAD
        TransactionV1Builder::new_session(
            TransactionLane::Large,
            module_bytes,
            TransactionRuntime::VmCasperV1,
        )
        .with_chain_name(CHAIN_NAME)
        .with_pricing_mode(PricingMode::PaymentLimited {
            payment_amount: expected_transaction_gas,
            gas_price_tolerance: MIN_GAS_PRICE,
            standard_payment: false,
        })
        .with_initiator_addr(BOB_PUBLIC_KEY.clone())
        .build()
        .unwrap(),
=======
        TransactionV1Builder::new_session(false, module_bytes)
            .with_chain_name(CHAIN_NAME)
            .with_pricing_mode(PricingMode::Classic {
                payment_amount: expected_transaction_gas,
                gas_price_tolerance: MIN_GAS_PRICE,
                standard_payment: false,
            })
            .with_initiator_addr(BOB_PUBLIC_KEY.clone())
            .build()
            .unwrap(),
>>>>>>> 9669f5b2
    );
    txn.sign(&BOB_SECRET_KEY);

    test.fixture
        .run_until_consensus_in_era(ERA_ONE, ONE_MIN)
        .await;

    let (alice_initial_balance, bob_initial_balance, _charlie_initial_balance) =
        test.get_balances(None);
    let initial_total_supply = test.get_total_supply(None);
    let (_txn_hash, block_height, exec_result) = test.send_transaction(txn).await;

    match exec_result {
        ExecutionResult::V2(exec_result_v2) => {
            assert_eq!(exec_result_v2.cost, expected_transaction_cost.into());
        }
        _ => {
            panic!("Unexpected exec result version.")
        }
    }

    let payment_purse_balance = get_payment_purse_balance(&mut test.fixture, Some(block_height));
    assert_eq!(
        *payment_purse_balance
            .total_balance()
            .expect("should have total balance"),
        U512::zero(),
        "payment purse should have a 0 balance"
    );

    // we're not burning anything, so total supply should be the same
    assert_eq!(
        test.get_total_supply(Some(block_height)),
        initial_total_supply,
        "total supply should be the same before and after"
    );

    // updated balances
    let (alice_current_balance, bob_current_balance, _) = test.get_balances(Some(block_height));

    // the proposer's balance should be the same because we are in no fee mode
    assert_eq!(
        alice_initial_balance, alice_current_balance,
        "the proposers balance should be unchanged as we are in no fee mode"
    );

    // the initiator should have a hold equal to the cost
    assert_eq!(
        bob_current_balance.total.clone(),
        bob_initial_balance.total,
        "bob's total balance should be unchanged as we are in no fee mode"
    );

    assert_ne!(
        bob_current_balance.available.clone(),
        bob_initial_balance.total,
        "bob's available balance and total balance should not be the same"
    );

    let bob_expected_available_balance = bob_initial_balance.total - expected_transaction_cost;
    assert_eq!(
        bob_current_balance.available.clone(),
        bob_expected_available_balance,
        "bob's available balance should reflect a hold for the cost"
    );
}

async fn transfer_fee_is_burnt_no_refund(txn_pricing_mode: PricingMode) {
    let (price_handling, min_gas_price, gas_limit) = match_pricing_mode(&txn_pricing_mode);

    let config = SingleTransactionTestCase::default_test_config()
        .with_pricing_handling(price_handling)
        .with_refund_handling(RefundHandling::NoRefund)
        .with_fee_handling(FeeHandling::Burn);

    let mut test = SingleTransactionTestCase::new(
        ALICE_SECRET_KEY.clone(),
        BOB_SECRET_KEY.clone(),
        CHARLIE_SECRET_KEY.clone(),
        Some(config),
    )
    .await;

    let transfer_amount = test
        .chainspec()
        .transaction_config
        .native_transfer_minimum_motes
        + 100;

    let txn = transfer_txn(
        ALICE_SECRET_KEY.clone(),
        &CHARLIE_PUBLIC_KEY,
        txn_pricing_mode,
        transfer_amount,
    );

    test.fixture
        .run_until_consensus_in_era(ERA_ONE, ONE_MIN)
        .await;

    let (alice_initial_balance, _, _) = test.get_balances(None);
    let initial_total_supply = test.get_total_supply(None);

    let (_txn_hash, block_height, exec_result) = test.send_transaction(txn).await;

    let expected_transfer_gas: u64 = gas_limit.unwrap_or(
        test.chainspec()
            .system_costs_config
            .mint_costs()
            .transfer
            .into(),
    );
    let expected_transfer_cost = expected_transfer_gas * min_gas_price as u64;

    assert!(exec_result_is_success(&exec_result), "{:?}", exec_result);
    assert_exec_result_cost(
        exec_result,
        expected_transfer_cost.into(),
        expected_transfer_gas.into(),
    );

    // The fees should have been burnt so expect the total supply to have been
    // reduced by the fee that was burnt.
    let total_supply_after_txn = test.get_total_supply(Some(block_height));
    assert_ne!(
        total_supply_after_txn, initial_total_supply,
        "total supply should be lowered"
    );
    let diff = initial_total_supply - total_supply_after_txn;
    assert_eq!(
        diff,
        U512::from(expected_transfer_cost),
        "total supply should be lowered by expected transfer cost"
    );

    // Get the current balances after the transaction and check them.
    let (alice_current_balance, _, charlie_balance) = test.get_balances(Some(block_height));
    let alice_expected_total_balance =
        alice_initial_balance.total - transfer_amount - expected_transfer_cost;
    let alice_expected_available_balance = alice_expected_total_balance;
    assert_eq!(
        charlie_balance
            .expect("Charlie should have a balance.")
            .total,
        transfer_amount.into(),
    );
    assert_eq!(
        alice_current_balance.available, alice_expected_available_balance,
        "alice available balance should match"
    );
    assert_eq!(alice_current_balance.total, alice_expected_total_balance);
}

#[tokio::test]
async fn transfer_fee_is_burnt_no_refund_fixed_pricing() {
    transfer_fee_is_burnt_no_refund(PricingMode::Fixed {
        gas_price_tolerance: MIN_GAS_PRICE,
        additional_computation_factor: 0,
    })
    .await;
}

#[tokio::test]
async fn transfer_fee_is_burnt_no_refund_classic_pricing() {
    transfer_fee_is_burnt_no_refund(PricingMode::PaymentLimited {
        payment_amount: 5000,
        gas_price_tolerance: MIN_GAS_PRICE,
        standard_payment: true,
    })
    .await;
}

async fn fee_is_payed_to_proposer_no_refund(txn_pricing_mode: PricingMode) {
    let (price_handling, min_gas_price, gas_limit) = match_pricing_mode(&txn_pricing_mode);

    let config = SingleTransactionTestCase::default_test_config()
        .with_pricing_handling(price_handling)
        .with_refund_handling(RefundHandling::NoRefund)
        .with_fee_handling(FeeHandling::PayToProposer);

    let mut test = SingleTransactionTestCase::new(
        ALICE_SECRET_KEY.clone(),
        BOB_SECRET_KEY.clone(),
        CHARLIE_SECRET_KEY.clone(),
        Some(config),
    )
    .await;

    let transfer_amount = test
        .chainspec()
        .transaction_config
        .native_transfer_minimum_motes
        + 100;

    let txn = transfer_txn(
        BOB_SECRET_KEY.clone(),
        &CHARLIE_PUBLIC_KEY,
        txn_pricing_mode,
        transfer_amount,
    );

    test.fixture
        .run_until_consensus_in_era(ERA_ONE, ONE_MIN)
        .await;

    let (alice_initial_balance, bob_initial_balance, _charlie_initial_balance) =
        test.get_balances(None);
    let initial_total_supply = test.get_total_supply(None);

    let (_txn_hash, block_height, exec_result) = test.send_transaction(txn).await;

    let expected_transfer_gas: u64 = gas_limit.unwrap_or(
        test.chainspec()
            .system_costs_config
            .mint_costs()
            .transfer
            .into(),
    );
    let expected_transfer_cost = expected_transfer_gas * min_gas_price as u64;

    assert!(exec_result_is_success(&exec_result));
    assert_exec_result_cost(
        exec_result,
        expected_transfer_cost.into(),
        expected_transfer_gas.into(),
    );

    // Nothing should be burnt.
    assert_eq!(
        initial_total_supply,
        test.get_total_supply(Some(block_height)),
        "total supply should unchanged"
    );

    let (alice_current_balance, bob_current_balance, charlie_balance) =
        test.get_balances(Some(block_height));

    // since Alice was the proposer of the block, it should get back the transfer fee since
    // FeeHandling is set to PayToProposer.
    let bob_expected_total_balance =
        bob_initial_balance.total - transfer_amount - expected_transfer_cost;
    let bob_expected_available_balance = bob_expected_total_balance;

    let alice_expected_total_balance = alice_initial_balance.total + expected_transfer_cost;
    let alice_expected_available_balance = alice_expected_total_balance;

    assert_eq!(
        charlie_balance
            .expect("Expected Charlie to have a balance")
            .total,
        transfer_amount.into()
    );
    assert_eq!(
        bob_current_balance.available,
        bob_expected_available_balance
    );
    assert_eq!(bob_current_balance.total, bob_expected_total_balance);
    assert_eq!(
        alice_current_balance.available,
        alice_expected_available_balance
    );
    assert_eq!(alice_current_balance.total, alice_expected_total_balance);
}

#[tokio::test]
async fn fee_is_payed_to_proposer_no_refund_fixed_pricing() {
    fee_is_payed_to_proposer_no_refund(PricingMode::Fixed {
        gas_price_tolerance: MIN_GAS_PRICE,
        additional_computation_factor: 0,
    })
    .await;
}

#[tokio::test]
async fn fee_is_payed_to_proposer_no_refund_classic_pricing() {
    fee_is_payed_to_proposer_no_refund(PricingMode::PaymentLimited {
        payment_amount: 5000,
        gas_price_tolerance: MIN_GAS_PRICE,
        standard_payment: true,
    })
    .await;
}

async fn wasm_transaction_fees_are_refunded_to_proposer(txn_pricing_mode: PricingMode) {
    let (price_handling, min_gas_price, gas_limit) = match_pricing_mode(&txn_pricing_mode);

    let refund_ratio = Ratio::new(1, 2);
    let config = SingleTransactionTestCase::default_test_config()
        .with_pricing_handling(price_handling)
        .with_refund_handling(RefundHandling::Refund { refund_ratio })
        .with_fee_handling(FeeHandling::PayToProposer);

    let mut test = SingleTransactionTestCase::new(
        ALICE_SECRET_KEY.clone(),
        BOB_SECRET_KEY.clone(),
        CHARLIE_SECRET_KEY.clone(),
        Some(config),
    )
    .await;

    let txn = invalid_wasm_txn(BOB_SECRET_KEY.clone(), txn_pricing_mode);

    test.fixture
        .run_until_consensus_in_era(ERA_ONE, ONE_MIN)
        .await;

    let (alice_initial_balance, bob_initial_balance, _charlie_initial_balance) =
        test.get_balances(None);
    let initial_total_supply = test.get_total_supply(None);

    let (_txn_hash, block_height, exec_result) = test.send_transaction(txn).await;

<<<<<<< HEAD
    let expected_transaction_gas: u64 =
        gas_limit.unwrap_or(test.chainspec().get_max_gas_limit_by_lane(LARGE_LANE_ID));
=======
    let expected_transaction_gas: u64 = gas_limit.unwrap_or(
        test.chainspec()
            .get_max_gas_limit_by_category(LARGE_WASM_LANE_ID),
    );
>>>>>>> 9669f5b2
    let expected_transaction_cost = expected_transaction_gas * min_gas_price as u64;

    assert!(!exec_result_is_success(&exec_result)); // transaction should not succeed because the wasm bytes are invalid.
    assert_exec_result_cost(
        exec_result,
        expected_transaction_cost.into(),
        Gas::new(0), /* expect that this transaction doesn't consume any gas since it has
                      * invalid wasm. */
    );

    // Nothing is burnt so total supply should be the same.
    assert_eq!(
        initial_total_supply,
        test.get_total_supply(Some(block_height))
    );

    // Bob should get back half of the cost for the unspent gas. Since this transaction consumed 0
    // gas, the unspent gas is equal to the limit.
    let refund_amount: U512 = (refund_ratio * Ratio::from(expected_transaction_cost))
        .to_integer()
        .into();

    let (alice_current_balance, bob_current_balance, _) = test.get_balances(Some(block_height));
    let bob_expected_total_balance =
        bob_initial_balance.total - expected_transaction_cost + refund_amount;
    let bob_expected_available_balance = bob_expected_total_balance;

    // Alice should get the non-refunded part of the fee since it's set to pay to proposer
    let alice_expected_total_balance =
        alice_initial_balance.total + expected_transaction_cost - refund_amount;
    let alice_expected_available_balance = alice_expected_total_balance;

    assert_eq!(
        bob_current_balance.available.clone(),
        bob_expected_available_balance
    );
    assert_eq!(
        bob_current_balance.total.clone(),
        bob_expected_total_balance
    );
    assert_eq!(
        alice_current_balance.available.clone(),
        alice_expected_available_balance
    );
    assert_eq!(
        alice_current_balance.total.clone(),
        alice_expected_total_balance
    );
}

#[tokio::test]
async fn wasm_transaction_fees_are_refunded_to_proposer_fixed_pricing() {
    wasm_transaction_fees_are_refunded_to_proposer(PricingMode::Fixed {
        gas_price_tolerance: MIN_GAS_PRICE,
        additional_computation_factor: 0,
    })
    .await;
}

#[tokio::test]
async fn wasm_transaction_fees_are_refunded_to_proposer_classic_pricing() {
    wasm_transaction_fees_are_refunded_to_proposer(PricingMode::PaymentLimited {
        payment_amount: 5000,
        gas_price_tolerance: MIN_GAS_PRICE,
        standard_payment: true,
    })
    .await;
}

async fn fee_is_accumulated_and_distributed_no_refund(txn_pricing_mode: PricingMode) {
    let (price_handling, min_gas_price, gas_limit) = match_pricing_mode(&txn_pricing_mode);

    let admins: BTreeSet<PublicKey> = vec![ALICE_PUBLIC_KEY.clone(), BOB_PUBLIC_KEY.clone()]
        .into_iter()
        .collect();

    let config = SingleTransactionTestCase::default_test_config()
        .with_pricing_handling(price_handling)
        .with_refund_handling(RefundHandling::NoRefund)
        .with_fee_handling(FeeHandling::Accumulate)
        .with_administrators(admins);

    let mut test = SingleTransactionTestCase::new(
        ALICE_SECRET_KEY.clone(),
        BOB_SECRET_KEY.clone(),
        CHARLIE_SECRET_KEY.clone(),
        Some(config),
    )
    .await;

    let transfer_amount = test
        .chainspec()
        .transaction_config
        .native_transfer_minimum_motes
        + 100;

    let txn = transfer_txn(
        BOB_SECRET_KEY.clone(),
        &CHARLIE_PUBLIC_KEY,
        txn_pricing_mode,
        transfer_amount,
    );

    let expected_transfer_gas: u64 = gas_limit.unwrap_or(
        test.chainspec()
            .system_costs_config
            .mint_costs()
            .transfer
            .into(),
    );
    let expected_transfer_cost = expected_transfer_gas * min_gas_price as u64;

    test.fixture
        .run_until_consensus_in_era(ERA_ONE, ONE_MIN)
        .await;
    let (alice_initial_balance, bob_initial_balance, _charlie_initial_balance) =
        test.get_balances(None);
    let initial_total_supply = test.get_total_supply(None);
    let acc_purse_initial_balance = *test
        .get_accumulate_purse_balance(None, false)
        .available_balance()
        .expect("Accumulate purse should have a balance.");

    let (_txn_hash, block_height, exec_result) = test.send_transaction(txn).await;

    assert!(exec_result_is_success(&exec_result));
    assert_exec_result_cost(
        exec_result,
        expected_transfer_cost.into(),
        expected_transfer_gas.into(),
    );

    assert_eq!(
        initial_total_supply,
        test.get_total_supply(Some(block_height)),
        "total supply should remain unchanged"
    );

    let (alice_current_balance, bob_current_balance, charlie_balance) =
        test.get_balances(Some(block_height));

    let bob_expected_total_balance =
        bob_initial_balance.total - transfer_amount - expected_transfer_cost;
    let bob_expected_available_balance = bob_expected_total_balance;

    let alice_expected_total_balance = alice_initial_balance.total;
    let alice_expected_available_balance = alice_expected_total_balance;

    assert_eq!(
        charlie_balance
            .expect("Expected Charlie to have a balance")
            .total,
        transfer_amount.into()
    );

    assert_eq!(
        bob_current_balance.available,
        bob_expected_available_balance
    );
    assert_eq!(bob_current_balance.total, bob_expected_total_balance);
    assert_eq!(
        alice_current_balance.available,
        alice_expected_available_balance
    );
    assert_eq!(alice_current_balance.total, alice_expected_total_balance);

    let acc_purse_balance = *test
        .get_accumulate_purse_balance(Some(block_height), false)
        .available_balance()
        .expect("Accumulate purse should have a balance.");

    // The fees should be sent to the accumulation purse.
    assert_eq!(
        acc_purse_balance - acc_purse_initial_balance,
        expected_transfer_cost.into()
    );

    test.fixture
        .run_until_block_height(block_height + 10, ONE_MIN)
        .await;

    let accumulate_purse_balance = *test
        .get_accumulate_purse_balance(Some(block_height + 10), false)
        .available_balance()
        .expect("Accumulate purse should have a balance.");

    assert_eq!(accumulate_purse_balance, U512::from(0));
}

#[tokio::test]
async fn fee_is_accumulated_and_distributed_no_refund_fixed_pricing() {
    fee_is_accumulated_and_distributed_no_refund(PricingMode::Fixed {
        gas_price_tolerance: MIN_GAS_PRICE,
        additional_computation_factor: 0,
    })
    .await;
}

#[tokio::test]
async fn fee_is_accumulated_and_distributed_no_refund_classic_pricing() {
    fee_is_accumulated_and_distributed_no_refund(PricingMode::PaymentLimited {
        payment_amount: 5000,
        gas_price_tolerance: MIN_GAS_PRICE,
        standard_payment: true,
    })
    .await;
}

fn transfer_txn<A: Into<U512>>(
    from: Arc<SecretKey>,
    to: &PublicKey,
    pricing_mode: PricingMode,
    amount: A,
) -> Transaction {
    let mut txn = Transaction::from(
        TransactionV1Builder::new_transfer(amount, None, to.clone(), None)
            .unwrap()
            .with_initiator_addr(PublicKey::from(&*from))
            .with_pricing_mode(pricing_mode)
            .with_chain_name(CHAIN_NAME)
            .build()
            .unwrap(),
    );
    txn.sign(&from);
    txn
}

fn invalid_wasm_txn(initiator: Arc<SecretKey>, pricing_mode: PricingMode) -> Transaction {
    //These bytes are intentionally so large - this way they fall into "WASM_LARGE" category in the
    // local chainspec Alternatively we could change the chainspec to have a different limits
    // for the wasm categories, but that would require aligning all tests that use local
    // chainspec
    let module_bytes = Bytes::from(vec![1; 172_033]);
    let mut txn = Transaction::from(
<<<<<<< HEAD
        TransactionV1Builder::new_session(
            TransactionLane::Large,
            Bytes::from(vec![1]),
            TransactionRuntime::VmCasperV1,
        )
        .with_chain_name(CHAIN_NAME)
        .with_pricing_mode(pricing_mode)
        .with_initiator_addr(PublicKey::from(&*initiator))
        .build()
        .unwrap(),
=======
        TransactionV1Builder::new_session(false, module_bytes)
            .with_chain_name(CHAIN_NAME)
            .with_pricing_mode(pricing_mode)
            .with_initiator_addr(PublicKey::from(&*initiator))
            .build()
            .unwrap(),
>>>>>>> 9669f5b2
    );
    txn.sign(&initiator);
    txn
}

fn match_pricing_mode(txn_pricing_mode: &PricingMode) -> (PricingHandling, u8, Option<u64>) {
    match txn_pricing_mode {
        PricingMode::PaymentLimited {
            gas_price_tolerance,
            payment_amount,
            ..
        } => (
            PricingHandling::Classic,
            *gas_price_tolerance,
            Some(*payment_amount),
        ),
        PricingMode::Fixed {
            gas_price_tolerance,
            ..
        } => (PricingHandling::Fixed, *gas_price_tolerance, None),
        PricingMode::Reserved { .. } => unimplemented!(),
        PricingMode::GasLimited {
            gas_limit,
            gas_price_tolerance,
        } => (
            PricingHandling::GasLimited,
            *gas_price_tolerance,
            Some(*gas_limit),
        ),
    }
}

#[tokio::test]
async fn holds_should_be_added_and_cleared_fixed_pricing() {
    holds_should_be_added_and_cleared(PricingMode::Fixed {
        gas_price_tolerance: MIN_GAS_PRICE,
        additional_computation_factor: 0,
    })
    .await;
}

#[tokio::test]
async fn holds_should_be_added_and_cleared_classic_pricing() {
    holds_should_be_added_and_cleared(PricingMode::PaymentLimited {
        payment_amount: 5000,
        gas_price_tolerance: MIN_GAS_PRICE,
        standard_payment: true,
    })
    .await;
}

async fn holds_should_be_added_and_cleared(txn_pricing_mode: PricingMode) {
    let (price_handling, min_gas_price, gas_limit) = match_pricing_mode(&txn_pricing_mode);

    let config = SingleTransactionTestCase::default_test_config()
        .with_pricing_handling(price_handling)
        .with_refund_handling(RefundHandling::NoRefund)
        .with_fee_handling(FeeHandling::NoFee);

    let mut test = SingleTransactionTestCase::new(
        ALICE_SECRET_KEY.clone(),
        BOB_SECRET_KEY.clone(),
        CHARLIE_SECRET_KEY.clone(),
        Some(config),
    )
    .await;

    let transfer_amount = U512::from(
        test.chainspec()
            .transaction_config
            .native_transfer_minimum_motes,
    );

    // transfer from bob to charlie
    let txn = transfer_txn(
        BOB_SECRET_KEY.clone(),
        &CHARLIE_PUBLIC_KEY,
        txn_pricing_mode,
        transfer_amount,
    );

    let expected_transfer_gas: u64 = gas_limit.unwrap_or(
        test.chainspec()
            .system_costs_config
            .mint_costs()
            .transfer
            .into(),
    );
    let expected_transfer_cost = expected_transfer_gas * min_gas_price as u64;

    test.fixture
        .run_until_consensus_in_era(ERA_ONE, ONE_MIN)
        .await;

    let (_, bob_initial_balance, _) = test.get_balances(None);
    let initial_total_supply = test.get_total_supply(None);

    let (_txn_hash, block_height, exec_result) = test.send_transaction(txn).await;
    assert!(exec_result_is_success(&exec_result), "{:?}", exec_result); // transaction should have succeeded.
    assert_exec_result_cost(
        exec_result,
        expected_transfer_cost.into(),
        expected_transfer_gas.into(),
    );

    assert_eq!(
        initial_total_supply,
        test.get_total_supply(Some(block_height)),
        "total supply should remain unchanged"
    );

    // Get the current balances after the transaction and check them.
    let (_, bob_current_balance, charlie_balance) = test.get_balances(Some(block_height));
    assert_eq!(
        charlie_balance
            .expect("Expected Charlie to have a balance")
            .total,
        transfer_amount,
        "charlie's balance should equal transfer amount"
    );
    assert_ne!(
        bob_current_balance.available, bob_current_balance.total,
        "total and available should NOT be equal at this point"
    );
    assert_eq!(
        bob_initial_balance.total,
        bob_current_balance.total + transfer_amount,
        "total balance should be original total balance - transferred amount"
    );
    assert_eq!(
        bob_initial_balance.total,
        bob_current_balance.available + expected_transfer_cost + transfer_amount,
        "diff from initial balance should equal available + cost + transfer_amount"
    );

    test.fixture
        .run_until_block_height(block_height + 5, ONE_MIN)
        .await;
    let (_, bob_balance, _) = test.get_balances(Some(block_height + 5));
    assert_eq!(
        bob_balance.available, bob_balance.total,
        "total and available should be equal at this point"
    );
}

#[tokio::test]
async fn fee_holds_are_amortized() {
    let refund_ratio = Ratio::new(1, 2);
    let config = SingleTransactionTestCase::default_test_config()
        .with_pricing_handling(PricingHandling::Fixed)
        .with_refund_handling(RefundHandling::Burn { refund_ratio })
        .with_fee_handling(FeeHandling::NoFee)
        .with_gas_hold_balance_handling(HoldBalanceHandling::Amortized)
        .with_balance_hold_interval(TimeDiff::from_seconds(10));

    let mut test = SingleTransactionTestCase::new(
        ALICE_SECRET_KEY.clone(),
        BOB_SECRET_KEY.clone(),
        CHARLIE_SECRET_KEY.clone(),
        Some(config),
    )
    .await;
    let txn = invalid_wasm_txn(
        BOB_SECRET_KEY.clone(),
        PricingMode::Fixed {
            gas_price_tolerance: MIN_GAS_PRICE,
            additional_computation_factor: 0,
        },
    );

    test.fixture
        .run_until_consensus_in_era(ERA_ONE, ONE_MIN)
        .await;

    let (alice_initial_balance, bob_initial_balance, _) = test.get_balances(None);
    let initial_total_supply = test.get_total_supply(None);

    let (_txn_hash, block_height, exec_result) = test.send_transaction(txn).await;

    // Fixed transaction pricing.
<<<<<<< HEAD
    let expected_transaction_gas: u64 = test.chainspec().get_max_gas_limit_by_lane(LARGE_LANE_ID);
=======
    let expected_transaction_gas: u64 = test
        .chainspec()
        .get_max_gas_limit_by_category(LARGE_WASM_LANE_ID);
>>>>>>> 9669f5b2

    let expected_transaction_cost = expected_transaction_gas * MIN_GAS_PRICE as u64;

    assert!(!exec_result_is_success(&exec_result)); // transaction should not succeed because the wasm bytes are invalid.
    assert_exec_result_cost(
        exec_result,
        expected_transaction_cost.into(),
        Gas::new(0), /* expect that this transaction doesn't consume any gas since it has
                      * invalid wasm. */
    );

    // This transaction consumed 0 gas, the unspent gas is equal to the limit, so we apply the
    // refund ratio to the full transaction cost.
    let refund_amount: U512 = (refund_ratio * Ratio::from(expected_transaction_cost))
        .to_integer()
        .into();

    // We set it up so that the refunds are burnt so check this.
    assert_eq!(
        test.get_total_supply(Some(block_height)),
        initial_total_supply - refund_amount
    );

    let (alice_current_balance, bob_current_balance, _) = test.get_balances(Some(block_height));
    // Bob doesn't get a refund. The refund is burnt. A hold is put in in place for the
    // transaction cost.
    let bob_balance_hold = U512::from(expected_transaction_cost) - refund_amount;
    let bob_expected_total_balance = bob_initial_balance.total - refund_amount;
    let bob_expected_available_balance = bob_current_balance.total - bob_balance_hold;

    // Alice should't get anything since we are operating with no fees
    let alice_expected_total_balance = alice_initial_balance.total;
    let alice_expected_available_balance = alice_expected_total_balance;

    assert_eq!(
        bob_current_balance.available.clone(),
        bob_expected_available_balance
    );
    assert_eq!(
        bob_current_balance.total.clone(),
        bob_expected_total_balance
    );
    assert_eq!(
        alice_current_balance.available.clone(),
        alice_expected_available_balance
    );
    assert_eq!(
        alice_current_balance.total.clone(),
        alice_expected_total_balance
    );

    let bob_prev_available_balance = bob_current_balance.available;
    test.fixture
        .run_until_block_height(block_height + 1, ONE_MIN)
        .await;
    let (_, bob_balance, _) = test.get_balances(Some(block_height + 1));
    assert!(
        bob_prev_available_balance < bob_balance.available,
        "available should have increased since some part of the hold should have been amortized"
    );

    // Check to see if more holds have amortized.
    let bob_prev_available_balance = bob_current_balance.available;
    test.fixture
        .run_until_block_height(block_height + 3, ONE_MIN)
        .await;
    let (_, bob_balance, _) = test.get_balances(Some(block_height + 3));
    assert!(
        bob_prev_available_balance < bob_balance.available,
        "available should have increased since some part of the hold should have been amortized"
    );

    // After 10s (10 blocks in this case) the holds should have been completely amortized
    test.fixture
        .run_until_block_height(block_height + 10, ONE_MIN)
        .await;
    let (_, bob_balance, _) = test.get_balances(Some(block_height + 10));
    assert_eq!(
        bob_balance.total, bob_balance.available,
        "available should have increased since some part of the hold should have been amortized"
    );
}

#[tokio::test]
async fn sufficient_balance_is_available_after_amortization() {
    let config = SingleTransactionTestCase::default_test_config()
        .with_pricing_handling(PricingHandling::Fixed)
        .with_refund_handling(RefundHandling::NoRefund)
        .with_fee_handling(FeeHandling::NoFee)
        .with_gas_hold_balance_handling(HoldBalanceHandling::Amortized)
        .with_balance_hold_interval(TimeDiff::from_seconds(10));

    let mut test = SingleTransactionTestCase::new(
        ALICE_SECRET_KEY.clone(),
        BOB_SECRET_KEY.clone(),
        CHARLIE_SECRET_KEY.clone(),
        Some(config),
    )
    .await;

    let transfer_cost: U512 =
        U512::from(test.chainspec().system_costs_config.mint_costs().transfer) * MIN_GAS_PRICE;
    let min_transfer_amount = U512::from(
        test.chainspec()
            .transaction_config
            .native_transfer_minimum_motes,
    );
    let half_transfer_cost =
        (Ratio::new(U512::from(1), U512::from(2)) * transfer_cost).to_integer();

    // Fund Charlie with some token.
    let transfer_amount = min_transfer_amount * 2 + transfer_cost + half_transfer_cost;
    let txn = transfer_txn(
        BOB_SECRET_KEY.clone(),
        &CHARLIE_PUBLIC_KEY,
        PricingMode::Fixed {
            gas_price_tolerance: MIN_GAS_PRICE,
            additional_computation_factor: 0,
        },
        transfer_amount,
    );

    test.fixture
        .run_until_consensus_in_era(ERA_ONE, ONE_MIN)
        .await;
    let (_txn_hash, block_height, exec_result) = test.send_transaction(txn).await;
    assert!(exec_result_is_success(&exec_result));

    let charlie_balance = test.get_balances(Some(block_height)).2.unwrap();
    assert_eq!(
        charlie_balance.available.clone(),
        charlie_balance.total.clone()
    );
    assert_eq!(charlie_balance.available.clone(), transfer_amount);

    // Now Charlie has balance to do 2 transfers of the minimum amount but can't pay for both as the
    // same time. Let's say the min transfer amount is 2_500_000_000 and the cost of a transfer
    // is 50_000. Charlie now has 5_000_075_000 as set up above. He can transfer 2_500_000_000
    // which will put a hold of 50_000. His available balance would be 2_500_025_000.
    // He can't issue a new transfer of 2_500_000_000 right away because he doesn't have enough
    // balance to pay for the transfer. He'll need to wait until at least half of the holds
    // amortize. In this case he needs to wait half of the amortization time for 25_000 to
    // become available to him. After this period, he will have 2_500_050_000 available which
    // will allow him to do another transfer.
    let txn = transfer_txn(
        CHARLIE_SECRET_KEY.clone(),
        &BOB_PUBLIC_KEY,
        PricingMode::Fixed {
            gas_price_tolerance: MIN_GAS_PRICE,
            additional_computation_factor: 0,
        },
        min_transfer_amount,
    );
    let (_txn_hash, block_height, exec_result) = test.send_transaction(txn).await;
    assert!(exec_result_is_success(&exec_result));

    let charlie_balance = test.get_balances(Some(block_height)).2.unwrap();
    assert_eq!(
        charlie_balance.total.clone(),
        min_transfer_amount + transfer_cost + half_transfer_cost, /* one `min_transfer_amount`
                                                                   * should have gone to Bob. */
    );
    assert_eq!(
        charlie_balance.available.clone(),
        min_transfer_amount + half_transfer_cost, // transfer cost should be held.
    );

    // Let's wait for about 5 sec (5 blocks in this case) which should provide enough time for at
    // half of the holds to get amortized.
    test.fixture
        .run_until_block_height(block_height + 5, ONE_MIN)
        .await;
    let charlie_balance = test.get_balances(Some(block_height + 5)).2.unwrap();
    assert!(
        charlie_balance.available >= min_transfer_amount + transfer_cost, /* right now he should
                                                                           * have enough to make
                                                                           * a transfer. */
    );
    assert!(
        charlie_balance.available < charlie_balance.total, /* some of the holds
                                                            * should still be in
                                                            * place. */
    );

    // Send another transfer to Bob for `min_transfer_amount`.
    let txn = transfer_txn(
        CHARLIE_SECRET_KEY.clone(),
        &BOB_PUBLIC_KEY,
        PricingMode::Fixed {
            gas_price_tolerance: MIN_GAS_PRICE,
            additional_computation_factor: 0,
        },
        min_transfer_amount,
    );
    let (_txn_hash, block_height, exec_result) = test.send_transaction(txn).await;
    assert!(exec_result_is_success(&exec_result)); // We expect this transfer to succeed since Charlie has enough balance.
    let charlie_balance = test.get_balances(Some(block_height)).2.unwrap();
    assert_eq!(
        charlie_balance.total.clone(),
        transfer_cost + half_transfer_cost, // two `min_transfer_amount` should have gone to Bob.
    );
}

#[tokio::test]
async fn validator_credit_is_written_and_cleared_after_auction() {
    let config = SingleTransactionTestCase::default_test_config()
        .with_pricing_handling(PricingHandling::Fixed)
        .with_refund_handling(RefundHandling::NoRefund)
        .with_fee_handling(FeeHandling::NoFee)
        .with_gas_hold_balance_handling(HoldBalanceHandling::Accrued);

    let mut test = SingleTransactionTestCase::new(
        ALICE_SECRET_KEY.clone(),
        BOB_SECRET_KEY.clone(),
        CHARLIE_SECRET_KEY.clone(),
        Some(config),
    )
    .await;

    let transfer_cost: U512 =
        U512::from(test.chainspec().system_costs_config.mint_costs().transfer) * MIN_GAS_PRICE;
    let min_transfer_amount = U512::from(
        test.chainspec()
            .transaction_config
            .native_transfer_minimum_motes,
    );
    let half_transfer_cost =
        (Ratio::new(U512::from(1), U512::from(2)) * transfer_cost).to_integer();

    // Fund Charlie with some token.
    let transfer_amount = min_transfer_amount * 2 + transfer_cost + half_transfer_cost;
    let txn = transfer_txn(
        BOB_SECRET_KEY.clone(),
        &CHARLIE_PUBLIC_KEY,
        PricingMode::Fixed {
            gas_price_tolerance: MIN_GAS_PRICE,
            additional_computation_factor: 0,
        },
        transfer_amount,
    );

    test.fixture
        .run_until_consensus_in_era(ERA_ONE, ONE_MIN)
        .await;
    let (_txn_hash, block_height, exec_result) = test.send_transaction(txn).await;
    assert!(exec_result_is_success(&exec_result));

    let charlie_balance = test.get_balances(Some(block_height)).2.unwrap();
    assert_eq!(
        charlie_balance.available.clone(),
        charlie_balance.total.clone()
    );
    assert_eq!(charlie_balance.available.clone(), transfer_amount);

    let bids =
        get_bids(&mut test.fixture, Some(block_height)).expect("Expected to get some bid records.");

    let _ = bids
        .into_iter()
        .find(|bid_kind| match bid_kind {
            BidKind::Credit(credit) => {
                credit.amount() == transfer_cost
                    && credit.validator_public_key() == &*ALICE_PUBLIC_KEY // Alice is the proposer.
            }
            _ => false,
        })
        .expect("Expected to find the credit for the consumed transfer cost in the bid records.");

    test.fixture
        .run_until_consensus_in_era(
            ERA_ONE.saturating_add(test.chainspec().core_config.auction_delay),
            ONE_MIN,
        )
        .await;

    // Check that the credits were cleared after the auction.
    let bids = get_bids(&mut test.fixture, None).expect("Expected to get some bid records.");
    assert!(!bids
        .into_iter()
        .any(|bid| matches!(bid, BidKind::Credit(_))));
}

#[tokio::test]
async fn add_and_withdraw_bid_transaction() {
    let config = SingleTransactionTestCase::default_test_config()
        .with_pricing_handling(PricingHandling::Fixed)
        .with_refund_handling(RefundHandling::NoRefund)
        .with_fee_handling(FeeHandling::NoFee)
        .with_gas_hold_balance_handling(HoldBalanceHandling::Accrued);

    let mut test = SingleTransactionTestCase::new(
        ALICE_SECRET_KEY.clone(),
        BOB_SECRET_KEY.clone(),
        CHARLIE_SECRET_KEY.clone(),
        Some(config),
    )
    .await;

    let bid_amount = test.chainspec().core_config.minimum_bid_amount + 10;

    let mut txn = Transaction::from(
        TransactionV1Builder::new_add_bid(
            PublicKey::from(&**BOB_SECRET_KEY),
            0,
            bid_amount,
            test.chainspec().core_config.minimum_delegation_amount,
            test.chainspec().core_config.maximum_delegation_amount,
        )
        .unwrap()
        .with_chain_name(CHAIN_NAME)
        .with_initiator_addr(PublicKey::from(&**BOB_SECRET_KEY))
        .build()
        .unwrap(),
    );
    txn.sign(&BOB_SECRET_KEY);

    test.fixture
        .run_until_consensus_in_era(ERA_ONE, ONE_MIN)
        .await;

    let (_, _bob_initial_balance, _) = test.get_balances(None);
    let (_txn_hash, _block_height, exec_result) = test.send_transaction(txn).await;
    println!("{:?}", exec_result);
    assert!(exec_result_is_success(&exec_result));

    test.fixture
        .run_until_consensus_in_era(ERA_TWO, ONE_MIN)
        .await;

    let mut txn = Transaction::from(
        TransactionV1Builder::new_withdraw_bid(PublicKey::from(&**BOB_SECRET_KEY), bid_amount)
            .unwrap()
            .with_chain_name(CHAIN_NAME)
            .with_initiator_addr(PublicKey::from(&**BOB_SECRET_KEY))
            .build()
            .unwrap(),
    );
    txn.sign(&BOB_SECRET_KEY);

    let (_txn_hash, _block_height, exec_result) = test.send_transaction(txn).await;
    println!("{:?}", exec_result);
    assert!(exec_result_is_success(&exec_result));
}

#[tokio::test]
async fn delegate_and_undelegate_bid_transaction() {
    let config = SingleTransactionTestCase::default_test_config()
        .with_pricing_handling(PricingHandling::Fixed)
        .with_refund_handling(RefundHandling::NoRefund)
        .with_fee_handling(FeeHandling::NoFee)
        .with_gas_hold_balance_handling(HoldBalanceHandling::Accrued);

    let mut test = SingleTransactionTestCase::new(
        ALICE_SECRET_KEY.clone(),
        BOB_SECRET_KEY.clone(),
        CHARLIE_SECRET_KEY.clone(),
        Some(config),
    )
    .await;

    let delegate_amount = U512::from(500_000_000_000u64);

    let mut txn = Transaction::from(
        TransactionV1Builder::new_delegate(
            PublicKey::from(&**BOB_SECRET_KEY),
            PublicKey::from(&**ALICE_SECRET_KEY),
            delegate_amount,
        )
        .unwrap()
        .with_chain_name(CHAIN_NAME)
        .with_initiator_addr(PublicKey::from(&**BOB_SECRET_KEY))
        .build()
        .unwrap(),
    );
    txn.sign(&BOB_SECRET_KEY);

    let (_txn_hash, _block_height, exec_result) = test.send_transaction(txn).await;
    assert!(exec_result_is_success(&exec_result));

    test.fixture
        .run_until_consensus_in_era(ERA_ONE, ONE_MIN)
        .await;

    let mut txn = Transaction::from(
        TransactionV1Builder::new_undelegate(
            PublicKey::from(&**BOB_SECRET_KEY),
            PublicKey::from(&**ALICE_SECRET_KEY),
            delegate_amount,
        )
        .unwrap()
        .with_chain_name(CHAIN_NAME)
        .with_initiator_addr(PublicKey::from(&**BOB_SECRET_KEY))
        .build()
        .unwrap(),
    );
    txn.sign(&BOB_SECRET_KEY);

    let (_txn_hash, _block_height, exec_result) = test.send_transaction(txn).await;
    assert!(exec_result_is_success(&exec_result));
}

#[tokio::test]
async fn insufficient_funds_transfer_from_account() {
    let config = SingleTransactionTestCase::default_test_config()
        .with_pricing_handling(PricingHandling::Fixed)
        .with_refund_handling(RefundHandling::NoRefund)
        .with_fee_handling(FeeHandling::NoFee)
        .with_gas_hold_balance_handling(HoldBalanceHandling::Accrued);

    let mut test = SingleTransactionTestCase::new(
        ALICE_SECRET_KEY.clone(),
        BOB_SECRET_KEY.clone(),
        CHARLIE_SECRET_KEY.clone(),
        Some(config),
    )
    .await;

    let transfer_amount = U512::max_value();

    let mut txn = Transaction::from(
        TransactionV1Builder::new_transfer(transfer_amount, None, ALICE_PUBLIC_KEY.clone(), None)
            .unwrap()
            .with_chain_name(CHAIN_NAME)
            .with_initiator_addr(PublicKey::from(&**BOB_SECRET_KEY))
            .build()
            .unwrap(),
    );
    txn.sign(&BOB_SECRET_KEY);

    let (_txn_hash, _block_height, exec_result) = test.send_transaction(txn).await;
    let ExecutionResult::V2(result) = exec_result else {
        panic!("Expected ExecutionResult::V2 but got {:?}", exec_result);
    };
    let transfer_cost: U512 =
        U512::from(test.chainspec().system_costs_config.mint_costs().transfer) * MIN_GAS_PRICE;

    assert_eq!(result.error_message.as_deref(), Some("Insufficient funds"));
    assert_eq!(result.cost, transfer_cost);
}

#[tokio::test]
async fn insufficient_funds_add_bid() {
    let config = SingleTransactionTestCase::default_test_config()
        .with_pricing_handling(PricingHandling::Fixed)
        .with_refund_handling(RefundHandling::NoRefund)
        .with_fee_handling(FeeHandling::NoFee)
        .with_gas_hold_balance_handling(HoldBalanceHandling::Accrued);

    let mut test = SingleTransactionTestCase::new(
        ALICE_SECRET_KEY.clone(),
        BOB_SECRET_KEY.clone(),
        CHARLIE_SECRET_KEY.clone(),
        Some(config),
    )
    .await;

    test.fixture
        .run_until_consensus_in_era(ERA_ONE, ONE_MIN)
        .await;

    let (_, bob_initial_balance, _) = test.get_balances(None);
    let bid_amount = bob_initial_balance.total;

    let mut txn = Transaction::from(
        TransactionV1Builder::new_add_bid(
            BOB_PUBLIC_KEY.clone(),
            0,
            bid_amount,
            test.chainspec().core_config.minimum_delegation_amount,
            test.chainspec().core_config.maximum_delegation_amount,
        )
        .unwrap()
        .with_chain_name(CHAIN_NAME)
        .with_initiator_addr(PublicKey::from(&**BOB_SECRET_KEY))
        .build()
        .unwrap(),
    );
    txn.sign(&BOB_SECRET_KEY);

    let (_txn_hash, _block_height, exec_result) = test.send_transaction(txn).await;
    let ExecutionResult::V2(result) = exec_result else {
        panic!("Expected ExecutionResult::V2 but got {:?}", exec_result);
    };
    let bid_cost: U512 =
        U512::from(test.chainspec().system_costs_config.auction_costs().add_bid) * MIN_GAS_PRICE;

    assert_eq!(
        result.error_message.as_deref(),
        Some("ApiError::AuctionError(TransferToBidPurse) [64516]")
    );
    assert_eq!(result.cost, bid_cost);
}

#[tokio::test]
async fn insufficient_funds_transfer_from_purse() {
    let config = SingleTransactionTestCase::default_test_config()
        .with_pricing_handling(PricingHandling::Fixed)
        .with_refund_handling(RefundHandling::NoRefund)
        .with_fee_handling(FeeHandling::NoFee)
        .with_gas_hold_balance_handling(HoldBalanceHandling::Accrued);

    let mut test = SingleTransactionTestCase::new(
        ALICE_SECRET_KEY.clone(),
        BOB_SECRET_KEY.clone(),
        CHARLIE_SECRET_KEY.clone(),
        Some(config),
    )
    .await;

    let purse_name = "test_purse";

    test.fixture
        .run_until_consensus_in_era(ERA_ONE, ONE_MIN)
        .await;

    // first we set up a purse for Bob
    let purse_create_contract = RESOURCES_PATH
        .join("..")
        .join("target")
        .join("wasm32-unknown-unknown")
        .join("release")
        .join("transfer_main_purse_to_new_purse.wasm");
    let module_bytes =
        Bytes::from(std::fs::read(purse_create_contract).expect("cannot read module bytes"));

    let mut txn = Transaction::from(
<<<<<<< HEAD
        TransactionV1Builder::new_session(
            TransactionLane::Large,
            module_bytes,
            TransactionRuntime::VmCasperV1,
        )
        .with_runtime_args(runtime_args! { "destination" => purse_name, "amount" => U512::zero() })
        .with_chain_name(CHAIN_NAME)
        .with_initiator_addr(BOB_PUBLIC_KEY.clone())
        .build()
        .unwrap(),
=======
        TransactionV1Builder::new_session(false, module_bytes)
            .with_runtime_args(
                runtime_args! { "destination" => purse_name, "amount" => U512::zero() },
            )
            .with_chain_name(CHAIN_NAME)
            .with_initiator_addr(BOB_PUBLIC_KEY.clone())
            .build()
            .unwrap(),
>>>>>>> 9669f5b2
    );
    txn.sign(&BOB_SECRET_KEY);
    let (_txn_hash, _block_height, exec_result) = test.send_transaction(txn).await;
    assert!(exec_result_is_success(&exec_result), "{:?}", exec_result);

    let state_root_hash = *test.fixture.highest_complete_block().state_root_hash();
    let entity_addr = get_entity_addr_from_account_hash(
        &mut test.fixture,
        state_root_hash,
        BOB_PUBLIC_KEY.to_account_hash(),
    );
    let key = get_entity_named_key(&mut test.fixture, state_root_hash, entity_addr, purse_name)
        .expect("expected a key");
    let uref = *key.as_uref().expect("Expected a URef");

    // now we try to transfer from the purse we just created
    let transfer_amount = U512::max_value();
    let mut txn = Transaction::from(
        TransactionV1Builder::new_transfer(
            transfer_amount,
            Some(uref),
            ALICE_PUBLIC_KEY.clone(),
            None,
        )
        .unwrap()
        .with_chain_name(CHAIN_NAME)
        .with_initiator_addr(PublicKey::from(&**BOB_SECRET_KEY))
        .build()
        .unwrap(),
    );
    txn.sign(&BOB_SECRET_KEY);

    let (_txn_hash, _block_height, exec_result) = test.send_transaction(txn).await;
    let ExecutionResult::V2(result) = exec_result else {
        panic!("Expected ExecutionResult::V2 but got {:?}", exec_result);
    };
    let transfer_cost: U512 =
        U512::from(test.chainspec().system_costs_config.mint_costs().transfer) * MIN_GAS_PRICE;

    assert_eq!(result.error_message.as_deref(), Some("Insufficient funds"));
    assert_eq!(result.cost, transfer_cost);
}

#[tokio::test]
async fn insufficient_funds_when_caller_lacks_minimum_balance() {
    let config = SingleTransactionTestCase::default_test_config()
        .with_pricing_handling(PricingHandling::Fixed)
        .with_refund_handling(RefundHandling::NoRefund)
        .with_fee_handling(FeeHandling::NoFee)
        .with_gas_hold_balance_handling(HoldBalanceHandling::Accrued);

    let mut test = SingleTransactionTestCase::new(
        ALICE_SECRET_KEY.clone(),
        BOB_SECRET_KEY.clone(),
        CHARLIE_SECRET_KEY.clone(),
        Some(config),
    )
    .await;

    test.fixture
        .run_until_consensus_in_era(ERA_ONE, ONE_MIN)
        .await;

    let (_, bob_initial_balance, _) = test.get_balances(None);
    let transfer_amount = bob_initial_balance.total - U512::one();
    let mut txn = Transaction::from(
        TransactionV1Builder::new_transfer(transfer_amount, None, ALICE_PUBLIC_KEY.clone(), None)
            .unwrap()
            .with_chain_name(CHAIN_NAME)
            .with_initiator_addr(PublicKey::from(&**BOB_SECRET_KEY))
            .build()
            .unwrap(),
    );
    txn.sign(&BOB_SECRET_KEY);

    let (_txn_hash, _block_height, exec_result) = test.send_transaction(txn).await;
    let ExecutionResult::V2(result) = exec_result else {
        panic!("Expected ExecutionResult::V2 but got {:?}", exec_result);
    };
    let transfer_cost: U512 =
        U512::from(test.chainspec().system_costs_config.mint_costs().transfer) * MIN_GAS_PRICE;

    assert_eq!(result.error_message.as_deref(), Some("Insufficient funds"));
    assert_eq!(result.cost, transfer_cost);
}

#[tokio::test]
async fn charge_when_session_code_succeeds() {
    let config = SingleTransactionTestCase::default_test_config()
        .with_pricing_handling(PricingHandling::Fixed)
        .with_refund_handling(RefundHandling::NoRefund)
        .with_fee_handling(FeeHandling::PayToProposer);

    let mut test = SingleTransactionTestCase::new(
        ALICE_SECRET_KEY.clone(),
        BOB_SECRET_KEY.clone(),
        CHARLIE_SECRET_KEY.clone(),
        Some(config),
    )
    .await;

    test.fixture
        .run_until_consensus_in_era(ERA_ONE, ONE_MIN)
        .await;

    let contract = RESOURCES_PATH
        .join("..")
        .join("target")
        .join("wasm32-unknown-unknown")
        .join("release")
        .join("transfer_purse_to_account.wasm");
    let module_bytes = Bytes::from(std::fs::read(contract).expect("cannot read module bytes"));

    let (alice_initial_balance, bob_initial_balance, _) = test.get_balances(None);

    let transferred_amount = 1;
    let mut txn = Transaction::from(
<<<<<<< HEAD
        TransactionV1Builder::new_session(
            TransactionLane::Large,
            module_bytes,
            TransactionRuntime::VmCasperV1,
        )
        .with_runtime_args(runtime_args! {
            ARG_TARGET => CHARLIE_PUBLIC_KEY.to_account_hash(),
            ARG_AMOUNT => U512::from(transferred_amount)
        })
        .with_chain_name(CHAIN_NAME)
        .with_initiator_addr(BOB_PUBLIC_KEY.clone())
        .build()
        .unwrap(),
=======
        TransactionV1Builder::new_session(false, module_bytes)
            .with_runtime_args(runtime_args! {
                ARG_TARGET => CHARLIE_PUBLIC_KEY.to_account_hash(),
                ARG_AMOUNT => U512::from(transferred_amount)
            })
            .with_chain_name(CHAIN_NAME)
            .with_initiator_addr(BOB_PUBLIC_KEY.clone())
            .with_pricing_mode(PricingMode::Fixed {
                gas_price_tolerance: 5,
                additional_computation_factor: 2, /*Makes the transaction
                                                   * "Large" despite the fact that the actual
                                                   * WASM bytes categorize it as "Small" */
            })
            .build()
            .unwrap(),
>>>>>>> 9669f5b2
    );
    txn.sign(&BOB_SECRET_KEY);
    let (_txn_hash, block_height, exec_result) = test.send_transaction(txn).await;
    assert!(exec_result_is_success(&exec_result), "{:?}", exec_result);

    let (alice_current_balance, bob_current_balance, _) = test.get_balances(Some(block_height));
    // alice should get the fee since she is the proposer.
    let fee = alice_current_balance.total - alice_initial_balance.total;

    assert!(
        fee > U512::zero(),
        "fee is {}, expected to be greater than 0",
        fee
    );
    assert_eq!(
        bob_current_balance.total,
        bob_initial_balance.total - transferred_amount - fee,
        "bob should pay the fee"
    );
}

#[tokio::test]
async fn charge_when_session_code_fails_with_user_error() {
    let config = SingleTransactionTestCase::default_test_config()
        .with_pricing_handling(PricingHandling::Fixed)
        .with_refund_handling(RefundHandling::NoRefund)
        .with_fee_handling(FeeHandling::PayToProposer);

    let mut test = SingleTransactionTestCase::new(
        ALICE_SECRET_KEY.clone(),
        BOB_SECRET_KEY.clone(),
        CHARLIE_SECRET_KEY.clone(),
        Some(config),
    )
    .await;

    test.fixture
        .run_until_consensus_in_era(ERA_ONE, ONE_MIN)
        .await;

    let revert_contract = RESOURCES_PATH
        .join("..")
        .join("target")
        .join("wasm32-unknown-unknown")
        .join("release")
        .join("revert.wasm");
    let module_bytes =
        Bytes::from(std::fs::read(revert_contract).expect("cannot read module bytes"));

    let (alice_initial_balance, bob_initial_balance, _) = test.get_balances(None);

    let mut txn = Transaction::from(
<<<<<<< HEAD
        TransactionV1Builder::new_session(
            TransactionLane::Large,
            module_bytes,
            TransactionRuntime::VmCasperV1,
        )
        .with_chain_name(CHAIN_NAME)
        .with_initiator_addr(BOB_PUBLIC_KEY.clone())
        .build()
        .unwrap(),
=======
        TransactionV1Builder::new_session(false, module_bytes)
            .with_chain_name(CHAIN_NAME)
            .with_initiator_addr(BOB_PUBLIC_KEY.clone())
            .build()
            .unwrap(),
>>>>>>> 9669f5b2
    );
    txn.sign(&BOB_SECRET_KEY);
    let (_txn_hash, block_height, exec_result) = test.send_transaction(txn).await;
    assert!(
        matches!(
            &exec_result,
            ExecutionResult::V2(res) if res.error_message.as_deref() == Some("User error: 100")
        ),
        "{:?}",
        exec_result.error_message()
    );

    let (alice_current_balance, bob_current_balance, _) = test.get_balances(Some(block_height));
    // alice should get the fee since she is the proposer.
    let fee = alice_current_balance.total - alice_initial_balance.total;

    assert!(
        fee > U512::zero(),
        "fee is {}, expected to be greater than 0",
        fee
    );
    let init = bob_initial_balance.total;
    let curr = bob_current_balance.total;
    let actual = curr;
    let expected = init - fee;
    assert_eq!(actual, expected, "init {} curr {} fee {}", init, curr, fee,);
}

#[tokio::test]
async fn charge_when_session_code_runs_out_of_gas() {
    let config = SingleTransactionTestCase::default_test_config()
        .with_pricing_handling(PricingHandling::Fixed)
        .with_refund_handling(RefundHandling::NoRefund)
        .with_fee_handling(FeeHandling::PayToProposer);

    let mut test = SingleTransactionTestCase::new(
        ALICE_SECRET_KEY.clone(),
        BOB_SECRET_KEY.clone(),
        CHARLIE_SECRET_KEY.clone(),
        Some(config),
    )
    .await;

    test.fixture
        .run_until_consensus_in_era(ERA_ONE, ONE_MIN)
        .await;

    let revert_contract = RESOURCES_PATH
        .join("..")
        .join("target")
        .join("wasm32-unknown-unknown")
        .join("release")
        .join("endless_loop.wasm");
    let module_bytes =
        Bytes::from(std::fs::read(revert_contract).expect("cannot read module bytes"));

    let (alice_initial_balance, bob_initial_balance, _) = test.get_balances(None);

    let mut txn = Transaction::from(
<<<<<<< HEAD
        TransactionV1Builder::new_session(
            TransactionLane::Large,
            module_bytes,
            TransactionRuntime::VmCasperV1,
        )
        .with_chain_name(CHAIN_NAME)
        .with_initiator_addr(BOB_PUBLIC_KEY.clone())
        .build()
        .unwrap(),
=======
        TransactionV1Builder::new_session(false, module_bytes)
            .with_chain_name(CHAIN_NAME)
            .with_initiator_addr(BOB_PUBLIC_KEY.clone())
            .build()
            .unwrap(),
>>>>>>> 9669f5b2
    );
    txn.sign(&BOB_SECRET_KEY);
    let (_txn_hash, block_height, exec_result) = test.send_transaction(txn).await;
    assert!(
        matches!(
            &exec_result,
            ExecutionResult::V2(res) if res.error_message.as_deref() == Some("Out of gas error")
        ),
        "{:?}",
        exec_result
    );

    let (alice_current_balance, bob_current_balance, _) = test.get_balances(Some(block_height));
    // alice should get the fee since she is the proposer.
    let fee = alice_current_balance.total - alice_initial_balance.total;

    assert!(
        fee > U512::zero(),
        "fee is {}, expected to be greater than 0",
        fee
    );
    assert_eq!(
        bob_current_balance.total,
        bob_initial_balance.total - fee,
        "bob should pay the fee"
    );
}

#[tokio::test]
async fn successful_purse_to_purse_transfer() {
    let config = SingleTransactionTestCase::default_test_config()
        .with_pricing_handling(PricingHandling::Fixed)
        .with_refund_handling(RefundHandling::NoRefund)
        .with_fee_handling(FeeHandling::NoFee)
        .with_gas_hold_balance_handling(HoldBalanceHandling::Accrued);

    let mut test = SingleTransactionTestCase::new(
        ALICE_SECRET_KEY.clone(),
        BOB_SECRET_KEY.clone(),
        CHARLIE_SECRET_KEY.clone(),
        Some(config),
    )
    .await;

    let purse_name = "test_purse";

    test.fixture
        .run_until_consensus_in_era(ERA_ONE, ONE_MIN)
        .await;

    let (alice_initial_balance, _, _) = test.get_balances(None);

    // first we set up a purse for Bob
    let purse_create_contract = RESOURCES_PATH
        .join("..")
        .join("target")
        .join("wasm32-unknown-unknown")
        .join("release")
        .join("transfer_main_purse_to_new_purse.wasm");
    let module_bytes =
        Bytes::from(std::fs::read(purse_create_contract).expect("cannot read module bytes"));

    let mut txn = Transaction::from(
<<<<<<< HEAD
        TransactionV1Builder::new_session(TransactionLane::Large, module_bytes, TransactionRuntime::VmCasperV1)
=======
        TransactionV1Builder::new_session(false, module_bytes)
>>>>>>> 9669f5b2
            .with_runtime_args(
                runtime_args! { "destination" => purse_name, "amount" => U512::from(MAX_PAYMENT_AMOUNT) + U512::one() },
            )
            .with_chain_name(CHAIN_NAME)
            .with_initiator_addr(BOB_PUBLIC_KEY.clone())
            .build()
            .unwrap(),
    );
    txn.sign(&BOB_SECRET_KEY);
    let (_txn_hash, _block_height, exec_result) = test.send_transaction(txn).await;
    assert!(exec_result_is_success(&exec_result), "{:?}", exec_result);

    let state_root_hash = *test.fixture.highest_complete_block().state_root_hash();
    let bob_addr = get_entity_addr_from_account_hash(
        &mut test.fixture,
        state_root_hash,
        BOB_PUBLIC_KEY.to_account_hash(),
    );
    let bob_purse_key =
        get_entity_named_key(&mut test.fixture, state_root_hash, bob_addr, purse_name)
            .expect("expected a key");
    let bob_purse = *bob_purse_key.as_uref().expect("Expected a URef");

    let alice_addr = get_entity_addr_from_account_hash(
        &mut test.fixture,
        state_root_hash,
        ALICE_PUBLIC_KEY.to_account_hash(),
    );
    let alice = get_entity(&mut test.fixture, state_root_hash, alice_addr);

    // now we try to transfer from the purse we just created
    let transfer_amount = 1;
    let mut txn = Transaction::from(
        TransactionV1Builder::new_transfer(
            transfer_amount,
            Some(bob_purse),
            alice.main_purse(),
            None,
        )
        .unwrap()
        .with_chain_name(CHAIN_NAME)
        .with_initiator_addr(PublicKey::from(&**BOB_SECRET_KEY))
        .build()
        .unwrap(),
    );
    txn.sign(&BOB_SECRET_KEY);

    let (_txn_hash, block_height, exec_result) = test.send_transaction(txn).await;
    assert!(exec_result_is_success(&exec_result), "{:?}", exec_result);

    let (alice_current_balance, _, _) = test.get_balances(Some(block_height));
    assert_eq!(
        alice_current_balance.total,
        alice_initial_balance.total + transfer_amount,
    );
}

#[tokio::test]
async fn successful_purse_to_account_transfer() {
    let config = SingleTransactionTestCase::default_test_config()
        .with_pricing_handling(PricingHandling::Fixed)
        .with_refund_handling(RefundHandling::NoRefund)
        .with_fee_handling(FeeHandling::NoFee)
        .with_gas_hold_balance_handling(HoldBalanceHandling::Accrued);

    let mut test = SingleTransactionTestCase::new(
        ALICE_SECRET_KEY.clone(),
        BOB_SECRET_KEY.clone(),
        CHARLIE_SECRET_KEY.clone(),
        Some(config),
    )
    .await;

    let purse_name = "test_purse";

    test.fixture
        .run_until_consensus_in_era(ERA_ONE, ONE_MIN)
        .await;

    let (alice_initial_balance, _, _) = test.get_balances(None);

    // first we set up a purse for Bob
    let purse_create_contract = RESOURCES_PATH
        .join("..")
        .join("target")
        .join("wasm32-unknown-unknown")
        .join("release")
        .join("transfer_main_purse_to_new_purse.wasm");
    let module_bytes =
        Bytes::from(std::fs::read(purse_create_contract).expect("cannot read module bytes"));

    let mut txn = Transaction::from(
<<<<<<< HEAD
        TransactionV1Builder::new_session(TransactionLane::Large, module_bytes, TransactionRuntime::VmCasperV1)
=======
        TransactionV1Builder::new_session(false, module_bytes)
>>>>>>> 9669f5b2
            .with_runtime_args(
                runtime_args! { "destination" => purse_name, "amount" => U512::from(MAX_PAYMENT_AMOUNT) + U512::one() },
            )
            .with_chain_name(CHAIN_NAME)
            .with_initiator_addr(BOB_PUBLIC_KEY.clone())
            .build()
            .unwrap(),
    );
    txn.sign(&BOB_SECRET_KEY);
    let (_txn_hash, _block_height, exec_result) = test.send_transaction(txn).await;
    assert!(exec_result_is_success(&exec_result), "{:?}", exec_result);

    let state_root_hash = *test.fixture.highest_complete_block().state_root_hash();
    let bob_addr = get_entity_addr_from_account_hash(
        &mut test.fixture,
        state_root_hash,
        BOB_PUBLIC_KEY.to_account_hash(),
    );
    let bob_purse_key =
        get_entity_named_key(&mut test.fixture, state_root_hash, bob_addr, purse_name)
            .expect("expected a key");
    let bob_purse = *bob_purse_key.as_uref().expect("Expected a URef");

    // now we try to transfer from the purse we just created
    let transfer_amount = 1;
    let mut txn = Transaction::from(
        TransactionV1Builder::new_transfer(
            transfer_amount,
            Some(bob_purse),
            ALICE_PUBLIC_KEY.clone(),
            None,
        )
        .unwrap()
        .with_chain_name(CHAIN_NAME)
        .with_initiator_addr(PublicKey::from(&**BOB_SECRET_KEY))
        .build()
        .unwrap(),
    );
    txn.sign(&BOB_SECRET_KEY);

    let (_txn_hash, block_height, exec_result) = test.send_transaction(txn).await;
    assert!(exec_result_is_success(&exec_result), "{:?}", exec_result);

    let (alice_current_balance, _, _) = test.get_balances(Some(block_height));
    assert_eq!(
        alice_current_balance.total,
        alice_initial_balance.total + transfer_amount,
    );
}

#[tokio::test]
async fn native_transfer_deploy_with_source_purse_should_succeed() {
    let config = SingleTransactionTestCase::default_test_config()
        .with_pricing_handling(PricingHandling::Fixed)
        .with_refund_handling(RefundHandling::NoRefund)
        .with_fee_handling(FeeHandling::NoFee)
        .with_gas_hold_balance_handling(HoldBalanceHandling::Accrued);

    let mut test = SingleTransactionTestCase::new(
        ALICE_SECRET_KEY.clone(),
        BOB_SECRET_KEY.clone(),
        CHARLIE_SECRET_KEY.clone(),
        Some(config),
    )
    .await;

    test.fixture
        .run_until_consensus_in_era(ERA_ONE, ONE_MIN)
        .await;

    let state_root_hash = *test.fixture.highest_complete_block().state_root_hash();
    let entity = get_entity_by_account_hash(
        &mut test.fixture,
        state_root_hash,
        BOB_PUBLIC_KEY.to_account_hash(),
    );

    let mut txn: Transaction = Deploy::native_transfer(
        CHAIN_NAME.to_string(),
        Some(entity.main_purse()),
        BOB_PUBLIC_KEY.clone(),
        CHARLIE_PUBLIC_KEY.clone(),
        None,
        Timestamp::now(),
        TimeDiff::from_seconds(600),
        10,
    )
    .into();
    txn.sign(&BOB_SECRET_KEY);
    let (_txn_hash, _block_height, exec_result) = test.send_transaction(txn).await;
    assert!(exec_result_is_success(&exec_result), "{:?}", exec_result);
}

#[tokio::test]
async fn native_transfer_deploy_without_source_purse_should_succeed() {
    let config = SingleTransactionTestCase::default_test_config()
        .with_pricing_handling(PricingHandling::Fixed)
        .with_refund_handling(RefundHandling::NoRefund)
        .with_fee_handling(FeeHandling::NoFee)
        .with_gas_hold_balance_handling(HoldBalanceHandling::Accrued);

    let mut test = SingleTransactionTestCase::new(
        ALICE_SECRET_KEY.clone(),
        BOB_SECRET_KEY.clone(),
        CHARLIE_SECRET_KEY.clone(),
        Some(config),
    )
    .await;

    test.fixture
        .run_until_consensus_in_era(ERA_ONE, ONE_MIN)
        .await;

    let mut txn: Transaction = Deploy::native_transfer(
        CHAIN_NAME.to_string(),
        None,
        BOB_PUBLIC_KEY.clone(),
        CHARLIE_PUBLIC_KEY.clone(),
        None,
        Timestamp::now(),
        TimeDiff::from_seconds(600),
        10,
    )
    .into();
    txn.sign(&BOB_SECRET_KEY);
    let (_txn_hash, _block_height, exec_result) = test.send_transaction(txn).await;
    assert!(exec_result_is_success(&exec_result), "{:?}", exec_result);
}

#[tokio::test]
async fn out_of_gas_txn_does_not_produce_effects() {
    let config = SingleTransactionTestCase::default_test_config()
        .with_pricing_handling(PricingHandling::Fixed)
        .with_refund_handling(RefundHandling::NoRefund)
        .with_fee_handling(FeeHandling::PayToProposer);

    let mut test = SingleTransactionTestCase::new(
        ALICE_SECRET_KEY.clone(),
        BOB_SECRET_KEY.clone(),
        CHARLIE_SECRET_KEY.clone(),
        Some(config),
    )
    .await;

    test.fixture
        .run_until_consensus_in_era(ERA_ONE, ONE_MIN)
        .await;

    // This WASM creates named key called "new_key". Then it would loop endlessly trying to write a
    // value to storage. Eventually it will run out of gas and it should exit causing a revert.
    let revert_contract = RESOURCES_PATH
        .join("..")
        .join("target")
        .join("wasm32-unknown-unknown")
        .join("release")
        .join("endless_loop_with_effects.wasm");
    let module_bytes =
        Bytes::from(std::fs::read(revert_contract).expect("cannot read module bytes"));

    let mut txn = Transaction::from(
<<<<<<< HEAD
        TransactionV1Builder::new_session(
            TransactionLane::Large,
            module_bytes,
            TransactionRuntime::VmCasperV1,
        )
        .with_chain_name(CHAIN_NAME)
        .with_initiator_addr(BOB_PUBLIC_KEY.clone())
        .build()
        .unwrap(),
=======
        TransactionV1Builder::new_session(false, module_bytes)
            .with_chain_name(CHAIN_NAME)
            .with_initiator_addr(BOB_PUBLIC_KEY.clone())
            .build()
            .unwrap(),
>>>>>>> 9669f5b2
    );
    txn.sign(&BOB_SECRET_KEY);
    let (_txn_hash, block_height, exec_result) = test.send_transaction(txn).await;
    assert!(
        matches!(
            &exec_result,
            ExecutionResult::V2(res) if res.error_message.as_deref() == Some("Out of gas error")
        ),
        "{:?}",
        exec_result
    );

    let state_root_hash = *test
        .fixture
        .get_block_by_height(block_height)
        .state_root_hash();
    let bob_addr = get_entity_addr_from_account_hash(
        &mut test.fixture,
        state_root_hash,
        BOB_PUBLIC_KEY.to_account_hash(),
    );

    // Named key should not exist since the execution was reverted because it was out of gas.
    assert!(
        get_entity_named_key(&mut test.fixture, state_root_hash, bob_addr, "new_key").is_none()
    );
}

#[tokio::test]
async fn gas_holds_accumulate_for_multiple_transactions_in_the_same_block() {
    let config = SingleTransactionTestCase::default_test_config()
        .with_min_gas_price(MIN_GAS_PRICE)
        .with_max_gas_price(MIN_GAS_PRICE)
        .with_pricing_handling(PricingHandling::Fixed)
        .with_refund_handling(RefundHandling::NoRefund)
        .with_fee_handling(FeeHandling::NoFee)
        .with_balance_hold_interval(TimeDiff::from_seconds(5));

    let mut test = SingleTransactionTestCase::new(
        ALICE_SECRET_KEY.clone(),
        BOB_SECRET_KEY.clone(),
        CHARLIE_SECRET_KEY.clone(),
        Some(config),
    )
    .await;

    test.fixture
        .run_until_consensus_in_era(ERA_ONE, ONE_MIN)
        .await;

    const TRANSFER_AMOUNT: u64 = 30_000_000_000;

    let chain_name = test.fixture.chainspec.network_config.name.clone();
    let txn_pricing_mode = PricingMode::Fixed {
        gas_price_tolerance: MIN_GAS_PRICE,
        additional_computation_factor: 0,
    };
    let expected_transfer_gas = test.chainspec().system_costs_config.mint_costs().transfer;
    let expected_transfer_cost: U512 = U512::from(expected_transfer_gas) * MIN_GAS_PRICE;

    let mut txn_1 = Transaction::from(
        TransactionV1Builder::new_transfer(TRANSFER_AMOUNT, None, CHARLIE_PUBLIC_KEY.clone(), None)
            .unwrap()
            .with_initiator_addr(ALICE_PUBLIC_KEY.clone())
            .with_pricing_mode(txn_pricing_mode.clone())
            .with_chain_name(chain_name.clone())
            .build()
            .unwrap(),
    );
    txn_1.sign(&ALICE_SECRET_KEY);
    let txn_1_hash = txn_1.hash();

    let mut txn_2 = Transaction::from(
        TransactionV1Builder::new_transfer(
            2 * TRANSFER_AMOUNT,
            None,
            CHARLIE_PUBLIC_KEY.clone(),
            None,
        )
        .unwrap()
        .with_initiator_addr(ALICE_PUBLIC_KEY.clone())
        .with_pricing_mode(txn_pricing_mode.clone())
        .with_chain_name(chain_name.clone())
        .build()
        .unwrap(),
    );
    txn_2.sign(&ALICE_SECRET_KEY);
    let txn_2_hash = txn_2.hash();

    let mut txn_3 = Transaction::from(
        TransactionV1Builder::new_transfer(
            3 * TRANSFER_AMOUNT,
            None,
            CHARLIE_PUBLIC_KEY.clone(),
            None,
        )
        .unwrap()
        .with_initiator_addr(ALICE_PUBLIC_KEY.clone())
        .with_pricing_mode(txn_pricing_mode)
        .with_chain_name(chain_name)
        .build()
        .unwrap(),
    );
    txn_3.sign(&ALICE_SECRET_KEY);
    let txn_3_hash = txn_3.hash();

    test.fixture.inject_transaction(txn_1).await;
    test.fixture.inject_transaction(txn_2).await;
    test.fixture.inject_transaction(txn_3).await;

    test.fixture
        .run_until_executed_transaction(&txn_1_hash, TEN_SECS)
        .await;
    test.fixture
        .run_until_executed_transaction(&txn_2_hash, TEN_SECS)
        .await;
    test.fixture
        .run_until_executed_transaction(&txn_3_hash, TEN_SECS)
        .await;

    let (_node_id, runner) = test.fixture.network.nodes().iter().next().unwrap();
    let ExecutionInfo {
        block_height: txn_1_block_height,
        execution_result: txn_1_exec_result,
        ..
    } = runner
        .main_reactor()
        .storage()
        .read_execution_info(txn_1_hash)
        .expect("Expected transaction to be included in a block.");
    let ExecutionInfo {
        block_height: txn_2_block_height,
        execution_result: txn_2_exec_result,
        ..
    } = runner
        .main_reactor()
        .storage()
        .read_execution_info(txn_2_hash)
        .expect("Expected transaction to be included in a block.");
    let ExecutionInfo {
        block_height: txn_3_block_height,
        execution_result: txn_3_exec_result,
        ..
    } = runner
        .main_reactor()
        .storage()
        .read_execution_info(txn_3_hash)
        .expect("Expected transaction to be included in a block.");

    let txn_1_exec_result = txn_1_exec_result.expect("Expected result for txn 1");
    let txn_2_exec_result = txn_2_exec_result.expect("Expected result for txn 2");
    let txn_3_exec_result = txn_3_exec_result.expect("Expected result for txn 3");

    assert!(exec_result_is_success(&txn_1_exec_result));
    assert!(exec_result_is_success(&txn_2_exec_result));
    assert!(exec_result_is_success(&txn_3_exec_result));

    assert_exec_result_cost(
        txn_1_exec_result,
        expected_transfer_cost,
        expected_transfer_gas.into(),
    );
    assert_exec_result_cost(
        txn_2_exec_result,
        expected_transfer_cost,
        expected_transfer_gas.into(),
    );
    assert_exec_result_cost(
        txn_3_exec_result,
        expected_transfer_cost,
        expected_transfer_gas.into(),
    );

    let max_block_height = std::cmp::max(
        std::cmp::max(txn_1_block_height, txn_2_block_height),
        txn_3_block_height,
    );
    let alice_total_holds: U512 = get_balance(
        &mut test.fixture,
        &ALICE_PUBLIC_KEY,
        Some(max_block_height),
        false,
    )
    .proofs_result()
    .expect("Expected Alice to proof results.")
    .balance_holds()
    .expect("Expected Alice to have holds.")
    .values()
    .map(|block_holds| block_holds.values().copied().sum())
    .sum();
    assert_eq!(
        alice_total_holds,
        expected_transfer_cost * 3,
        "Total holds amount should be equal to the cost of the 3 transactions."
    );

    test.fixture
        .run_until_block_height(max_block_height + 5, ONE_MIN)
        .await;
    let alice_total_holds: U512 = get_balance(&mut test.fixture, &ALICE_PUBLIC_KEY, None, false)
        .proofs_result()
        .expect("Expected Alice to proof results.")
        .balance_holds()
        .expect("Expected Alice to have holds.")
        .values()
        .map(|block_holds| block_holds.values().copied().sum())
        .sum();
    assert_eq!(
        alice_total_holds,
        U512::from(0),
        "Holds should have expired."
    );
}<|MERGE_RESOLUTION|>--- conflicted
+++ resolved
@@ -9,12 +9,7 @@
     addressable_entity::NamedKeyAddr,
     runtime_args,
     system::mint::{ARG_AMOUNT, ARG_TARGET},
-<<<<<<< HEAD
-    AddressableEntity, Digest, EntityAddr, ExecutionInfo, GasLimited, TransactionLane,
-    TransactionRuntime,
-=======
-    AddressableEntity, Digest, EntityAddr, ExecutionInfo, LARGE_WASM_LANE_ID,
->>>>>>> 9669f5b2
+    AddressableEntity, Digest, EntityAddr, ExecutionInfo, TransactionRuntime, LARGE_WASM_LANE_ID,
 };
 use once_cell::sync::Lazy;
 
@@ -100,25 +95,18 @@
     // chainspec
     let module_bytes = Bytes::from(vec![1; 172_033]);
     let mut txn = Transaction::from(
-<<<<<<< HEAD
         TransactionV1Builder::new_session(
-            TransactionLane::Large,
-            Bytes::from(vec![1]),
+            false,
+            module_bytes,
             TransactionRuntime::VmCasperV1,
+            0,
+            None,
         )
         .with_chain_name(chain_name)
         .with_pricing_mode(pricing)
         .with_initiator_addr(PublicKey::from(from))
         .build()
         .unwrap(),
-=======
-        TransactionV1Builder::new_session(false, module_bytes)
-            .with_chain_name(chain_name)
-            .with_pricing_mode(pricing)
-            .with_initiator_addr(PublicKey::from(from))
-            .build()
-            .unwrap(),
->>>>>>> 9669f5b2
     );
 
     txn.sign(from);
@@ -904,13 +892,9 @@
 
     assert!(!exec_result_is_success(&exec_result)); // transaction should not succeed because the wasm bytes are invalid.
 
-<<<<<<< HEAD
-    let expected_transaction_gas: u64 = fixture.chainspec.get_max_gas_limit_by_lane(LARGE_LANE_ID);
-=======
     let expected_transaction_gas: u64 = fixture
         .chainspec
         .get_max_gas_limit_by_category(LARGE_WASM_LANE_ID);
->>>>>>> 9669f5b2
     let expected_transaction_cost = expected_transaction_gas * MIN_GAS_PRICE as u64;
     assert_exec_result_cost(
         exec_result,
@@ -1223,15 +1207,10 @@
 
     let (_txn_hash, block_height, exec_result) = test.send_transaction(txn).await;
 
-<<<<<<< HEAD
-    let expected_transaction_gas: u64 =
-        gas_limit.unwrap_or(test.chainspec().get_max_gas_limit_by_lane(LARGE_LANE_ID));
-=======
     let expected_transaction_gas: u64 = gas_limit.unwrap_or(
         test.chainspec()
             .get_max_gas_limit_by_category(LARGE_WASM_LANE_ID),
     );
->>>>>>> 9669f5b2
     let expected_transaction_cost = expected_transaction_gas * min_gas_price as u64;
 
     assert!(!exec_result_is_success(&exec_result)); // transaction should not succeed because the wasm bytes are invalid.
@@ -1330,15 +1309,10 @@
     let (_txn_hash, block_height, exec_result) = test.send_transaction(txn).await;
 
     // Fixed transaction pricing.
-<<<<<<< HEAD
-    let expected_transaction_gas: u64 =
-        gas_limit.unwrap_or(test.chainspec().get_max_gas_limit_by_lane(LARGE_LANE_ID));
-=======
     let expected_transaction_gas: u64 = gas_limit.unwrap_or(
         test.chainspec()
             .get_max_gas_limit_by_category(LARGE_WASM_LANE_ID),
     );
->>>>>>> 9669f5b2
     let expected_transaction_cost = expected_transaction_gas * min_gas_price as u64;
 
     assert!(!exec_result_is_success(&exec_result)); // transaction should not succeed because the wasm bytes are invalid.
@@ -1428,15 +1402,10 @@
     let txn = invalid_wasm_txn(BOB_SECRET_KEY.clone(), txn_pricing_mode);
 
     // Fixed transaction pricing.
-<<<<<<< HEAD
-    let expected_transaction_gas: u64 =
-        gas_limit.unwrap_or(test.chainspec().get_max_gas_limit_by_lane(LARGE_LANE_ID));
-=======
     let expected_transaction_gas: u64 = gas_limit.unwrap_or(
         test.chainspec()
             .get_max_gas_limit_by_category(LARGE_WASM_LANE_ID),
     );
->>>>>>> 9669f5b2
     let expected_transaction_cost = expected_transaction_gas * min_gas_price as u64;
 
     test.fixture
@@ -1529,15 +1498,10 @@
     let txn = invalid_wasm_txn(BOB_SECRET_KEY.clone(), txn_pricing_mode);
 
     // Fixed transaction pricing.
-<<<<<<< HEAD
-    let expected_transaction_gas: u64 =
-        gas_limit.unwrap_or(test.chainspec().get_max_gas_limit_by_lane(LARGE_LANE_ID));
-=======
     let expected_transaction_gas: u64 = gas_limit.unwrap_or(
         test.chainspec()
             .get_max_gas_limit_by_category(LARGE_WASM_LANE_ID),
     );
->>>>>>> 9669f5b2
     let expected_transaction_cost = expected_transaction_gas * min_gas_price as u64;
 
     test.fixture
@@ -1751,11 +1715,12 @@
     let expected_transaction_cost = expected_transaction_gas * MIN_GAS_PRICE as u64;
 
     let mut txn = Transaction::from(
-<<<<<<< HEAD
         TransactionV1Builder::new_session(
-            TransactionLane::Large,
+            false,
             module_bytes,
             TransactionRuntime::VmCasperV1,
+            0,
+            None,
         )
         .with_chain_name(CHAIN_NAME)
         .with_pricing_mode(PricingMode::PaymentLimited {
@@ -1766,18 +1731,6 @@
         .with_initiator_addr(BOB_PUBLIC_KEY.clone())
         .build()
         .unwrap(),
-=======
-        TransactionV1Builder::new_session(false, module_bytes)
-            .with_chain_name(CHAIN_NAME)
-            .with_pricing_mode(PricingMode::Classic {
-                payment_amount: expected_transaction_gas,
-                gas_price_tolerance: MIN_GAS_PRICE,
-                standard_payment: false,
-            })
-            .with_initiator_addr(BOB_PUBLIC_KEY.clone())
-            .build()
-            .unwrap(),
->>>>>>> 9669f5b2
     );
     txn.sign(&BOB_SECRET_KEY);
 
@@ -1865,11 +1818,12 @@
     let expected_transaction_cost = expected_transaction_gas * MIN_GAS_PRICE as u64;
 
     let mut txn = Transaction::from(
-<<<<<<< HEAD
         TransactionV1Builder::new_session(
-            TransactionLane::Large,
+            false,
             module_bytes,
             TransactionRuntime::VmCasperV1,
+            0,
+            None,
         )
         .with_chain_name(CHAIN_NAME)
         .with_pricing_mode(PricingMode::PaymentLimited {
@@ -1880,18 +1834,6 @@
         .with_initiator_addr(BOB_PUBLIC_KEY.clone())
         .build()
         .unwrap(),
-=======
-        TransactionV1Builder::new_session(false, module_bytes)
-            .with_chain_name(CHAIN_NAME)
-            .with_pricing_mode(PricingMode::Classic {
-                payment_amount: expected_transaction_gas,
-                gas_price_tolerance: MIN_GAS_PRICE,
-                standard_payment: false,
-            })
-            .with_initiator_addr(BOB_PUBLIC_KEY.clone())
-            .build()
-            .unwrap(),
->>>>>>> 9669f5b2
     );
     txn.sign(&BOB_SECRET_KEY);
 
@@ -2204,15 +2146,10 @@
 
     let (_txn_hash, block_height, exec_result) = test.send_transaction(txn).await;
 
-<<<<<<< HEAD
-    let expected_transaction_gas: u64 =
-        gas_limit.unwrap_or(test.chainspec().get_max_gas_limit_by_lane(LARGE_LANE_ID));
-=======
     let expected_transaction_gas: u64 = gas_limit.unwrap_or(
         test.chainspec()
             .get_max_gas_limit_by_category(LARGE_WASM_LANE_ID),
     );
->>>>>>> 9669f5b2
     let expected_transaction_cost = expected_transaction_gas * min_gas_price as u64;
 
     assert!(!exec_result_is_success(&exec_result)); // transaction should not succeed because the wasm bytes are invalid.
@@ -2447,25 +2384,18 @@
     // chainspec
     let module_bytes = Bytes::from(vec![1; 172_033]);
     let mut txn = Transaction::from(
-<<<<<<< HEAD
         TransactionV1Builder::new_session(
-            TransactionLane::Large,
-            Bytes::from(vec![1]),
+            false,
+            module_bytes,
             TransactionRuntime::VmCasperV1,
+            0,
+            None,
         )
         .with_chain_name(CHAIN_NAME)
         .with_pricing_mode(pricing_mode)
         .with_initiator_addr(PublicKey::from(&*initiator))
         .build()
         .unwrap(),
-=======
-        TransactionV1Builder::new_session(false, module_bytes)
-            .with_chain_name(CHAIN_NAME)
-            .with_pricing_mode(pricing_mode)
-            .with_initiator_addr(PublicKey::from(&*initiator))
-            .build()
-            .unwrap(),
->>>>>>> 9669f5b2
     );
     txn.sign(&initiator);
     txn
@@ -2487,14 +2417,6 @@
             ..
         } => (PricingHandling::Fixed, *gas_price_tolerance, None),
         PricingMode::Reserved { .. } => unimplemented!(),
-        PricingMode::GasLimited {
-            gas_limit,
-            gas_price_tolerance,
-        } => (
-            PricingHandling::GasLimited,
-            *gas_price_tolerance,
-            Some(*gas_limit),
-        ),
     }
 }
 
@@ -2646,13 +2568,9 @@
     let (_txn_hash, block_height, exec_result) = test.send_transaction(txn).await;
 
     // Fixed transaction pricing.
-<<<<<<< HEAD
-    let expected_transaction_gas: u64 = test.chainspec().get_max_gas_limit_by_lane(LARGE_LANE_ID);
-=======
     let expected_transaction_gas: u64 = test
         .chainspec()
         .get_max_gas_limit_by_category(LARGE_WASM_LANE_ID);
->>>>>>> 9669f5b2
 
     let expected_transaction_cost = expected_transaction_gas * MIN_GAS_PRICE as u64;
 
@@ -3179,27 +3097,18 @@
         Bytes::from(std::fs::read(purse_create_contract).expect("cannot read module bytes"));
 
     let mut txn = Transaction::from(
-<<<<<<< HEAD
         TransactionV1Builder::new_session(
-            TransactionLane::Large,
+            false,
             module_bytes,
             TransactionRuntime::VmCasperV1,
+            0,
+            None,
         )
         .with_runtime_args(runtime_args! { "destination" => purse_name, "amount" => U512::zero() })
         .with_chain_name(CHAIN_NAME)
         .with_initiator_addr(BOB_PUBLIC_KEY.clone())
         .build()
         .unwrap(),
-=======
-        TransactionV1Builder::new_session(false, module_bytes)
-            .with_runtime_args(
-                runtime_args! { "destination" => purse_name, "amount" => U512::zero() },
-            )
-            .with_chain_name(CHAIN_NAME)
-            .with_initiator_addr(BOB_PUBLIC_KEY.clone())
-            .build()
-            .unwrap(),
->>>>>>> 9669f5b2
     );
     txn.sign(&BOB_SECRET_KEY);
     let (_txn_hash, _block_height, exec_result) = test.send_transaction(txn).await;
@@ -3317,11 +3226,12 @@
 
     let transferred_amount = 1;
     let mut txn = Transaction::from(
-<<<<<<< HEAD
         TransactionV1Builder::new_session(
-            TransactionLane::Large,
+            false,
             module_bytes,
             TransactionRuntime::VmCasperV1,
+            0,
+            None,
         )
         .with_runtime_args(runtime_args! {
             ARG_TARGET => CHARLIE_PUBLIC_KEY.to_account_hash(),
@@ -3329,25 +3239,14 @@
         })
         .with_chain_name(CHAIN_NAME)
         .with_initiator_addr(BOB_PUBLIC_KEY.clone())
+        .with_pricing_mode(PricingMode::Fixed {
+            gas_price_tolerance: 5,
+            additional_computation_factor: 2, /*Makes the transaction
+                                               * "Large" despite the fact that the actual
+                                               * WASM bytes categorize it as "Small" */
+        })
         .build()
         .unwrap(),
-=======
-        TransactionV1Builder::new_session(false, module_bytes)
-            .with_runtime_args(runtime_args! {
-                ARG_TARGET => CHARLIE_PUBLIC_KEY.to_account_hash(),
-                ARG_AMOUNT => U512::from(transferred_amount)
-            })
-            .with_chain_name(CHAIN_NAME)
-            .with_initiator_addr(BOB_PUBLIC_KEY.clone())
-            .with_pricing_mode(PricingMode::Fixed {
-                gas_price_tolerance: 5,
-                additional_computation_factor: 2, /*Makes the transaction
-                                                   * "Large" despite the fact that the actual
-                                                   * WASM bytes categorize it as "Small" */
-            })
-            .build()
-            .unwrap(),
->>>>>>> 9669f5b2
     );
     txn.sign(&BOB_SECRET_KEY);
     let (_txn_hash, block_height, exec_result) = test.send_transaction(txn).await;
@@ -3400,23 +3299,17 @@
     let (alice_initial_balance, bob_initial_balance, _) = test.get_balances(None);
 
     let mut txn = Transaction::from(
-<<<<<<< HEAD
         TransactionV1Builder::new_session(
-            TransactionLane::Large,
+            false,
             module_bytes,
             TransactionRuntime::VmCasperV1,
+            0,
+            None,
         )
         .with_chain_name(CHAIN_NAME)
         .with_initiator_addr(BOB_PUBLIC_KEY.clone())
         .build()
         .unwrap(),
-=======
-        TransactionV1Builder::new_session(false, module_bytes)
-            .with_chain_name(CHAIN_NAME)
-            .with_initiator_addr(BOB_PUBLIC_KEY.clone())
-            .build()
-            .unwrap(),
->>>>>>> 9669f5b2
     );
     txn.sign(&BOB_SECRET_KEY);
     let (_txn_hash, block_height, exec_result) = test.send_transaction(txn).await;
@@ -3476,23 +3369,17 @@
     let (alice_initial_balance, bob_initial_balance, _) = test.get_balances(None);
 
     let mut txn = Transaction::from(
-<<<<<<< HEAD
         TransactionV1Builder::new_session(
-            TransactionLane::Large,
+            false,
             module_bytes,
             TransactionRuntime::VmCasperV1,
+            0,
+            None,
         )
         .with_chain_name(CHAIN_NAME)
         .with_initiator_addr(BOB_PUBLIC_KEY.clone())
         .build()
         .unwrap(),
-=======
-        TransactionV1Builder::new_session(false, module_bytes)
-            .with_chain_name(CHAIN_NAME)
-            .with_initiator_addr(BOB_PUBLIC_KEY.clone())
-            .build()
-            .unwrap(),
->>>>>>> 9669f5b2
     );
     txn.sign(&BOB_SECRET_KEY);
     let (_txn_hash, block_height, exec_result) = test.send_transaction(txn).await;
@@ -3556,11 +3443,7 @@
         Bytes::from(std::fs::read(purse_create_contract).expect("cannot read module bytes"));
 
     let mut txn = Transaction::from(
-<<<<<<< HEAD
-        TransactionV1Builder::new_session(TransactionLane::Large, module_bytes, TransactionRuntime::VmCasperV1)
-=======
-        TransactionV1Builder::new_session(false, module_bytes)
->>>>>>> 9669f5b2
+        TransactionV1Builder::new_session(false, module_bytes,TransactionRuntime::VmCasperV1, 0, None)
             .with_runtime_args(
                 runtime_args! { "destination" => purse_name, "amount" => U512::from(MAX_PAYMENT_AMOUNT) + U512::one() },
             )
@@ -3653,11 +3536,7 @@
         Bytes::from(std::fs::read(purse_create_contract).expect("cannot read module bytes"));
 
     let mut txn = Transaction::from(
-<<<<<<< HEAD
-        TransactionV1Builder::new_session(TransactionLane::Large, module_bytes, TransactionRuntime::VmCasperV1)
-=======
-        TransactionV1Builder::new_session(false, module_bytes)
->>>>>>> 9669f5b2
+        TransactionV1Builder::new_session(false, module_bytes, TransactionRuntime::VmCasperV1, 0, None)
             .with_runtime_args(
                 runtime_args! { "destination" => purse_name, "amount" => U512::from(MAX_PAYMENT_AMOUNT) + U512::one() },
             )
@@ -3818,23 +3697,17 @@
         Bytes::from(std::fs::read(revert_contract).expect("cannot read module bytes"));
 
     let mut txn = Transaction::from(
-<<<<<<< HEAD
         TransactionV1Builder::new_session(
-            TransactionLane::Large,
+            false,
             module_bytes,
             TransactionRuntime::VmCasperV1,
+            0,
+            None,
         )
         .with_chain_name(CHAIN_NAME)
         .with_initiator_addr(BOB_PUBLIC_KEY.clone())
         .build()
         .unwrap(),
-=======
-        TransactionV1Builder::new_session(false, module_bytes)
-            .with_chain_name(CHAIN_NAME)
-            .with_initiator_addr(BOB_PUBLIC_KEY.clone())
-            .build()
-            .unwrap(),
->>>>>>> 9669f5b2
     );
     txn.sign(&BOB_SECRET_KEY);
     let (_txn_hash, block_height, exec_result) = test.send_transaction(txn).await;
