use std::{
    collections::{BTreeMap, HashMap},
    convert::{TryFrom, TryInto},
    iter,
    sync::Arc,
    time::Duration,
};

use casper_binary_port::{
    AccountInformation, AddressableEntityInformation, BalanceResponse, BinaryMessage,
    BinaryMessageCodec, BinaryRequest, BinaryRequestHeader, BinaryResponse,
    BinaryResponseAndRequest, ConsensusStatus, ConsensusValidatorChanges, ContractInformation,
    DictionaryItemIdentifier, DictionaryQueryResult, EntityIdentifier, EraIdentifier, ErrorCode,
    GetRequest, GetTrieFullResult, GlobalStateEntityQualifier, GlobalStateQueryResult,
    GlobalStateRequest, InformationRequest, InformationRequestTag, KeyPrefix, LastProgress,
    NetworkName, NodeStatus, PackageIdentifier, PurseIdentifier, ReactorStateName, RecordId,
    ResponseType, RewardResponse, Uptime, ValueWithProof,
};
use casper_storage::global_state::state::CommitProvider;
use casper_types::{
    account::AccountHash,
    addressable_entity::{ActionThresholds, AssociatedKeys, NamedKeyAddr, NamedKeyValue},
    bytesrepr::{FromBytes, ToBytes},
    contracts::{ContractHash, ContractPackage, ContractPackageHash},
    execution::{Effects, TransformKindV2, TransformV2},
    system::auction::DelegatorKind,
    testing::TestRng,
    Account, AddressableEntity, AvailableBlockRange, Block, BlockHash, BlockHeader,
    BlockIdentifier, BlockSynchronizerStatus, ByteCode, ByteCodeAddr, ByteCodeHash, ByteCodeKind,
<<<<<<< HEAD
    CLValue, CLValueDictionary, ChainspecRawBytes, Contract, ContractRuntimeTag, ContractWasm,
    ContractWasmHash, DictionaryAddr, Digest, EntityAddr, EntityKind, EntityVersions,
    GlobalStateIdentifier, Key, KeyTag, NextUpgrade, Package, PackageAddr, PackageHash, Peers,
    ProtocolVersion, PublicKey, Rewards, SecretKey, SignedBlock, StoredValue, Transaction,
    TransactionV1Builder, Transfer, URef, U512,
=======
    CLValue, CLValueDictionary, ChainspecRawBytes, Contract, ContractWasm, ContractWasmHash,
    DictionaryAddr, Digest, EntityAddr, EntityKind, EntityVersions, GlobalStateIdentifier, Key,
    KeyTag, NextUpgrade, Package, PackageAddr, PackageHash, Peers, ProtocolVersion, PublicKey,
    Rewards, SecretKey, SignedBlock, StoredValue, Transaction, TransactionRuntime, Transfer, URef,
    U512,
>>>>>>> 9ac45103
};
use futures::{SinkExt, StreamExt};
use rand::Rng;
use tokio::{net::TcpStream, time::timeout};
use tokio_util::codec::Framed;

use crate::{
    reactor::{main_reactor::MainReactor, Runner},
    testing::{
        self, filter_reactor::FilterReactor, network::TestingNetwork, ConditionCheckReactor,
    },
    types::{transaction::transaction_v1_builder::TransactionV1Builder, NodeId},
};

use super::{InitialStakes, TestFixture, ERA_ONE};

const GUARANTEED_BLOCK_HEIGHT: u64 = 4;

const TEST_DICT_NAME: &str = "test_dict";
const TEST_DICT_ITEM_KEY: &str = "test_key";
const MESSAGE_SIZE: u32 = 1024 * 1024 * 10;

struct TestData {
    rng: TestRng,
    protocol_version: ProtocolVersion,
    chainspec_raw_bytes: ChainspecRawBytes,
    highest_block: Block,
    secret_signing_key: Arc<SecretKey>,
    state_root_hash: Digest,
    effects: TestEffects,
    era_one_validator: PublicKey,
}

fn network_produced_blocks(
    nodes: &HashMap<NodeId, Runner<ConditionCheckReactor<FilterReactor<MainReactor>>>>,
    block_count: u64,
) -> bool {
    nodes.values().all(|node| {
        node.reactor()
            .inner()
            .inner()
            .storage()
            .get_available_block_range()
            .high()
            >= block_count
    })
}

async fn setup() -> (
    Framed<TcpStream, BinaryMessageCodec>,
    (
        impl futures::Future<Output = (TestingNetwork<FilterReactor<MainReactor>>, TestRng)>,
        TestData,
    ),
) {
    let mut fixture = TestFixture::new(
        InitialStakes::AllEqual {
            count: 4,
            stake: 100,
        },
        None,
    )
    .await;
    let chainspec_raw_bytes = ChainspecRawBytes::clone(&fixture.chainspec_raw_bytes);
    let mut rng = fixture.rng_mut().create_child();
    let net = fixture.network_mut();
    net.settle_on(
        &mut rng,
        |nodes| network_produced_blocks(nodes, GUARANTEED_BLOCK_HEIGHT),
        Duration::from_secs(59),
    )
    .await;
    let (_, first_node) = net
        .nodes()
        .iter()
        .next()
        .expect("should have at least one node");
    let secret_signing_key = first_node
        .main_reactor()
        .validator_matrix
        .secret_signing_key()
        .clone();
    let highest_block = net
        .nodes()
        .iter()
        .find_map(|(_, runner)| {
            runner
                .reactor()
                .inner()
                .inner()
                .storage()
                .read_highest_block()
        })
        .expect("should have highest block");
    let era_end = first_node
        .main_reactor()
        .storage()
        .get_switch_block_by_era_id(&ERA_ONE)
        .expect("should not fail retrieving switch block")
        .expect("should have switch block")
        .clone_era_end()
        .expect("should have era end");
    let Rewards::V2(rewards) = era_end.rewards() else {
        panic!("should have rewards V2");
    };

    let effects = test_effects(&mut rng);

    let state_root_hash = first_node
        .main_reactor()
        .contract_runtime()
        .data_access_layer()
        .commit_effects(*highest_block.state_root_hash(), effects.effects.clone())
        .expect("should commit effects");

    // Get the binary port address.
    let binary_port_addr = first_node
        .main_reactor()
        .binary_port
        .bind_address()
        .expect("should be bound");

    let protocol_version = first_node.main_reactor().chainspec.protocol_version();
    // We let the entire network run in the background, until our request completes.
    let finish_cranking = fixture.run_until_stopped(rng.create_child());

    // Set-up client.
    let address = format!("localhost:{}", binary_port_addr.port());
    let stream = TcpStream::connect(address.clone())
        .await
        .expect("should create stream");

    (
        Framed::new(stream, BinaryMessageCodec::new(MESSAGE_SIZE)),
        (
            finish_cranking,
            TestData {
                rng,
                protocol_version,
                chainspec_raw_bytes,
                highest_block,
                secret_signing_key,
                state_root_hash,
                effects,
                era_one_validator: rewards
                    .last_key_value()
                    .expect("should have at least one reward")
                    .0
                    .clone(),
            },
        ),
    )
}

fn test_effects(rng: &mut TestRng) -> TestEffects {
    // we set up some basic data for global state tests, including an account and a dictionary
    let pre_migration_account_hash = AccountHash::new(rng.gen());
    let post_migration_account_hash = AccountHash::new(rng.gen());
    let main_purse: URef = rng.gen();

    let pre_migration_contract_package_hash = ContractPackageHash::new(rng.gen());
    let pre_migration_contract_hash = ContractHash::new(rng.gen());
    let post_migration_contract_package_hash = ContractPackageHash::new(rng.gen());
    let post_migration_contract_hash = ContractHash::new(rng.gen());
    let wasm_hash = ContractWasmHash::new(rng.gen());

    let package_addr: PackageAddr = rng.gen();
    let package_access_key: URef = rng.gen();
    let entity_addr: EntityAddr = rng.gen();
    let entity_bytecode_hash: ByteCodeHash = ByteCodeHash::new(rng.gen());

    let dict_seed_uref: URef = rng.gen();
    let dict_key = Key::dictionary(dict_seed_uref, TEST_DICT_ITEM_KEY.as_bytes());
    let dict_value = CLValueDictionary::new(
        CLValue::from_t(rng.gen::<i32>()).unwrap(),
        dict_seed_uref.addr().to_vec(),
        TEST_DICT_ITEM_KEY.as_bytes().to_vec(),
    );

    let mut effects = Effects::new();

    effects.push(TransformV2::new(
        Key::Account(pre_migration_account_hash),
        TransformKindV2::Write(StoredValue::Account(Account::new(
            pre_migration_account_hash,
            iter::once((TEST_DICT_NAME.to_owned(), Key::URef(dict_seed_uref)))
                .collect::<BTreeMap<_, _>>()
                .into(),
            main_purse,
            Default::default(),
            Default::default(),
        ))),
    ));
    effects.push(TransformV2::new(
        Key::Account(post_migration_account_hash),
        TransformKindV2::Write(StoredValue::CLValue(
            CLValue::from_t(Key::AddressableEntity(entity_addr)).expect("should create CLValue"),
        )),
    ));
    effects.push(TransformV2::new(
        dict_key,
        TransformKindV2::Write(StoredValue::CLValue(CLValue::from_t(dict_value).unwrap())),
    ));
    effects.push(TransformV2::new(
        Key::NamedKey(
            NamedKeyAddr::new_from_string(entity_addr, TEST_DICT_NAME.to_owned())
                .expect("should create named key addr"),
        ),
        TransformKindV2::Write(StoredValue::NamedKey(
            NamedKeyValue::from_concrete_values(
                Key::URef(dict_seed_uref),
                TEST_DICT_NAME.to_owned(),
            )
            .expect("should create named key value"),
        )),
    ));
    effects.push(TransformV2::new(
        Key::Balance(main_purse.addr()),
        TransformKindV2::Write(StoredValue::CLValue(
            CLValue::from_t(U512::one()).expect("should create CLValue"),
        )),
    ));

    effects.push(TransformV2::new(
        Key::Hash(pre_migration_contract_package_hash.value()),
        TransformKindV2::Write(StoredValue::ContractPackage(ContractPackage::new(
            package_access_key,
            Default::default(),
            Default::default(),
            Default::default(),
            Default::default(),
        ))),
    ));
    effects.push(TransformV2::new(
        Key::Hash(post_migration_contract_package_hash.value()),
        TransformKindV2::Write(StoredValue::CLValue(
            CLValue::from_t((Key::SmartContract(package_addr), package_access_key))
                .expect("should create CLValue"),
        )),
    ));

    effects.push(TransformV2::new(
        Key::Hash(pre_migration_contract_hash.value()),
        TransformKindV2::Write(StoredValue::Contract(Contract::new(
            pre_migration_contract_package_hash,
            wasm_hash,
            Default::default(),
            Default::default(),
            ProtocolVersion::V2_0_0,
        ))),
    ));
    effects.push(TransformV2::new(
        Key::Hash(post_migration_contract_hash.value()),
        TransformKindV2::Write(StoredValue::CLValue(
            CLValue::from_t(Key::AddressableEntity(entity_addr)).expect("should create CLValue"),
        )),
    ));

    effects.push(TransformV2::new(
        Key::Hash(wasm_hash.value()),
        TransformKindV2::Write(StoredValue::ContractWasm(ContractWasm::new(
            rng.random_vec(10..100),
        ))),
    ));

    effects.push(TransformV2::new(
        Key::SmartContract(package_addr),
        TransformKindV2::Write(StoredValue::SmartContract(Package::new(
            EntityVersions::default(),
            Default::default(),
            Default::default(),
            Default::default(),
        ))),
    ));
    effects.push(TransformV2::new(
        Key::AddressableEntity(entity_addr),
        TransformKindV2::Write(StoredValue::AddressableEntity(AddressableEntity::new(
            PackageHash::new(package_addr),
            entity_bytecode_hash,
            ProtocolVersion::V2_0_0,
            main_purse,
            AssociatedKeys::default(),
            ActionThresholds::default(),
            EntityKind::SmartContract(ContractRuntimeTag::VmCasperV1),
        ))),
    ));
    effects.push(TransformV2::new(
        Key::ByteCode(ByteCodeAddr::new_wasm_addr(entity_bytecode_hash.value())),
        TransformKindV2::Write(StoredValue::ByteCode(ByteCode::new(
            ByteCodeKind::V1CasperWasm,
            rng.random_vec(10..100),
        ))),
    ));

    TestEffects {
        effects,
        pre_migration_account_hash,
        post_migration_account_hash,
        pre_migration_contract_package_hash,
        post_migration_contract_package_hash,
        pre_migration_contract_hash,
        post_migration_contract_hash,
        package_addr,
        entity_addr,
        dict_seed_uref,
    }
}

struct TestEffects {
    effects: Effects,
    pre_migration_account_hash: AccountHash,
    post_migration_account_hash: AccountHash,
    pre_migration_contract_package_hash: ContractPackageHash,
    post_migration_contract_package_hash: ContractPackageHash,
    pre_migration_contract_hash: ContractHash,
    post_migration_contract_hash: ContractHash,
    package_addr: PackageAddr,
    entity_addr: EntityAddr,
    dict_seed_uref: URef,
}

struct TestCase {
    name: &'static str,
    request: BinaryRequest,
    asserter: Box<dyn Fn(&BinaryResponse) -> bool>,
}

fn validate_metadata(
    response: &BinaryResponse,
    expected_payload_type: Option<ResponseType>,
) -> bool {
    response.is_success()
        && response.returned_data_type_tag()
            == expected_payload_type.map(|payload_type| payload_type as u8)
        && expected_payload_type.map_or(true, |_| !response.payload().is_empty())
}

fn validate_deserialization<T>(response: &BinaryResponse) -> Option<T>
where
    T: FromBytes,
{
    FromBytes::from_bytes(response.payload())
        .ok()
        .map(|(data, remainder)| {
            assert!(remainder.is_empty());
            data
        })
}

fn assert_response<T, F>(
    response: &BinaryResponse,
    payload_type: Option<ResponseType>,
    validator: F,
) -> bool
where
    T: FromBytes,
    F: FnOnce(T) -> bool,
{
    validate_metadata(response, payload_type)
        && payload_type.map_or(true, |_| {
            validate_deserialization::<T>(response).map_or(false, validator)
        })
}

#[tokio::test]
async fn binary_port_component_handles_all_requests() {
    testing::init_logging();

    let (
        mut client,
        (
            finish_cranking,
            TestData {
                mut rng,
                protocol_version,
                chainspec_raw_bytes: network_chainspec_raw_bytes,
                highest_block,
                secret_signing_key,
                state_root_hash,
                effects,
                era_one_validator,
            },
        ),
    ) = setup().await;

    let test_cases = &[
        block_header_info(*highest_block.hash()),
        signed_block_info(*highest_block.hash()),
        peers(),
        uptime(),
        last_progress(),
        reactor_state(),
        network_name(),
        consensus_validator_changes(),
        block_synchronizer_status(),
        available_block_range(highest_block.height()),
        next_upgrade(),
        consensus_status(),
        chainspec_raw_bytes(network_chainspec_raw_bytes),
        latest_switch_block_header(),
        node_status(protocol_version),
        get_block_header(highest_block.clone_header()),
        get_block_transfers(highest_block.clone_header()),
        get_era_summary(state_root_hash),
        get_all_bids(state_root_hash),
        get_trie(state_root_hash),
        get_dictionary_item_by_addr(
            state_root_hash,
            *Key::dictionary(effects.dict_seed_uref, TEST_DICT_ITEM_KEY.as_bytes())
                .as_dictionary()
                .unwrap(),
        ),
        get_dictionary_item_by_seed_uref(
            state_root_hash,
            effects.dict_seed_uref,
            TEST_DICT_ITEM_KEY.to_owned(),
        ),
        get_dictionary_item_by_legacy_named_key(
            state_root_hash,
            effects.pre_migration_account_hash,
            TEST_DICT_NAME.to_owned(),
            TEST_DICT_ITEM_KEY.to_owned(),
        ),
        get_dictionary_item_by_named_key(
            state_root_hash,
            effects.entity_addr,
            TEST_DICT_NAME.to_owned(),
            TEST_DICT_ITEM_KEY.to_owned(),
        ),
        try_spec_exec_invalid(&mut rng),
        try_accept_transaction_invalid(&mut rng),
        try_accept_transaction(&secret_signing_key),
        get_balance(state_root_hash, effects.pre_migration_account_hash),
        get_balance_account_not_found(state_root_hash),
        get_balance_purse_uref_not_found(state_root_hash),
        get_named_keys_by_prefix(state_root_hash, effects.entity_addr),
        get_reward(
            Some(EraIdentifier::Era(ERA_ONE)),
            era_one_validator.clone(),
            None,
        ),
        get_reward(
            Some(EraIdentifier::Block(BlockIdentifier::Height(1))),
            era_one_validator,
            None,
        ),
        get_protocol_version(protocol_version),
        get_entity(state_root_hash, effects.entity_addr),
        get_entity_without_bytecode(state_root_hash, effects.entity_addr),
        get_entity_pre_migration_account(state_root_hash, effects.pre_migration_account_hash),
        get_entity_post_migration_account(state_root_hash, effects.post_migration_account_hash),
        get_entity_pre_migration_contract(state_root_hash, effects.pre_migration_contract_hash),
        get_entity_post_migration_contract(state_root_hash, effects.post_migration_contract_hash),
        get_package(state_root_hash, effects.package_addr),
        get_package_pre_migration(state_root_hash, effects.pre_migration_contract_package_hash),
        get_package_post_migration(
            state_root_hash,
            effects.post_migration_contract_package_hash,
        ),
    ];

    for (
        index,
        TestCase {
            name,
            request,
            asserter,
        },
    ) in test_cases.iter().enumerate()
    {
        let header = BinaryRequestHeader::new(
            ProtocolVersion::from_parts(2, 0, 0),
            request.tag(),
            index as u16,
        );
        let header_bytes = ToBytes::to_bytes(&header).expect("should serialize");

        let original_request_id = header.id();
        let original_request_bytes = header_bytes
            .iter()
            .chain(
                ToBytes::to_bytes(&request)
                    .expect("should serialize")
                    .iter(),
            )
            .cloned()
            .collect::<Vec<_>>();

        client
            .send(BinaryMessage::new(original_request_bytes.clone()))
            .await
            .expect("should send message");

        let response = timeout(Duration::from_secs(10), client.next())
            .await
            .unwrap_or_else(|err| panic!("{}: should complete without timeout: {}", name, err))
            .unwrap_or_else(|| panic!("{}: should have bytes", name))
            .unwrap_or_else(|err| panic!("{}: should have ok response: {}", name, err));
        let (binary_response_and_request, _): (BinaryResponseAndRequest, _) =
            FromBytes::from_bytes(response.payload()).expect("should deserialize response");

        let mirrored_request_bytes = binary_response_and_request.original_request_bytes();
        assert_eq!(
            mirrored_request_bytes,
            original_request_bytes.as_slice(),
            "{}",
            name
        );

        let mirrored_request_id = binary_response_and_request.original_request_id();
        assert_eq!(mirrored_request_id, original_request_id, "{}", name);

        assert!(asserter(binary_response_and_request.response()), "{}", name);
    }

    let (_net, _rng) = timeout(Duration::from_secs(10), finish_cranking)
        .await
        .unwrap_or_else(|_| panic!("should finish cranking without timeout"));
}

fn block_header_info(hash: BlockHash) -> TestCase {
    TestCase {
        name: "block_header_info",
        request: BinaryRequest::Get(
            InformationRequest::BlockHeader(Some(BlockIdentifier::Hash(hash)))
                .try_into()
                .expect("should convert"),
        ),
        asserter: Box::new(move |response| {
            assert_response::<BlockHeader, _>(response, Some(ResponseType::BlockHeader), |header| {
                header.block_hash() == hash
            })
        }),
    }
}

fn signed_block_info(hash: BlockHash) -> TestCase {
    TestCase {
        name: "signed_block_info",
        request: BinaryRequest::Get(
            InformationRequest::SignedBlock(Some(BlockIdentifier::Hash(hash)))
                .try_into()
                .expect("should convert"),
        ),
        asserter: Box::new(move |response| {
            assert_response::<SignedBlock, _>(response, Some(ResponseType::SignedBlock), |header| {
                *header.block().hash() == hash
            })
        }),
    }
}

fn peers() -> TestCase {
    TestCase {
        name: "peers",
        request: BinaryRequest::Get(GetRequest::Information {
            info_type_tag: InformationRequestTag::Peers.into(),
            key: vec![],
        }),
        asserter: Box::new(|response| {
            assert_response::<Peers, _>(response, Some(ResponseType::Peers), |peers| {
                !peers.into_inner().is_empty()
            })
        }),
    }
}

fn uptime() -> TestCase {
    TestCase {
        name: "uptime",
        request: BinaryRequest::Get(GetRequest::Information {
            info_type_tag: InformationRequestTag::Uptime.into(),
            key: vec![],
        }),
        asserter: Box::new(|response| {
            assert_response::<Uptime, _>(response, Some(ResponseType::Uptime), |uptime| {
                uptime.into_inner() > 0
            })
        }),
    }
}

fn last_progress() -> TestCase {
    TestCase {
        name: "last_progress",
        request: BinaryRequest::Get(GetRequest::Information {
            info_type_tag: InformationRequestTag::LastProgress.into(),
            key: vec![],
        }),
        asserter: Box::new(|response| {
            assert_response::<LastProgress, _>(
                response,
                Some(ResponseType::LastProgress),
                |last_progress| last_progress.into_inner().millis() > 0,
            )
        }),
    }
}

fn reactor_state() -> TestCase {
    TestCase {
        name: "reactor_state",
        request: BinaryRequest::Get(GetRequest::Information {
            info_type_tag: InformationRequestTag::ReactorState.into(),
            key: vec![],
        }),
        asserter: Box::new(|response| {
            assert_response::<ReactorStateName, _>(
                response,
                Some(ResponseType::ReactorState),
                |reactor_state| matches!(reactor_state.into_inner().as_str(), "Validate"),
            )
        }),
    }
}

fn network_name() -> TestCase {
    TestCase {
        name: "network_name",
        request: BinaryRequest::Get(GetRequest::Information {
            info_type_tag: InformationRequestTag::NetworkName.into(),
            key: vec![],
        }),
        asserter: Box::new(|response| {
            assert_response::<NetworkName, _>(
                response,
                Some(ResponseType::NetworkName),
                |network_name| &network_name.into_inner() == "casper-example",
            )
        }),
    }
}

fn consensus_validator_changes() -> TestCase {
    TestCase {
        name: "consensus_validator_changes",
        request: BinaryRequest::Get(GetRequest::Information {
            info_type_tag: InformationRequestTag::ConsensusValidatorChanges.into(),
            key: vec![],
        }),
        asserter: Box::new(|response| {
            assert_response::<ConsensusValidatorChanges, _>(
                response,
                Some(ResponseType::ConsensusValidatorChanges),
                |cvc| cvc.into_inner().is_empty(),
            )
        }),
    }
}

fn block_synchronizer_status() -> TestCase {
    TestCase {
        name: "block_synchronizer_status",
        request: BinaryRequest::Get(GetRequest::Information {
            info_type_tag: InformationRequestTag::BlockSynchronizerStatus.into(),
            key: vec![],
        }),
        asserter: Box::new(|response| {
            assert_response::<BlockSynchronizerStatus, _>(
                response,
                Some(ResponseType::BlockSynchronizerStatus),
                |bss| bss.historical().is_none() && bss.forward().is_none(),
            )
        }),
    }
}

fn available_block_range(expected_height: u64) -> TestCase {
    TestCase {
        name: "available_block_range",
        request: BinaryRequest::Get(GetRequest::Information {
            info_type_tag: InformationRequestTag::AvailableBlockRange.into(),
            key: vec![],
        }),
        asserter: Box::new(move |response| {
            assert_response::<AvailableBlockRange, _>(
                response,
                Some(ResponseType::AvailableBlockRange),
                |abr| abr.low() == 0 && abr.high() >= expected_height,
            )
        }),
    }
}

fn next_upgrade() -> TestCase {
    TestCase {
        name: "next_upgrade",
        request: BinaryRequest::Get(GetRequest::Information {
            info_type_tag: InformationRequestTag::NextUpgrade.into(),
            key: vec![],
        }),
        asserter: Box::new(|response| assert_response::<NextUpgrade, _>(response, None, |_| true)),
    }
}

fn consensus_status() -> TestCase {
    TestCase {
        name: "consensus_status",
        request: BinaryRequest::Get(GetRequest::Information {
            info_type_tag: InformationRequestTag::ConsensusStatus.into(),
            key: vec![],
        }),
        asserter: Box::new(|response| {
            assert_response::<ConsensusStatus, _>(
                response,
                Some(ResponseType::ConsensusStatus),
                |_| true,
            )
        }),
    }
}

fn chainspec_raw_bytes(network_chainspec_raw_bytes: ChainspecRawBytes) -> TestCase {
    TestCase {
        name: "chainspec_raw_bytes",
        request: BinaryRequest::Get(GetRequest::Information {
            info_type_tag: InformationRequestTag::ChainspecRawBytes.into(),
            key: vec![],
        }),
        asserter: Box::new(move |response| {
            assert_response::<ChainspecRawBytes, _>(
                response,
                Some(ResponseType::ChainspecRawBytes),
                |crb| crb == network_chainspec_raw_bytes,
            )
        }),
    }
}

fn latest_switch_block_header() -> TestCase {
    TestCase {
        name: "latest_switch_block_header",
        request: BinaryRequest::Get(GetRequest::Information {
            info_type_tag: InformationRequestTag::LatestSwitchBlockHeader.into(),
            key: vec![],
        }),
        asserter: Box::new(move |response| {
            assert_response::<BlockHeader, _>(response, Some(ResponseType::BlockHeader), |header| {
                header.is_switch_block()
            })
        }),
    }
}

fn node_status(expected_version: ProtocolVersion) -> TestCase {
    TestCase {
        name: "node_status",
        request: BinaryRequest::Get(GetRequest::Information {
            info_type_tag: InformationRequestTag::NodeStatus.into(),
            key: vec![],
        }),
        asserter: Box::new(move |response| {
            assert_response::<NodeStatus, _>(
                response,
                Some(ResponseType::NodeStatus),
                |node_status| {
                    node_status.protocol_version == expected_version
                        && !node_status.peers.into_inner().is_empty()
                        && node_status.chainspec_name == "casper-example"
                        && node_status.last_added_block_info.is_some()
                        && node_status.our_public_signing_key.is_some()
                        && node_status.block_sync.historical().is_none()
                        && node_status.block_sync.forward().is_none()
                        && matches!(node_status.reactor_state.into_inner().as_str(), "Validate")
                        && node_status.latest_switch_block_hash.is_some()
                },
            )
        }),
    }
}

fn get_block_header(expected: BlockHeader) -> TestCase {
    TestCase {
        name: "get_block_header",
        request: BinaryRequest::Get(GetRequest::Record {
            record_type_tag: RecordId::BlockHeader.into(),
            key: expected.block_hash().to_bytes().unwrap(),
        }),
        asserter: Box::new(move |response| {
            assert_response::<BlockHeader, _>(response, Some(ResponseType::BlockHeader), |header| {
                header == expected
            })
        }),
    }
}

fn get_block_transfers(expected: BlockHeader) -> TestCase {
    TestCase {
        name: "get_block_transfers",
        request: BinaryRequest::Get(GetRequest::Record {
            record_type_tag: RecordId::Transfer.into(),
            key: expected.block_hash().to_bytes().unwrap(),
        }),
        asserter: Box::new(move |response| {
            validate_metadata(response, Some(ResponseType::Transfers))
                && bincode::deserialize::<Vec<Transfer>>(response.payload()).is_ok()
        }),
    }
}

fn get_era_summary(state_root_hash: Digest) -> TestCase {
    TestCase {
        name: "get_era_summary",
        request: BinaryRequest::Get(GetRequest::State(Box::new(GlobalStateRequest::new(
            Some(GlobalStateIdentifier::StateRootHash(state_root_hash)),
            GlobalStateEntityQualifier::Item {
                base_key: Key::EraSummary,
                path: vec![],
            },
        )))),
        asserter: Box::new(|response| {
            assert_response::<GlobalStateQueryResult, _>(
                response,
                Some(ResponseType::GlobalStateQueryResult),
                |res| {
                    let (value, _) = res.into_inner();
                    matches!(value, StoredValue::EraInfo(_))
                },
            )
        }),
    }
}

fn get_all_bids(state_root_hash: Digest) -> TestCase {
    TestCase {
        name: "get_all_bids",
        request: BinaryRequest::Get(GetRequest::State(Box::new(GlobalStateRequest::new(
            Some(GlobalStateIdentifier::StateRootHash(state_root_hash)),
            GlobalStateEntityQualifier::AllItems {
                key_tag: KeyTag::Bid,
            },
        )))),
        asserter: Box::new(|response| {
            assert_response::<Vec<StoredValue>, _>(
                response,
                Some(ResponseType::StoredValues),
                |res| res.iter().all(|v| matches!(v, StoredValue::BidKind(_))),
            )
        }),
    }
}

fn get_trie(digest: Digest) -> TestCase {
    TestCase {
        name: "get_trie",
        request: BinaryRequest::Get(GetRequest::Trie { trie_key: digest }),
        asserter: Box::new(|response| {
            assert_response::<GetTrieFullResult, _>(
                response,
                Some(ResponseType::GetTrieFullResult),
                |res| res.into_inner().is_some(),
            )
        }),
    }
}

fn get_dictionary_item_by_addr(state_root_hash: Digest, addr: DictionaryAddr) -> TestCase {
    TestCase {
        name: "get_dictionary_item_by_addr",
        request: BinaryRequest::Get(GetRequest::State(Box::new(GlobalStateRequest::new(
            Some(GlobalStateIdentifier::StateRootHash(state_root_hash)),
            GlobalStateEntityQualifier::DictionaryItem {
                identifier: DictionaryItemIdentifier::DictionaryItem(addr),
            },
        )))),
        asserter: Box::new(move |response| {
            assert_response::<DictionaryQueryResult, _>(
                response,
                Some(ResponseType::DictionaryQueryResult),
                |res| {
                    matches!(
                        res.into_inner(),
                        (key, res) if key == Key::Dictionary(addr) && res.value().as_cl_value().is_some()
                    )
                },
            )
        }),
    }
}

fn get_dictionary_item_by_seed_uref(
    state_root_hash: Digest,
    seed_uref: URef,
    dictionary_item_key: String,
) -> TestCase {
    TestCase {
        name: "get_dictionary_item_by_seed_uref",
        request: BinaryRequest::Get(GetRequest::State(Box::new(GlobalStateRequest::new(
            Some(GlobalStateIdentifier::StateRootHash(state_root_hash)),
            GlobalStateEntityQualifier::DictionaryItem {
                identifier: DictionaryItemIdentifier::URef {
                    seed_uref,
                    dictionary_item_key: dictionary_item_key.clone(),
                },
            },
        )))),
        asserter: Box::new(move |response| {
            assert_response::<DictionaryQueryResult, _>(
                response,
                Some(ResponseType::DictionaryQueryResult),
                |res| {
                    let expected_key = Key::dictionary(seed_uref, dictionary_item_key.as_bytes());
                    matches!(
                        res.into_inner(),
                        (key, res) if key == expected_key && res.value().as_cl_value().is_some()
                    )
                },
            )
        }),
    }
}

fn get_dictionary_item_by_legacy_named_key(
    state_root_hash: Digest,
    hash: AccountHash,
    dictionary_name: String,
    dictionary_item_key: String,
) -> TestCase {
    TestCase {
        name: "get_dictionary_item_by_legacy_named_key",
        request: BinaryRequest::Get(GetRequest::State(Box::new(GlobalStateRequest::new(
            Some(GlobalStateIdentifier::StateRootHash(state_root_hash)),
            GlobalStateEntityQualifier::DictionaryItem {
                identifier: DictionaryItemIdentifier::AccountNamedKey {
                    hash,
                    dictionary_name,
                    dictionary_item_key,
                },
            },
        )))),
        asserter: Box::new(|response| {
            assert_response::<DictionaryQueryResult, _>(
                response,
                Some(ResponseType::DictionaryQueryResult),
                |res| matches!(res.into_inner(),(_, res) if res.value().as_cl_value().is_some()),
            )
        }),
    }
}

fn get_dictionary_item_by_named_key(
    state_root_hash: Digest,
    addr: EntityAddr,
    dictionary_name: String,
    dictionary_item_key: String,
) -> TestCase {
    TestCase {
        name: "get_dictionary_item_by_named_key",
        request: BinaryRequest::Get(GetRequest::State(Box::new(GlobalStateRequest::new(
            Some(GlobalStateIdentifier::StateRootHash(state_root_hash)),
            GlobalStateEntityQualifier::DictionaryItem {
                identifier: DictionaryItemIdentifier::EntityNamedKey {
                    addr,
                    dictionary_name,
                    dictionary_item_key,
                },
            },
        )))),
        asserter: Box::new(|response| {
            assert_response::<DictionaryQueryResult, _>(
                response,
                Some(ResponseType::DictionaryQueryResult),
                |res| matches!(res.into_inner(),(_, res) if res.value().as_cl_value().is_some()),
            )
        }),
    }
}

fn get_balance(state_root_hash: Digest, account_hash: AccountHash) -> TestCase {
    TestCase {
        name: "get_balance",
        request: BinaryRequest::Get(GetRequest::State(Box::new(GlobalStateRequest::new(
            Some(GlobalStateIdentifier::StateRootHash(state_root_hash)),
            GlobalStateEntityQualifier::Balance {
                purse_identifier: PurseIdentifier::Account(account_hash),
            },
        )))),
        asserter: Box::new(|response| {
            assert_response::<BalanceResponse, _>(
                response,
                Some(ResponseType::BalanceResponse),
                |res| res.available_balance == U512::one(),
            )
        }),
    }
}

fn get_balance_account_not_found(state_root_hash: Digest) -> TestCase {
    TestCase {
        name: "get_balance_account_not_found",
        request: BinaryRequest::Get(GetRequest::State(Box::new(GlobalStateRequest::new(
            Some(GlobalStateIdentifier::StateRootHash(state_root_hash)),
            GlobalStateEntityQualifier::Balance {
                purse_identifier: PurseIdentifier::Account(AccountHash([9; 32])),
            },
        )))),
        asserter: Box::new(|response| response.error_code() == ErrorCode::PurseNotFound as u16),
    }
}

fn get_balance_purse_uref_not_found(state_root_hash: Digest) -> TestCase {
    TestCase {
        name: "get_balance_purse_uref_not_found",
        request: BinaryRequest::Get(GetRequest::State(Box::new(GlobalStateRequest::new(
            Some(GlobalStateIdentifier::StateRootHash(state_root_hash)),
            GlobalStateEntityQualifier::Balance {
                purse_identifier: PurseIdentifier::Purse(URef::new([9; 32], Default::default())),
            },
        )))),
        asserter: Box::new(|response| response.error_code() == ErrorCode::PurseNotFound as u16),
    }
}

fn get_named_keys_by_prefix(state_root_hash: Digest, entity_addr: EntityAddr) -> TestCase {
    TestCase {
        name: "get_named_keys_by_prefix",
        request: BinaryRequest::Get(GetRequest::State(Box::new(GlobalStateRequest::new(
            Some(GlobalStateIdentifier::StateRootHash(state_root_hash)),
            GlobalStateEntityQualifier::ItemsByPrefix {
                key_prefix: KeyPrefix::NamedKeysByEntity(entity_addr),
            },
        )))),
        asserter: Box::new(|response| {
            assert_response::<Vec<StoredValue>, _>(
                response,
                Some(ResponseType::StoredValues),
                |res| res.iter().all(|v| matches!(v, StoredValue::NamedKey(_))),
            )
        }),
    }
}

fn get_reward(
    era_identifier: Option<EraIdentifier>,
    validator: PublicKey,
    delegator: Option<DelegatorKind>,
) -> TestCase {
    let key = InformationRequest::Reward {
        era_identifier,
        validator: validator.into(),
        delegator: delegator.map(Box::new),
    };

    TestCase {
        name: "get_reward",
        request: BinaryRequest::Get(GetRequest::Information {
            info_type_tag: key.tag().into(),
            key: key.to_bytes().expect("should serialize key"),
        }),
        asserter: Box::new(move |response| {
            assert_response::<RewardResponse, _>(response, Some(ResponseType::Reward), |reward| {
                // test fixture sets delegation rate to 0
                reward.amount() > U512::zero() && reward.delegation_rate() == 0
            })
        }),
    }
}

fn get_protocol_version(expected: ProtocolVersion) -> TestCase {
    let key = InformationRequest::ProtocolVersion;

    TestCase {
        name: "get_protocol_version",
        request: BinaryRequest::Get(GetRequest::Information {
            info_type_tag: key.tag().into(),
            key: vec![],
        }),
        asserter: Box::new(move |response| {
            assert_response::<ProtocolVersion, _>(
                response,
                Some(ResponseType::ProtocolVersion),
                |version| expected == version,
            )
        }),
    }
}

fn get_entity(state_root_hash: Digest, entity_addr: EntityAddr) -> TestCase {
    let key = InformationRequest::Entity {
        state_identifier: Some(GlobalStateIdentifier::StateRootHash(state_root_hash)),
        identifier: EntityIdentifier::EntityAddr(entity_addr),
        include_bytecode: true,
    };

    TestCase {
        name: "get_entity",
        request: BinaryRequest::Get(GetRequest::Information {
            info_type_tag: key.tag().into(),
            key: key.to_bytes().expect("should serialize key"),
        }),
        asserter: Box::new(|response| {
            assert_response::<AddressableEntityInformation, _>(
                response,
                Some(ResponseType::AddressableEntityInformation),
                |res| res.bytecode().is_some(),
            )
        }),
    }
}

fn get_entity_without_bytecode(state_root_hash: Digest, entity_addr: EntityAddr) -> TestCase {
    let key = InformationRequest::Entity {
        state_identifier: Some(GlobalStateIdentifier::StateRootHash(state_root_hash)),
        identifier: EntityIdentifier::EntityAddr(entity_addr),
        include_bytecode: false,
    };

    TestCase {
        name: "get_entity_without_bytecode",
        request: BinaryRequest::Get(GetRequest::Information {
            info_type_tag: key.tag().into(),
            key: key.to_bytes().expect("should serialize key"),
        }),
        asserter: Box::new(|response| {
            assert_response::<AddressableEntityInformation, _>(
                response,
                Some(ResponseType::AddressableEntityInformation),
                |res| res.bytecode().is_none(),
            )
        }),
    }
}

fn get_entity_pre_migration_account(
    state_root_hash: Digest,
    account_hash: AccountHash,
) -> TestCase {
    let key = InformationRequest::Entity {
        state_identifier: Some(GlobalStateIdentifier::StateRootHash(state_root_hash)),
        identifier: EntityIdentifier::AccountHash(account_hash),
        include_bytecode: false,
    };

    TestCase {
        name: "get_entity_pre_migration_account",
        request: BinaryRequest::Get(GetRequest::Information {
            info_type_tag: key.tag().into(),
            key: key.to_bytes().expect("should serialize key"),
        }),
        asserter: Box::new(move |response| {
            assert_response::<AccountInformation, _>(
                response,
                Some(ResponseType::AccountInformation),
                |res| res.account().account_hash() == account_hash,
            )
        }),
    }
}

fn get_entity_post_migration_account(
    state_root_hash: Digest,
    account_hash: AccountHash,
) -> TestCase {
    let key = InformationRequest::Entity {
        state_identifier: Some(GlobalStateIdentifier::StateRootHash(state_root_hash)),
        identifier: EntityIdentifier::AccountHash(account_hash),
        include_bytecode: false,
    };

    TestCase {
        name: "get_entity_post_migration_account",
        request: BinaryRequest::Get(GetRequest::Information {
            info_type_tag: key.tag().into(),
            key: key.to_bytes().expect("should serialize key"),
        }),
        asserter: Box::new(move |response| {
            assert_response::<AddressableEntityInformation, _>(
                response,
                Some(ResponseType::AddressableEntityInformation),
                |_| true,
            )
        }),
    }
}

fn get_entity_pre_migration_contract(
    state_root_hash: Digest,
    contract_hash: ContractHash,
) -> TestCase {
    let key = InformationRequest::Entity {
        state_identifier: Some(GlobalStateIdentifier::StateRootHash(state_root_hash)),
        identifier: EntityIdentifier::ContractHash(contract_hash),
        include_bytecode: true,
    };

    TestCase {
        name: "get_entity_pre_migration_contract",
        request: BinaryRequest::Get(GetRequest::Information {
            info_type_tag: key.tag().into(),
            key: key.to_bytes().expect("should serialize key"),
        }),
        asserter: Box::new(move |response| {
            assert_response::<ContractInformation, _>(
                response,
                Some(ResponseType::ContractInformation),
                |res| res.wasm().is_some(),
            )
        }),
    }
}

fn get_entity_post_migration_contract(
    state_root_hash: Digest,
    contract_hash: ContractHash,
) -> TestCase {
    let key = InformationRequest::Entity {
        state_identifier: Some(GlobalStateIdentifier::StateRootHash(state_root_hash)),
        identifier: EntityIdentifier::ContractHash(contract_hash),
        include_bytecode: true,
    };

    TestCase {
        name: "get_entity_post_migration_contract",
        request: BinaryRequest::Get(GetRequest::Information {
            info_type_tag: key.tag().into(),
            key: key.to_bytes().expect("should serialize key"),
        }),
        asserter: Box::new(move |response| {
            assert_response::<AddressableEntityInformation, _>(
                response,
                Some(ResponseType::AddressableEntityInformation),
                |res| res.bytecode().is_some(),
            )
        }),
    }
}

fn get_package(state_root_hash: Digest, package_addr: PackageAddr) -> TestCase {
    let key = InformationRequest::Package {
        state_identifier: Some(GlobalStateIdentifier::StateRootHash(state_root_hash)),
        identifier: PackageIdentifier::PackageAddr(package_addr),
    };

    TestCase {
        name: "get_package",
        request: BinaryRequest::Get(GetRequest::Information {
            info_type_tag: key.tag().into(),
            key: key.to_bytes().expect("should serialize key"),
        }),
        asserter: Box::new(move |response| {
            assert_response::<ValueWithProof<Package>, _>(
                response,
                Some(ResponseType::PackageWithProof),
                |_| true,
            )
        }),
    }
}

fn get_package_pre_migration(
    state_root_hash: Digest,
    contract_package_hash: ContractPackageHash,
) -> TestCase {
    let key = InformationRequest::Package {
        state_identifier: Some(GlobalStateIdentifier::StateRootHash(state_root_hash)),
        identifier: PackageIdentifier::ContractPackageHash(contract_package_hash),
    };

    TestCase {
        name: "get_package_pre_migration",
        request: BinaryRequest::Get(GetRequest::Information {
            info_type_tag: key.tag().into(),
            key: key.to_bytes().expect("should serialize key"),
        }),
        asserter: Box::new(move |response| {
            assert_response::<ValueWithProof<ContractPackage>, _>(
                response,
                Some(ResponseType::ContractPackageWithProof),
                |_| true,
            )
        }),
    }
}

fn get_package_post_migration(
    state_root_hash: Digest,
    contract_package_hash: ContractPackageHash,
) -> TestCase {
    let key = InformationRequest::Package {
        state_identifier: Some(GlobalStateIdentifier::StateRootHash(state_root_hash)),
        identifier: PackageIdentifier::ContractPackageHash(contract_package_hash),
    };

    TestCase {
        name: "get_package_post_migration",
        request: BinaryRequest::Get(GetRequest::Information {
            info_type_tag: key.tag().into(),
            key: key.to_bytes().expect("should serialize key"),
        }),
        asserter: Box::new(move |response| {
            assert_response::<ValueWithProof<Package>, _>(
                response,
                Some(ResponseType::PackageWithProof),
                |_| true,
            )
        }),
    }
}

fn try_accept_transaction(key: &SecretKey) -> TestCase {
    let transaction = Transaction::V1(
        TransactionV1Builder::new_targeting_invocable_entity_via_alias(
            "Test",
            "call",
            casper_types::TransactionRuntimeParams::VmCasperV1,
        )
        .with_secret_key(key)
        .with_chain_name("casper-example")
        .build()
        .unwrap(),
    );
    TestCase {
        name: "try_accept_transaction",
        request: BinaryRequest::TryAcceptTransaction { transaction },
        asserter: Box::new(|response| response.error_code() == ErrorCode::NoError as u16),
    }
}

fn try_accept_transaction_invalid(rng: &mut TestRng) -> TestCase {
    let transaction = Transaction::V1(TransactionV1Builder::new_random(rng).build().unwrap());
    TestCase {
        name: "try_accept_transaction_invalid",
        request: BinaryRequest::TryAcceptTransaction { transaction },
        asserter: Box::new(|response| ErrorCode::try_from(response.error_code()).is_ok()),
    }
}

fn try_spec_exec_invalid(rng: &mut TestRng) -> TestCase {
    let transaction = Transaction::V1(TransactionV1Builder::new_random(rng).build().unwrap());
    TestCase {
        name: "try_spec_exec_invalid",
        request: BinaryRequest::TrySpeculativeExec { transaction },
        asserter: Box::new(|response| ErrorCode::try_from(response.error_code()).is_ok()),
    }
}

#[tokio::test]
async fn binary_port_component_rejects_requests_with_invalid_header_version() {
    testing::init_logging();

    let (mut client, (finish_cranking, _)) = setup().await;

    let request = BinaryRequest::Get(GetRequest::Information {
        info_type_tag: InformationRequestTag::Uptime.into(),
        key: vec![],
    });

    let mut header =
        BinaryRequestHeader::new(ProtocolVersion::from_parts(2, 0, 0), request.tag(), 0);

    // Make the binary protocol version incompatible.
    header.set_binary_request_version(header.version() + 1);

    let header_bytes = ToBytes::to_bytes(&header).expect("should serialize");
    let original_request_bytes = header_bytes
        .iter()
        .chain(
            ToBytes::to_bytes(&request)
                .expect("should serialize")
                .iter(),
        )
        .cloned()
        .collect::<Vec<_>>();
    client
        .send(BinaryMessage::new(original_request_bytes.clone()))
        .await
        .expect("should send message");
    let response = timeout(Duration::from_secs(10), client.next())
        .await
        .unwrap_or_else(|_| panic!("should complete without timeout"))
        .unwrap_or_else(|| panic!("should have bytes"))
        .unwrap_or_else(|_| panic!("should have ok response"));
    let (binary_response_and_request, _): (BinaryResponseAndRequest, _) =
        FromBytes::from_bytes(response.payload()).expect("should deserialize response");

    assert_eq!(
        binary_response_and_request.response().error_code(),
        ErrorCode::BinaryProtocolVersionMismatch as u16
    );

    let (_net, _rng) = timeout(Duration::from_secs(10), finish_cranking)
        .await
        .unwrap_or_else(|_| panic!("should finish cranking without timeout"));
}

#[tokio::test]
async fn binary_port_component_rejects_requests_with_incompatible_protocol_version() {
    testing::init_logging();

    let (mut client, (finish_cranking, _)) = setup().await;

    let request = BinaryRequest::Get(GetRequest::Information {
        info_type_tag: InformationRequestTag::Uptime.into(),
        key: vec![],
    });

    let mut header =
        BinaryRequestHeader::new(ProtocolVersion::from_parts(2, 0, 0), request.tag(), 0);

    // Make the protocol version incompatible.
    header.set_chain_protocol_version(ProtocolVersion::from_parts(u32::MAX, u32::MAX, u32::MAX));

    let header_bytes = ToBytes::to_bytes(&header).expect("should serialize");
    let original_request_bytes = header_bytes
        .iter()
        .chain(
            ToBytes::to_bytes(&request)
                .expect("should serialize")
                .iter(),
        )
        .cloned()
        .collect::<Vec<_>>();
    client
        .send(BinaryMessage::new(original_request_bytes.clone()))
        .await
        .expect("should send message");
    let response = timeout(Duration::from_secs(10), client.next())
        .await
        .unwrap_or_else(|_| panic!("should complete without timeout"))
        .unwrap_or_else(|| panic!("should have bytes"))
        .unwrap_or_else(|_| panic!("should have ok response"));
    let (binary_response_and_request, _): (BinaryResponseAndRequest, _) =
        FromBytes::from_bytes(response.payload()).expect("should deserialize response");

    assert_eq!(
        binary_response_and_request.response().error_code(),
        ErrorCode::UnsupportedProtocolVersion as u16
    );

    let (_net, _rng) = timeout(Duration::from_secs(10), finish_cranking)
        .await
        .unwrap_or_else(|_| panic!("should finish cranking without timeout"));
}

#[tokio::test]
async fn binary_port_component_accepts_requests_with_compatible_but_different_protocol_version() {
    testing::init_logging();

    let (mut client, (finish_cranking, _)) = setup().await;

    let request = BinaryRequest::Get(GetRequest::Information {
        info_type_tag: InformationRequestTag::Uptime.into(),
        key: vec![],
    });

    let mut header =
        BinaryRequestHeader::new(ProtocolVersion::from_parts(2, 0, 0), request.tag(), 0);

    // Make the protocol different but compatible.
    header.set_chain_protocol_version(ProtocolVersion::from_parts(2, u32::MAX, u32::MAX));

    let header_bytes = ToBytes::to_bytes(&header).expect("should serialize");
    let original_request_bytes = header_bytes
        .iter()
        .chain(
            ToBytes::to_bytes(&request)
                .expect("should serialize")
                .iter(),
        )
        .cloned()
        .collect::<Vec<_>>();
    client
        .send(BinaryMessage::new(original_request_bytes.clone()))
        .await
        .expect("should send message");
    let response = timeout(Duration::from_secs(10), client.next())
        .await
        .unwrap_or_else(|_| panic!("should complete without timeout"))
        .unwrap_or_else(|| panic!("should have bytes"))
        .unwrap_or_else(|_| panic!("should have ok response"));
    let (binary_response_and_request, _): (BinaryResponseAndRequest, _) =
        FromBytes::from_bytes(response.payload()).expect("should deserialize response");

    assert_eq!(
        binary_response_and_request.response().error_code(),
        ErrorCode::NoError as u16
    );

    let (_net, _rng) = timeout(Duration::from_secs(10), finish_cranking)
        .await
        .unwrap_or_else(|_| panic!("should finish cranking without timeout"));
}<|MERGE_RESOLUTION|>--- conflicted
+++ resolved
@@ -27,19 +27,11 @@
     testing::TestRng,
     Account, AddressableEntity, AvailableBlockRange, Block, BlockHash, BlockHeader,
     BlockIdentifier, BlockSynchronizerStatus, ByteCode, ByteCodeAddr, ByteCodeHash, ByteCodeKind,
-<<<<<<< HEAD
     CLValue, CLValueDictionary, ChainspecRawBytes, Contract, ContractRuntimeTag, ContractWasm,
     ContractWasmHash, DictionaryAddr, Digest, EntityAddr, EntityKind, EntityVersions,
     GlobalStateIdentifier, Key, KeyTag, NextUpgrade, Package, PackageAddr, PackageHash, Peers,
     ProtocolVersion, PublicKey, Rewards, SecretKey, SignedBlock, StoredValue, Transaction,
-    TransactionV1Builder, Transfer, URef, U512,
-=======
-    CLValue, CLValueDictionary, ChainspecRawBytes, Contract, ContractWasm, ContractWasmHash,
-    DictionaryAddr, Digest, EntityAddr, EntityKind, EntityVersions, GlobalStateIdentifier, Key,
-    KeyTag, NextUpgrade, Package, PackageAddr, PackageHash, Peers, ProtocolVersion, PublicKey,
-    Rewards, SecretKey, SignedBlock, StoredValue, Transaction, TransactionRuntime, Transfer, URef,
-    U512,
->>>>>>> 9ac45103
+    TransactionRuntime, TransactionV1Builder, Transfer, URef, U512,
 };
 use futures::{SinkExt, StreamExt};
 use rand::Rng;
