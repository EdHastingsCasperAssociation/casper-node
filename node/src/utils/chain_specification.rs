--- conflicted
+++ resolved
@@ -308,37 +308,19 @@
         });
     static EXPECTED_GENESIS_HOST_FUNCTION_COSTS_V2: Lazy<HostFunctionCostsV2> =
         Lazy::new(|| HostFunctionCostsV2 {
-<<<<<<< HEAD
             read: HostFunctionV2::new(100, [0, 1, 2, 3, 4, 5]),
             write: HostFunctionV2::new(101, [0, 1, 2, 3, 4]),
             remove: HostFunctionV2::new(114, [0, 1, 2]),
             copy_input: HostFunctionV2::new(102, [0, 1]),
             ret: HostFunctionV2::new(103, [0, 1]),
             create: HostFunctionV2::new(104, [0, 1, 2, 3, 4, 5, 6, 7, 8, 9]),
-            env_caller: HostFunctionV2::new(105, [0, 1, 2]),
-            env_block_time: HostFunctionV2::new(106, []),
-            env_transferred_value: HostFunctionV2::new(107, []),
             transfer: HostFunctionV2::new(108, [0, 1, 2]),
             env_balance: HostFunctionV2::new(109, [0, 1, 2, 3]),
             upgrade: HostFunctionV2::new(110, [0, 1, 2, 3, 4, 5]),
             call: HostFunctionV2::new(111, [0, 1, 2, 3, 4, 5, 6, 7, 8]),
             print: HostFunctionV2::new(112, [0, 1]),
             emit: HostFunctionV2::new(113, [0, 1, 2, 3]),
-=======
-            read: HostFunction::new(100, [0, 1, 2, 3, 4, 5]),
-            write: HostFunction::new(101, [0, 1, 2, 3, 4]),
-            remove: HostFunction::new(114, [0, 1, 2]),
-            copy_input: HostFunction::new(102, [0, 1]),
-            ret: HostFunction::new(103, [0, 1]),
-            create: HostFunction::new(104, [0, 1, 2, 3, 4, 5, 6, 7, 8, 9]),
-            transfer: HostFunction::new(108, [0, 1, 2]),
-            env_balance: HostFunction::new(109, [0, 1, 2, 3]),
-            upgrade: HostFunction::new(110, [0, 1, 2, 3, 4, 5]),
-            call: HostFunction::new(111, [0, 1, 2, 3, 4, 5, 6, 7, 8]),
-            print: HostFunction::new(112, [0, 1]),
-            emit: HostFunction::new(113, [0, 1, 2, 3]),
-            env_info: HostFunction::new(114, [0, 1]),
->>>>>>> 6d0f243a
+            env_info: HostFunctionV2::new(114, [0, 1]),
         });
     static EXPECTED_GENESIS_WASM_COSTS: Lazy<WasmConfig> = Lazy::new(|| {
         let wasm_v1_config = WasmV1Config::new(
