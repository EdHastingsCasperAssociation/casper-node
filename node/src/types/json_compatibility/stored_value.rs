//! This file provides types to allow conversion from an EE `StoredValue` into a similar type
//! which can be serialized to a valid JSON representation.

// TODO - remove once schemars stops causing warning.
#![allow(clippy::field_reassign_with_default)]

use std::convert::TryFrom;

use base16;
use schemars::JsonSchema;
use serde::{Deserialize, Serialize};

use casper_types::{
    bytesrepr::{self, ToBytes},
    system::auction::{Bid, EraInfo, UnbondingPurse},
    CLValue, DeployInfo, StoredValue as ExecutionEngineStoredValue, Transfer,
};

use super::{Account, Contract, ContractPackage};

/// Representation of a value stored in global state.
///
/// `Account`, `Contract` and `ContractPackage` have their own `json_compatibility` representations
/// (see their docs for further info).
#[derive(Clone, Eq, PartialEq, Serialize, Deserialize, Debug, JsonSchema)]
#[serde(deny_unknown_fields)]
pub enum StoredValue {
    /// A CasperLabs value.
    CLValue(CLValue),
    /// An account.
    Account(Account),
    /// A contract's Wasm
    ContractWasm(String),
    /// Methods and type signatures supported by a contract.
    Contract(Contract),
    /// A contract definition, metadata, and security container.
    ContractPackage(ContractPackage),
    /// A record of a transfer
    Transfer(Transfer),
    /// A record of a deploy
    DeployInfo(DeployInfo),
    /// Auction metadata
    EraInfo(EraInfo),
    /// A bid
    Bid(Box<Bid>),
    /// A withdraw
    Withdraw(Vec<UnbondingPurse>),
}

impl TryFrom<ExecutionEngineStoredValue> for StoredValue {
    type Error = bytesrepr::Error;

    fn try_from(ee_stored_value: ExecutionEngineStoredValue) -> Result<Self, Self::Error> {
        let stored_value = match ee_stored_value {
            ExecutionEngineStoredValue::CLValue(cl_value) => StoredValue::CLValue(cl_value),
            ExecutionEngineStoredValue::Account(account) => StoredValue::Account((&account).into()),
            ExecutionEngineStoredValue::ContractWasm(contract_wasm) => {
<<<<<<< HEAD
                StoredValue::ContractWasm(base16::encode_lower(&contract_wasm.to_bytes()?))
=======
                StoredValue::ContractWasm(hex::encode(contract_wasm.to_bytes()?))
>>>>>>> 16dc1371
            }
            ExecutionEngineStoredValue::Contract(contract) => {
                StoredValue::Contract((&contract).into())
            }
            ExecutionEngineStoredValue::ContractPackage(contract_package) => {
                StoredValue::ContractPackage((&contract_package).into())
            }
            ExecutionEngineStoredValue::Transfer(transfer) => StoredValue::Transfer(transfer),
            ExecutionEngineStoredValue::DeployInfo(deploy_info) => {
                StoredValue::DeployInfo(deploy_info)
            }
            ExecutionEngineStoredValue::EraInfo(era_info) => StoredValue::EraInfo(era_info),
            ExecutionEngineStoredValue::Bid(bid) => StoredValue::Bid(bid),
            ExecutionEngineStoredValue::Withdraw(unbonding_purses) => {
                StoredValue::Withdraw(unbonding_purses)
            }
        };

        Ok(stored_value)
    }
}<|MERGE_RESOLUTION|>--- conflicted
+++ resolved
@@ -55,11 +55,7 @@
             ExecutionEngineStoredValue::CLValue(cl_value) => StoredValue::CLValue(cl_value),
             ExecutionEngineStoredValue::Account(account) => StoredValue::Account((&account).into()),
             ExecutionEngineStoredValue::ContractWasm(contract_wasm) => {
-<<<<<<< HEAD
                 StoredValue::ContractWasm(base16::encode_lower(&contract_wasm.to_bytes()?))
-=======
-                StoredValue::ContractWasm(hex::encode(contract_wasm.to_bytes()?))
->>>>>>> 16dc1371
             }
             ExecutionEngineStoredValue::Contract(contract) => {
                 StoredValue::Contract((&contract).into())
