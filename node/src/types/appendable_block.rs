use std::{
    collections::HashSet,
    fmt::{self, Display, Formatter},
};

<<<<<<< HEAD
=======
use casper_types::{Gas, PublicKey, TimeDiff, Timestamp};
>>>>>>> ec27792a
use datasize::DataSize;
use num_traits::Zero;
use thiserror::Error;

use casper_types::{
    DeployFootprint, DeployHash, Gas, PublicKey, RewardedSignatures, Timestamp, TransactionConfig,
};

<<<<<<< HEAD
use crate::types::{DeployHashWithApprovals, TransactionHashWithApprovals};

use super::BlockPayload;
=======
const NO_LEEWAY: TimeDiff = TimeDiff::from_millis(0);
>>>>>>> ec27792a

#[derive(Debug, Error)]
pub(crate) enum AddError {
    #[error("would exceed maximum transfer count per block")]
    TransferCount,
    #[error("would exceed maximum deploy count per block")]
    DeployCount,
    #[error("would exceed maximum approval count per block")]
    ApprovalCount,
    #[error("would exceed maximum gas per block")]
    GasLimit,
    #[error("would exceed maximum block size")]
    BlockSize,
    #[error("duplicate deploy")]
    Duplicate,
    #[error("deploy has expired")]
    Expired,
    #[error("deploy is not valid in this context")]
    InvalidDeploy,
}

/// A block that is still being added to. It keeps track of and enforces block limits.
#[derive(Clone, Eq, PartialEq, DataSize, Debug)]
pub(crate) struct AppendableBlock {
    transaction_config: TransactionConfig,
    deploys: Vec<DeployHashWithApprovals>,
    transfers: Vec<DeployHashWithApprovals>,
    deploy_and_transfer_set: HashSet<DeployHash>,
    timestamp: Timestamp,
    #[data_size(skip)]
    total_gas: Gas,
    total_size: usize,
    total_approvals: usize,
}

impl AppendableBlock {
    /// Creates an empty `AppendableBlock`.
    pub(crate) fn new(transaction_config: TransactionConfig, timestamp: Timestamp) -> Self {
        AppendableBlock {
            transaction_config,
            deploys: Vec::new(),
            transfers: Vec::new(),
            timestamp,
            deploy_and_transfer_set: HashSet::new(),
            total_gas: Gas::zero(),
            total_size: 0,
            total_approvals: 0,
        }
    }

    /// Attempts to add any kind of deploy (transfer or other kind).
    pub(crate) fn add(
        &mut self,
        deploy_hash_with_approvals: DeployHashWithApprovals,
        footprint: &DeployFootprint,
    ) -> Result<(), AddError> {
        if footprint.is_transfer {
            self.add_transfer(deploy_hash_with_approvals, footprint)
        } else {
            self.add_deploy(deploy_hash_with_approvals, footprint)
        }
    }

    /// Attempts to add a transfer to the block; returns an error if that would violate a validity
    /// condition.
    ///
    /// This _must_ be called with a transfer - the function cannot check whether the argument is
    /// actually a transfer.
    pub(crate) fn add_transfer(
        &mut self,
        transfer: DeployHashWithApprovals,
        footprint: &DeployFootprint,
    ) -> Result<(), AddError> {
        if self
            .deploy_and_transfer_set
            .contains(transfer.deploy_hash())
        {
            return Err(AddError::Duplicate);
        }
        if footprint.header.expired(self.timestamp) {
            return Err(AddError::Expired);
        }
        if footprint
            .header
            .is_valid(
<<<<<<< HEAD
                &self.transaction_config,
=======
                &self.deploy_config,
                NO_LEEWAY,
>>>>>>> ec27792a
                self.timestamp,
                transfer.deploy_hash(),
            )
            .is_err()
        {
            return Err(AddError::InvalidDeploy);
        }
        if self.has_max_transfer_count() {
            return Err(AddError::TransferCount);
        }
        if self.would_exceed_approval_limits(transfer.approvals().len()) {
            return Err(AddError::ApprovalCount);
        }
        self.deploy_and_transfer_set.insert(*transfer.deploy_hash());
        self.total_approvals += transfer.approvals().len();
        self.transfers.push(transfer);
        Ok(())
    }

    /// Attempts to add a deploy to the block; returns an error if that would violate a validity
    /// condition.
    ///
    /// This _must not_ be called with a transfer - the function cannot check whether the argument
    /// is actually not a transfer.
    pub(crate) fn add_deploy(
        &mut self,
        deploy: DeployHashWithApprovals,
        footprint: &DeployFootprint,
    ) -> Result<(), AddError> {
        if self.deploy_and_transfer_set.contains(deploy.deploy_hash()) {
            return Err(AddError::Duplicate);
        }
        if footprint.header.expired(self.timestamp) {
            return Err(AddError::Expired);
        }
        if footprint
            .header
            .is_valid(
<<<<<<< HEAD
                &self.transaction_config,
=======
                &self.deploy_config,
                NO_LEEWAY,
>>>>>>> ec27792a
                self.timestamp,
                deploy.deploy_hash(),
            )
            .is_err()
        {
            return Err(AddError::InvalidDeploy);
        }
        if self.has_max_deploy_count() {
            return Err(AddError::DeployCount);
        }
        if self.would_exceed_approval_limits(deploy.approvals().len()) {
            return Err(AddError::ApprovalCount);
        }
        // Only deploys count towards the size and gas limits.
        let new_total_size = self
            .total_size
            .checked_add(footprint.size_estimate)
            .filter(|size| *size <= self.transaction_config.max_block_size as usize)
            .ok_or(AddError::BlockSize)?;
        let gas_estimate = footprint.gas_estimate;
        let new_total_gas = self
            .total_gas
            .checked_add(gas_estimate)
            .ok_or(AddError::GasLimit)?;
        if new_total_gas > Gas::from(self.transaction_config.block_gas_limit) {
            return Err(AddError::GasLimit);
        }
        self.total_gas = new_total_gas;
        self.total_size = new_total_size;
        self.total_approvals += deploy.approvals().len();
        self.deploy_and_transfer_set.insert(*deploy.deploy_hash());
        self.deploys.push(deploy);
        Ok(())
    }

    /// Creates a `BlockPayload` with the `AppendableBlock`s deploys and transfers, and the given
    /// random bit and accusations.
    pub(crate) fn into_block_payload(
        self,
        accusations: Vec<PublicKey>,
        rewarded_signatures: RewardedSignatures,
        random_bit: bool,
    ) -> BlockPayload {
        let AppendableBlock {
            deploys, transfers, ..
        } = self;
        BlockPayload::new(
            transfers
                .iter()
                .map(|dhwa| {
                    TransactionHashWithApprovals::new_deploy(
                        *dhwa.deploy_hash(),
                        dhwa.approvals().clone(),
                    )
                })
                .collect(),
            vec![],
            vec![],
            deploys
                .iter()
                .map(|dhwa| {
                    TransactionHashWithApprovals::new_deploy(
                        *dhwa.deploy_hash(),
                        dhwa.approvals().clone(),
                    )
                })
                .collect(),
            accusations,
            rewarded_signatures,
            random_bit,
        )
    }

    pub(crate) fn timestamp(&self) -> Timestamp {
        self.timestamp
    }

    /// Returns `true` if the number of transfers is already the maximum allowed count, i.e. no
    /// more transfers can be added to this block.
    fn has_max_transfer_count(&self) -> bool {
        self.transfers.len() == self.transaction_config.block_max_transfer_count as usize
    }

    /// Returns `true` if the number of deploys is already the maximum allowed count, i.e. no more
    /// deploys can be added to this block.
    fn has_max_deploy_count(&self) -> bool {
        self.deploys.len() == self.transaction_config.block_max_standard_count as usize
    }

    /// Returns `true` if adding the deploy with 'additional_approvals` approvals would exceed the
    /// approval limits.
    /// Note that we also disallow adding deploys with a number of approvals that would make it
    /// impossible to fill the rest of the block with deploys that have one approval each.
    fn would_exceed_approval_limits(&self, additional_approvals: usize) -> bool {
        let remaining_approval_slots =
            self.transaction_config.block_max_approval_count as usize - self.total_approvals;
        let remaining_deploy_slots = self.transaction_config.block_max_transfer_count as usize
            - self.transfers.len()
            + self.transaction_config.block_max_standard_count as usize
            - self.deploys.len();
        // safe to subtract because the chainspec is validated at load time
        additional_approvals > remaining_approval_slots - remaining_deploy_slots + 1
    }
}

impl Display for AppendableBlock {
    fn fmt(&self, formatter: &mut Formatter<'_>) -> fmt::Result {
        let deploy_approvals_count = self
            .deploys
            .iter()
            .map(|deploy_hash_with_approvals| deploy_hash_with_approvals.approvals().len())
            .sum::<usize>();
        let transfer_approvals_count = self
            .transfers
            .iter()
            .map(|deploy_hash_with_approvals| deploy_hash_with_approvals.approvals().len())
            .sum::<usize>();
        write!(
            formatter,
            "AppendableBlock(timestamp-{}: {} non-transfers with {} approvals, {} transfers with {} approvals, \
            total of {} deploys with {} approvals, total gas {}, total size {})",
            self.timestamp,
            self.deploys.len(),
            deploy_approvals_count,
            self.transfers.len(),
            transfer_approvals_count,
            self.deploy_and_transfer_set.len(),
            self.total_approvals,
            self.total_gas,
            self.total_size,
        )
    }
}

#[cfg(test)]
mod tests {
    use super::*;

    impl AppendableBlock {
        pub(crate) fn deploy_and_transfer_set(&self) -> &HashSet<DeployHash> {
            &self.deploy_and_transfer_set
        }
    }
}<|MERGE_RESOLUTION|>--- conflicted
+++ resolved
@@ -3,25 +3,19 @@
     fmt::{self, Display, Formatter},
 };
 
-<<<<<<< HEAD
-=======
-use casper_types::{Gas, PublicKey, TimeDiff, Timestamp};
->>>>>>> ec27792a
 use datasize::DataSize;
 use num_traits::Zero;
 use thiserror::Error;
 
 use casper_types::{
-    DeployFootprint, DeployHash, Gas, PublicKey, RewardedSignatures, Timestamp, TransactionConfig,
+    DeployFootprint, DeployHash, Gas, PublicKey, RewardedSignatures, TimeDiff, Timestamp,
+    TransactionConfig,
 };
 
-<<<<<<< HEAD
+use super::BlockPayload;
 use crate::types::{DeployHashWithApprovals, TransactionHashWithApprovals};
 
-use super::BlockPayload;
-=======
 const NO_LEEWAY: TimeDiff = TimeDiff::from_millis(0);
->>>>>>> ec27792a
 
 #[derive(Debug, Error)]
 pub(crate) enum AddError {
@@ -107,12 +101,8 @@
         if footprint
             .header
             .is_valid(
-<<<<<<< HEAD
                 &self.transaction_config,
-=======
-                &self.deploy_config,
                 NO_LEEWAY,
->>>>>>> ec27792a
                 self.timestamp,
                 transfer.deploy_hash(),
             )
@@ -151,12 +141,8 @@
         if footprint
             .header
             .is_valid(
-<<<<<<< HEAD
                 &self.transaction_config,
-=======
-                &self.deploy_config,
                 NO_LEEWAY,
->>>>>>> ec27792a
                 self.timestamp,
                 deploy.deploy_hash(),
             )
