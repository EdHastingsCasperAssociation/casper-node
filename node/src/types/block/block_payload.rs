--- conflicted
+++ resolved
@@ -115,20 +115,10 @@
     }
 
     /// Returns count of transactions by category.
-<<<<<<< HEAD
     pub fn count(&self, lane: Option<u8>) -> usize {
         match lane {
-            None => self
-                .transactions
-                .values()
-                .map(|transactions| transactions.len())
-                .sum(),
-=======
-    pub fn count(&self, category: Option<u8>) -> usize {
-        match category {
             None => self.transactions.values().map(Vec::len).sum(),
->>>>>>> 9669f5b2
-            Some(category) => match self.transactions.get(&category) {
+            Some(lane) => match self.transactions.get(&lane) {
                 Some(values) => values.len(),
                 None => 0,
             },
