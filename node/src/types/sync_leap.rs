--- conflicted
+++ resolved
@@ -12,14 +12,8 @@
 use tracing::error;
 
 use casper_types::{
-<<<<<<< HEAD
     crypto, BlockHash, BlockHeader, BlockHeaderWithSignatures,
     BlockHeaderWithSignaturesValidationError, BlockSignatures, Digest, EraId, ProtocolConfig,
-    ProtocolVersion,
-=======
-    crypto, BlockHash, BlockHeader, BlockSignatures, Digest, EraId, ProtocolConfig,
-    SignedBlockHeader, SignedBlockHeaderValidationError,
->>>>>>> 324929ed
 };
 
 use crate::{
