mod config;
mod error;
mod event;
mod fetch_response;
mod fetched_data;
mod fetcher_impls;
mod item_fetcher;
mod item_handle;
mod metrics;
mod tests;

use std::{collections::HashMap, fmt::Debug, time::Duration};

use datasize::DataSize;
use prometheus::Registry;
use tracing::{debug, trace};

use crate::{
<<<<<<< HEAD
    components::Component,
=======
    components::{
        fetcher::event::FetchResponder,
        linear_chain::{self, BlockSignatureError},
        small_network::blocklist::BlocklistJustification,
        Component,
    },
>>>>>>> 2f65e138
    effect::{
        announcements::PeerBehaviorAnnouncement,
        requests::{ContractRuntimeRequest, FetcherRequest, NetworkRequest, StorageRequest},
        EffectBuilder, EffectExt, Effects, Responder,
    },
    protocol::Message,
    types::{FetcherItem, NodeId},
    utils::Source,
    NodeRng,
};

pub(crate) use config::Config;
pub(crate) use error::Error;
pub(crate) use event::Event;
pub(crate) use fetch_response::FetchResponse;
pub(crate) use fetched_data::FetchedData;
use item_fetcher::{ItemFetcher, StoringState};
use item_handle::ItemHandle;
use metrics::Metrics;

pub(crate) type FetchResult<T> = Result<FetchedData<T>, Error<T>>;
pub(crate) type FetchResponder<T> = Responder<FetchResult<T>>;

/// The component which fetches an item from local storage or asks a peer if it's not in storage.
#[derive(DataSize, Debug)]
pub(crate) struct Fetcher<T>
where
    T: FetcherItem,
{
    get_from_peer_timeout: Duration,
    item_handles: HashMap<T::Id, HashMap<NodeId, ItemHandle<T>>>,
    #[data_size(skip)]
    metrics: Metrics,
}

impl<T: FetcherItem> Fetcher<T> {
    pub(crate) fn new(
        name: &str,
        config: &Config,
        registry: &Registry,
    ) -> Result<Self, prometheus::Error> {
        Ok(Fetcher {
            get_from_peer_timeout: config.get_from_peer_timeout().into(),
            item_handles: HashMap::new(),
            metrics: Metrics::new(name, registry)?,
        })
    }
}

impl<T, REv> Component<REv> for Fetcher<T>
where
    Fetcher<T>: ItemFetcher<T>,
    T: FetcherItem + 'static,
    REv: From<StorageRequest>
        + From<ContractRuntimeRequest>
        + From<NetworkRequest<Message>>
        + From<PeerBehaviorAnnouncement>
        + Send,
{
    type Event = Event<T>;

    fn handle_event(
        &mut self,
        effect_builder: EffectBuilder<REv>,
        _rng: &mut NodeRng,
        event: Self::Event,
    ) -> Effects<Self::Event> {
        debug!(?event, "handling event");
        match event {
            Event::Fetch(FetcherRequest {
                id,
                peer,
                validation_metadata,
                responder,
            }) => self.fetch(effect_builder, id, peer, validation_metadata, responder),
            Event::GetFromStorageResult {
                id,
                peer,
                validation_metadata,
                maybe_item,
                responder,
            } => match *maybe_item {
                Some(item) => {
                    self.metrics().found_in_storage.inc();
                    responder
                        .respond(Ok(FetchedData::from_storage(item)))
                        .ignore()
                }
                None => self.failed_to_get_from_storage(
                    effect_builder,
                    id,
                    peer,
                    validation_metadata,
                    responder,
                ),
            },
<<<<<<< HEAD
            Event::GotRemotely { item, source } => match source {
                Source::Peer(peer) => self.got_from_peer(effect_builder, peer, item),
                Source::Client | Source::Ourself => Effects::new(),
            },
            Event::GotInvalidRemotely { .. } => Effects::new(),
=======
            Event::GotRemotely { item, source } => {
                match source {
                    Source::Peer(peer) => {
                        self.metrics().found_on_peer.inc();
                        if let Err(err) = item.validate() {
                            effect_builder
                                .announce_block_peer_with_justification(
                                    peer,
                                    BlocklistJustification::SentInvalidItem {
                                        tag: T::TAG,
                                        item_id: item.id().to_string(),
                                        error: err.to_string(),
                                    },
                                )
                                .ignore()
                        } else {
                            self.signal(item.id(), Ok(*item), peer)
                        }
                    }
                    Source::Client | Source::Ourself => {
                        // TODO - we could possibly also handle this case
                        Effects::new()
                    }
                }
            }
            Event::RejectedRemotely { .. } => Effects::new(),
>>>>>>> 2f65e138
            Event::AbsentRemotely { id, peer } => {
                trace!(TAG=%T::TAG, %id, %peer, "item absent on the remote node");
                self.signal(id.clone(), Err(Error::Absent { id, peer }), peer)
            }
            Event::RejectedRemotely { id, peer } => {
                trace!(TAG=%T::TAG, %id, %peer, "peer rejected fetch request");
                self.signal(id.clone(), Err(Error::Rejected { id, peer }), peer)
            }
            Event::TimeoutPeer { id, peer } => {
                self.signal(id.clone(), Err(Error::TimedOut { id, peer }), peer)
            }
            Event::PutToStorage { item, peer } => self.signal(item.id(), Ok(*item), peer),
        }
    }
}<|MERGE_RESOLUTION|>--- conflicted
+++ resolved
@@ -16,16 +16,13 @@
 use tracing::{debug, trace};
 
 use crate::{
-<<<<<<< HEAD
     components::Component,
-=======
     components::{
         fetcher::event::FetchResponder,
         linear_chain::{self, BlockSignatureError},
         small_network::blocklist::BlocklistJustification,
         Component,
     },
->>>>>>> 2f65e138
     effect::{
         announcements::PeerBehaviorAnnouncement,
         requests::{ContractRuntimeRequest, FetcherRequest, NetworkRequest, StorageRequest},
@@ -122,40 +119,11 @@
                     responder,
                 ),
             },
-<<<<<<< HEAD
             Event::GotRemotely { item, source } => match source {
                 Source::Peer(peer) => self.got_from_peer(effect_builder, peer, item),
                 Source::Client | Source::Ourself => Effects::new(),
             },
             Event::GotInvalidRemotely { .. } => Effects::new(),
-=======
-            Event::GotRemotely { item, source } => {
-                match source {
-                    Source::Peer(peer) => {
-                        self.metrics().found_on_peer.inc();
-                        if let Err(err) = item.validate() {
-                            effect_builder
-                                .announce_block_peer_with_justification(
-                                    peer,
-                                    BlocklistJustification::SentInvalidItem {
-                                        tag: T::TAG,
-                                        item_id: item.id().to_string(),
-                                        error: err.to_string(),
-                                    },
-                                )
-                                .ignore()
-                        } else {
-                            self.signal(item.id(), Ok(*item), peer)
-                        }
-                    }
-                    Source::Client | Source::Ourself => {
-                        // TODO - we could possibly also handle this case
-                        Effects::new()
-                    }
-                }
-            }
-            Event::RejectedRemotely { .. } => Effects::new(),
->>>>>>> 2f65e138
             Event::AbsentRemotely { id, peer } => {
                 trace!(TAG=%T::TAG, %id, %peer, "item absent on the remote node");
                 self.signal(id.clone(), Err(Error::Absent { id, peer }), peer)
