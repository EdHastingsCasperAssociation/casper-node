--- conflicted
+++ resolved
@@ -259,12 +259,8 @@
     get_from_peer_timeout: Duration,
     responders: HashMap<T::Id, HashMap<NodeId, Vec<FetchResponder<T>>>>,
     #[data_size(skip)]
-<<<<<<< HEAD
-    metrics: FetcherMetrics,
     merkle_tree_hash_activation: EraId,
-=======
     metrics: Metrics,
->>>>>>> 055e3a2a
 }
 
 impl<T: Item> Fetcher<T> {
@@ -277,12 +273,8 @@
         Ok(Fetcher {
             get_from_peer_timeout: config.get_from_peer_timeout().into(),
             responders: HashMap::new(),
-<<<<<<< HEAD
-            metrics: FetcherMetrics::new(name, registry)?,
             merkle_tree_hash_activation,
-=======
             metrics: Metrics::new(name, registry)?,
->>>>>>> 055e3a2a
         })
     }
 
