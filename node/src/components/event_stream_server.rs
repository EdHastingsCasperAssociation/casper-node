--- conflicted
+++ resolved
@@ -110,7 +110,6 @@
                 block_hash,
                 execution_result,
             }),
-<<<<<<< HEAD
             Event::Equivocation {
                 era_id,
                 public_key,
@@ -120,9 +119,7 @@
                 public_key,
                 timestamp,
             }),
-=======
             Event::FinalitySignature(fs) => self.broadcast(SseData::FinalitySignature(fs)),
->>>>>>> f46dffb6
         }
     }
 }