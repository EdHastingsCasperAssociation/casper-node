--- conflicted
+++ resolved
@@ -26,13 +26,8 @@
         ConsensusMessage, Event,
     },
     crypto::{asymmetric_key::generate_ed25519_keypair, hash::hash},
-<<<<<<< HEAD
     effect::{requests::NetworkRequest, EffectBuilder, EffectExt, Effects},
-    types::ProtoBlock,
-=======
-    effect::{requests::NetworkRequest, Effect, EffectBuilder, EffectExt, Multiple},
     types::{ProtoBlock, Timestamp},
->>>>>>> 8e46b751
 };
 
 #[derive(Debug, Clone, Copy, Hash, PartialEq, Eq, Serialize, Deserialize)]
