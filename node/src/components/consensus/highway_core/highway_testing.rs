#![allow(clippy::arithmetic_side_effects)] // In tests, overflows panic anyway.

use std::{
    collections::{hash_map::DefaultHasher, HashMap, VecDeque},
    fmt::{self, Debug, Display, Formatter},
    hash::{Hash, Hasher},
};

use datasize::DataSize;
use hex_fmt::HexFmt;
use itertools::Itertools;
use rand::Rng;
use serde::{Deserialize, Serialize};
use tracing::{trace, warn};

use casper_types::{TimeDiff, Timestamp};

use super::{
    active_validator::Effect,
    finality_detector::{FinalityDetector, FttExceeded},
    highway::{
        Dependency, GetDepOutcome, Highway, Params, PreValidatedVertex, SignedWireUnit,
        ValidVertex, Vertex, VertexError,
    },
    state::Fault,
};
use crate::{
    components::consensus::{
        consensus_protocol::FinalizedBlock,
        tests::{
            consensus_des_testing::{
                DeliverySchedule, Fault as DesFault, Message, Node, Target, TargetedMessage,
                ValidatorId, VirtualNet,
            },
            queue::QueueEntry,
        },
        traits::{ConsensusValueT, Context, ValidatorSecret},
        utils::{Validators, Weight},
        BlockContext,
    },
    NodeRng,
};

#[derive(Eq, PartialEq, Clone, Debug, Hash, Serialize, Deserialize, DataSize, Default)]
pub(crate) struct ConsensusValue(Vec<u8>);

impl ConsensusValueT for ConsensusValue {
    fn needs_validation(&self) -> bool {
        !self.0.is_empty()
    }
}

impl Display for ConsensusValue {
    fn fmt(&self, f: &mut Formatter<'_>) -> fmt::Result {
        write!(f, "{:10}", HexFmt(&self.0))
    }
}

const TEST_MIN_ROUND_LEN: TimeDiff = TimeDiff::from_millis(1 << 12);
const TEST_MAX_ROUND_LEN: TimeDiff = TimeDiff::from_millis(1 << 19);
const TEST_END_HEIGHT: u64 = 100000;
pub(crate) const TEST_INSTANCE_ID: u64 = 42;
pub(crate) const TEST_ENDORSEMENT_EVIDENCE_LIMIT: u64 = 20;

#[derive(Clone, Eq, PartialEq, Hash)]
enum HighwayMessage {
    Timer(Timestamp),
    NewVertex(Box<Vertex<TestContext>>),
    RequestBlock(BlockContext<TestContext>),
    WeAreFaulty(Box<Fault<TestContext>>),
}

impl Debug for HighwayMessage {
    fn fmt(&self, f: &mut Formatter<'_>) -> fmt::Result {
        match self {
            HighwayMessage::Timer(t) => f.debug_tuple("Timer").field(&t.millis()).finish(),
            HighwayMessage::RequestBlock(bc) => f
                .debug_struct("RequestBlock")
                .field("timestamp", &bc.timestamp().millis())
                .finish(),
            HighwayMessage::NewVertex(v) => {
                f.debug_struct("NewVertex").field("vertex", &v).finish()
            }
            HighwayMessage::WeAreFaulty(ft) => f.debug_tuple("WeAreFaulty").field(&ft).finish(),
        }
    }
}

impl HighwayMessage {
    fn into_targeted(self, creator: ValidatorId) -> TargetedMessage<HighwayMessage> {
        let create_msg = |hwm: HighwayMessage| Message::new(creator, hwm);

        match self {
            HighwayMessage::NewVertex(_) => {
                TargetedMessage::new(create_msg(self), Target::AllExcept(creator))
            }
            HighwayMessage::Timer(_)
            | HighwayMessage::RequestBlock(_)
            | HighwayMessage::WeAreFaulty(_) => {
                TargetedMessage::new(create_msg(self), Target::SingleValidator(creator))
            }
        }
    }

    fn is_new_unit(&self) -> bool {
        if let HighwayMessage::NewVertex(vertex) = self {
            matches!(**vertex, Vertex::Unit(_))
        } else {
            false
        }
    }
}

impl From<Effect<TestContext>> for HighwayMessage {
    fn from(eff: Effect<TestContext>) -> Self {
        match eff {
            // The effect is `ValidVertex` but we want to gossip it to other
            // validators so for them it's just `Vertex` that needs to be validated.
            Effect::NewVertex(ValidVertex(v)) => HighwayMessage::NewVertex(Box::new(v)),
            Effect::ScheduleTimer(t) => HighwayMessage::Timer(t),
            Effect::RequestNewBlock(block_context, _expiry) => {
                HighwayMessage::RequestBlock(block_context)
            }
            Effect::WeAreFaulty(fault) => HighwayMessage::WeAreFaulty(Box::new(fault)),
        }
    }
}

impl PartialOrd for HighwayMessage {
    fn partial_cmp(&self, other: &Self) -> Option<std::cmp::Ordering> {
        Some(self.cmp(other))
    }
}

impl Ord for HighwayMessage {
    fn cmp(&self, other: &Self) -> std::cmp::Ordering {
        let mut hasher0 = DefaultHasher::new();
        let mut hasher1 = DefaultHasher::new();
        self.hash(&mut hasher0);
        other.hash(&mut hasher1);
        hasher0.finish().cmp(&hasher1.finish())
    }
}

#[derive(Debug, Eq, PartialEq)]
pub(crate) enum TestRunError {
    /// VirtualNet was missing a validator when it was expected to exist.
    MissingValidator(ValidatorId),
    /// Sender sent a vertex for which it didn't have all dependencies.
    SenderMissingDependency(ValidatorId, Dependency<TestContext>),
    /// No more messages in the message queue.
    NoMessages,
}

impl Display for TestRunError {
    fn fmt(&self, f: &mut Formatter<'_>) -> fmt::Result {
        match self {
            TestRunError::NoMessages => write!(
                f,
                "Test finished prematurely due to lack of messages in the queue"
            ),
            TestRunError::SenderMissingDependency(validator_id, dependency) => write!(
                f,
                "{:?} was missing a dependency {:?} of a vertex it created.",
                validator_id, dependency
            ),
            TestRunError::MissingValidator(id) => {
                write!(f, "Virtual net is missing validator {:?}.", id)
            }
        }
    }
}

enum Distribution {
    Uniform,
    // TODO: Poisson(f64), https://casperlabs.atlassian.net/browse/HWY-116
}

impl Distribution {
    /// Returns vector of `count` elements of random values between `lower` and `upper`.
    fn gen_range_vec(&self, rng: &mut NodeRng, lower: u64, upper: u64, count: u8) -> Vec<u64> {
        match self {
            Distribution::Uniform => (0..count).map(|_| rng.gen_range(lower..upper)).collect(),
        }
    }
}

trait DeliveryStrategy {
    fn gen_delay(
        &mut self,
        rng: &mut NodeRng,
        message: &HighwayMessage,
        distribution: &Distribution,
        base_delivery_timestamp: Timestamp,
    ) -> DeliverySchedule;
}

struct HighwayValidator {
    highway: Highway<TestContext>,
    finality_detector: FinalityDetector<TestContext>,
    fault: Option<DesFault>,
}

impl HighwayValidator {
    fn new(
        highway: Highway<TestContext>,
        finality_detector: FinalityDetector<TestContext>,
        fault: Option<DesFault>,
    ) -> Self {
        HighwayValidator {
            highway,
            finality_detector,
            fault,
        }
    }

    fn highway_mut(&mut self) -> &mut Highway<TestContext> {
        &mut self.highway
    }

    fn highway(&self) -> &Highway<TestContext> {
        &self.highway
    }

    fn run_finality(&mut self) -> Result<Vec<FinalizedBlock<TestContext>>, FttExceeded> {
        Ok(self.finality_detector.run(&self.highway)?.collect())
    }

    fn post_hook(&mut self, delivery_time: Timestamp, msg: HighwayMessage) -> Vec<HighwayMessage> {
        match self.fault.as_ref() {
            Some(DesFault::TemporarilyMute { from, till })
                if *from <= delivery_time && delivery_time <= *till =>
            {
                // For mute validators we add it to the state but not gossip, if the delivery time
                // is in the interval in which they are muted.
                match msg {
                    HighwayMessage::NewVertex(_) => {
                        warn!("Validator is mute – won't gossip vertices in response");
                        vec![]
                    }
                    HighwayMessage::Timer(_) | HighwayMessage::RequestBlock(_) => vec![msg],
                    HighwayMessage::WeAreFaulty(ev) => {
                        panic!("validator equivocated unexpectedly: {:?}", ev);
                    }
                }
            }
            Some(DesFault::PermanentlyMute) => {
                // For mute validators we add it to the state but not gossip.
                match msg {
                    HighwayMessage::NewVertex(_) => {
                        warn!("Validator is mute – won't gossip vertices in response");
                        vec![]
                    }
                    HighwayMessage::Timer(_) | HighwayMessage::RequestBlock(_) => vec![msg],
                    HighwayMessage::WeAreFaulty(ev) => {
                        panic!("validator equivocated unexpectedly: {:?}", ev);
                    }
                }
            }
            None | Some(DesFault::TemporarilyMute { .. }) => {
                // Honest validator.
                match &msg {
                    HighwayMessage::NewVertex(_)
                    | HighwayMessage::Timer(_)
                    | HighwayMessage::RequestBlock(_) => vec![msg],
                    HighwayMessage::WeAreFaulty(ev) => {
                        panic!("validator equivocated unexpectedly: {:?}", ev);
                    }
                }
            }
            Some(DesFault::Equivocate) => {
                match msg {
                    HighwayMessage::NewVertex(ref vertex) => {
                        match **vertex {
                            Vertex::Unit(ref swunit) => {
                                // Create an equivocating message, with a different timestamp.
                                // TODO: Don't send both messages to every peer. Add different
                                // strategies.
                                let mut wunit2 = swunit.wire_unit().clone();
                                match wunit2.value.as_mut() {
                                    None => wunit2.timestamp += TimeDiff::from_millis(1),
                                    Some(v) => v.0.push(0),
                                }
                                let secret = TestSecret(wunit2.creator.0.into());
                                let hwunit2 = wunit2.into_hashed();
                                let swunit2 = SignedWireUnit::new(hwunit2, &secret);
                                let vertex2 = Box::new(Vertex::Unit(swunit2));
                                vec![msg, HighwayMessage::NewVertex(vertex2)]
                            }
                            _ => vec![msg],
                        }
                    }
                    HighwayMessage::RequestBlock(_)
                    | HighwayMessage::WeAreFaulty(_)
                    | HighwayMessage::Timer(_) => vec![msg],
                }
            }
        }
    }
}

type HighwayNode = Node<ConsensusValue, HighwayMessage, HighwayValidator>;

type HighwayNet = VirtualNet<ConsensusValue, HighwayMessage, HighwayValidator>;

impl HighwayNode {
    fn unit_count(&self) -> usize {
        self.validator().highway.state().unit_count()
    }
}

struct HighwayTestHarness<DS>
where
    DS: DeliveryStrategy,
{
    virtual_net: HighwayNet,
    /// Consensus values to be proposed.
    /// Order of values in the vector defines the order in which they will be proposed.
    consensus_values: VecDeque<ConsensusValue>,
    /// A strategy to pseudo randomly change the message delivery times.
    delivery_time_strategy: DS,
    /// Distribution of delivery times.
    delivery_time_distribution: Distribution,
}

type TestResult<T> = Result<T, TestRunError>;

// Outer `Err` (from `TestResult`) represents an unexpected error in test framework, global error.
// Inner `Result` is a local result, its error is also local.
type TestRunResult<T> = TestResult<Result<T, (Vertex<TestContext>, VertexError)>>;

impl<DS> HighwayTestHarness<DS>
where
    DS: DeliveryStrategy,
{
    /// Advance the test by one message.
    ///
    /// Pops one message from the message queue (if there are any)
    /// and pass it to the recipient validator for execution.
    /// Messages returned from the execution are scheduled for later delivery.
    pub(crate) fn crank(&mut self, rng: &mut NodeRng) -> TestResult<()> {
        let QueueEntry {
            delivery_time,
            recipient,
            message,
        } = self
            .virtual_net
            .pop_message()
            .ok_or(TestRunError::NoMessages)?;

        let span = tracing::trace_span!("crank", validator = %recipient);
        let _enter = span.enter();
        trace!(
            "Processing: tick {}, sender validator={}, payload {:?}",
            delivery_time,
            message.sender,
            message.payload(),
        );

        let messages = self.process_message(rng, recipient, message, delivery_time)?;

        let targeted_messages = messages
            .into_iter()
            .filter_map(|hwm| {
                let delivery = self.delivery_time_strategy.gen_delay(
                    rng,
                    &hwm,
                    &self.delivery_time_distribution,
                    delivery_time,
                );
                match delivery {
                    DeliverySchedule::Drop => {
                        trace!("{:?} message is dropped.", hwm);
                        None
                    }
                    DeliverySchedule::AtInstant(timestamp) => {
                        trace!("{:?} scheduled for {:?}", hwm, timestamp);
                        let targeted = hwm.into_targeted(recipient);
                        Some((targeted, timestamp))
                    }
                }
            })
            .collect();

        self.virtual_net.dispatch_messages(targeted_messages);
        Ok(())
    }

    fn next_consensus_value(&mut self, height: u64) -> ConsensusValue {
        self.consensus_values
            .get(height as usize)
            .cloned()
            .unwrap_or_default()
    }

    /// Helper for getting validator from the underlying virtual net.
    fn node_mut(&mut self, validator_id: &ValidatorId) -> TestResult<&mut HighwayNode> {
        self.virtual_net
            .node_mut(validator_id)
            .ok_or(TestRunError::MissingValidator(*validator_id))
    }

    fn call_validator<F>(
        &mut self,
        delivery_time: Timestamp,
        validator_id: &ValidatorId,
        f: F,
    ) -> TestResult<Vec<HighwayMessage>>
    where
        F: FnOnce(&mut HighwayValidator) -> Vec<Effect<TestContext>>,
    {
        let validator_node = self.node_mut(validator_id)?;
        let res = f(validator_node.validator_mut());
        let messages = res
            .into_iter()
            .flat_map(|eff| {
                validator_node
                    .validator_mut()
                    .post_hook(delivery_time, HighwayMessage::from(eff))
            })
            .collect();
        Ok(messages)
    }

    /// Processes a message sent to `validator_id`.
    /// Returns a vector of messages produced by the `validator` in reaction to processing a
    /// message.
    fn process_message(
        &mut self,
        rng: &mut NodeRng,
        validator_id: ValidatorId,
        message: Message<HighwayMessage>,
        delivery_time: Timestamp,
    ) -> TestResult<Vec<HighwayMessage>> {
        self.node_mut(&validator_id)?
            .push_messages_received(vec![message.clone()]);

        let messages = {
            let sender_id = message.sender;

            let hwm = message.payload().clone();

            match hwm {
                HighwayMessage::Timer(timestamp) => {
                    self.call_validator(delivery_time, &validator_id, |consensus| {
                        consensus.highway_mut().handle_timer(timestamp)
                    })?
                }
                HighwayMessage::NewVertex(v) => {
                    match self.add_vertex(
                        rng,
                        validator_id,
                        sender_id,
                        *v.clone(),
                        delivery_time,
                    )? {
                        Ok(msgs) => {
                            trace!("{:?} successfully added to the state.", v);
                            msgs
                        }
                        Err((v, error)) => {
                            // TODO: this seems to get output from passing tests
                            warn!(
                                "{:?} sent an invalid vertex {:?} to {:?} \
                                that resulted in {:?} error",
                                sender_id, v, validator_id, error
                            );
                            vec![]
                        }
                    }
                }
                HighwayMessage::RequestBlock(block_context) => {
                    let consensus_value = self.next_consensus_value(block_context.height());

                    self.call_validator(delivery_time, &validator_id, |consensus| {
                        consensus
                            .highway_mut()
                            .propose(consensus_value, block_context)
                    })?
                }
                HighwayMessage::WeAreFaulty(_evidence) => vec![],
            }
        };

        let recipient = self.node_mut(&validator_id)?;
        recipient.push_messages_produced(messages.clone());

        self.run_finality_detector(&validator_id)?;

        Ok(messages)
    }

    /// Runs finality detector.
    fn run_finality_detector(&mut self, validator_id: &ValidatorId) -> TestResult<()> {
        let recipient = self.node_mut(validator_id)?;

        let finalized_values = recipient
            .validator_mut()
            .run_finality()
            // TODO: https://casperlabs.atlassian.net/browse/HWY-119
            .expect("FTT exceeded but not handled");
        for FinalizedBlock {
            value,
            timestamp: _,
            relative_height,
            terminal_block_data,
            equivocators: _,
            proposer: _,
        } in finalized_values
        {
            trace!(
                "{}consensus value finalized: {:?}, height: {:?}",
                if terminal_block_data.is_some() {
                    "last "
                } else {
                    ""
                },
                value,
                relative_height,
            );

            recipient.push_finalized(value);
        }

        Ok(())
    }

    // Adds vertex to the `recipient` validator state.
    // Synchronizes its state if necessary.
    // From the POV of the test system, synchronization is immediate.
    fn add_vertex(
        &mut self,
        rng: &mut NodeRng,
        recipient: ValidatorId,
        sender: ValidatorId,
        vertex: Vertex<TestContext>,
        delivery_time: Timestamp,
    ) -> TestRunResult<Vec<HighwayMessage>> {
        // 1. pre_validate_vertex
        // 2. missing_dependency
        // 3. validate_vertex
        // 4. add_valid_vertex

        let sync_result = {
            let validator = self.node_mut(&recipient)?;

            match validator
                .validator_mut()
                .highway_mut()
                .pre_validate_vertex(vertex)
            {
                Err((v, error)) => Ok(Err((v, error))),
                Ok(pvv) => self.synchronize_validator(rng, recipient, sender, pvv, delivery_time),
            }
        }?;

        match sync_result {
            Err(vertex_error) => Ok(Err(vertex_error)),
            Ok((prevalidated_vertex, mut sync_effects)) => {
                let add_vertex_effects: Vec<HighwayMessage> = {
                    match self
                        .node_mut(&recipient)?
                        .validator_mut()
                        .highway_mut()
                        .validate_vertex(prevalidated_vertex)
                    {
                        Err((pvv, error)) => return Ok(Err((pvv.into_vertex(), error))),
                        Ok(valid_vertex) => {
                            self.call_validator(delivery_time, &recipient, |v| {
                                v.highway_mut()
                                    .add_valid_vertex(valid_vertex, delivery_time)
                            })?
                        }
                    }
                };

                sync_effects.extend(add_vertex_effects);

                Ok(Ok(sync_effects))
            }
        }
    }

    /// Synchronizes all missing dependencies of `pvv` that `recipient` is missing.
    /// If an error occurs during synchronization of one of `pvv`'s dependencies
    /// it's returned and the original vertex mustn't be added to the state.
    fn synchronize_validator(
        &mut self,
        rng: &mut NodeRng,
        recipient: ValidatorId,
        sender: ValidatorId,
        pvv: PreValidatedVertex<TestContext>,
        delivery_time: Timestamp,
    ) -> TestRunResult<(PreValidatedVertex<TestContext>, Vec<HighwayMessage>)> {
        // There may be more than one dependency missing and we want to sync all of them.
        loop {
            let validator = self
                .virtual_net
                .validator(&recipient)
                .ok_or(TestRunError::MissingValidator(recipient))?
                .validator();

            let mut messages = vec![];

            match validator.highway().missing_dependency(&pvv) {
                None => return Ok(Ok((pvv, messages))),
                Some(d) => {
                    match self.synchronize_dependency(rng, d, recipient, sender, delivery_time)? {
                        Ok(sync_messages) => {
                            // `hwm` represent messages produced while synchronizing `d`.
                            messages.extend(sync_messages)
                        }
                        Err(vertex_error) => {
                            // An error occurred when trying to synchronize a missing dependency.
                            // We must stop the synchronization process and return it to the caller.
                            return Ok(Err(vertex_error));
                        }
                    }
                }
            }
        }
    }

    // Synchronizes `validator` in case of missing dependencies.
    //
    // If validator has missing dependencies then we have to add them first.
    // We don't want to test synchronization, and the Highway theory assumes
    // that when units are added then all their dependencies are satisfied.
    fn synchronize_dependency(
        &mut self,
        rng: &mut NodeRng,
        missing_dependency: Dependency<TestContext>,
        recipient: ValidatorId,
        sender: ValidatorId,
        delivery_time: Timestamp,
    ) -> TestRunResult<Vec<HighwayMessage>> {
        match self
            .node_mut(&sender)?
            .validator_mut()
            .highway()
            .get_dependency(&missing_dependency)
        {
            GetDepOutcome::Vertex(vv) => {
                self.add_vertex(rng, recipient, sender, vv.0, delivery_time)
            }
            GetDepOutcome::Evidence(_) | GetDepOutcome::None => Err(
                TestRunError::SenderMissingDependency(sender, missing_dependency),
            ),
        }
    }

    /// Returns a `MutableHandle` on the `HighwayTestHarness` object
    /// that allows for manipulating internal state of the test state.
    fn mutable_handle(&mut self) -> MutableHandle<DS> {
        MutableHandle(self)
    }
}

fn crank_until<F, DS: DeliveryStrategy>(
    hth: &mut HighwayTestHarness<DS>,
    rng: &mut NodeRng,
    f: F,
) -> TestResult<()>
where
    F: Fn(&HighwayTestHarness<DS>) -> bool,
{
    while !f(hth) {
        hth.crank(rng)?;
    }
    Ok(())
}

fn crank_until_finalized<DS: DeliveryStrategy>(
    hth: &mut HighwayTestHarness<DS>,
    rng: &mut NodeRng,
    cv_count: usize,
) -> TestResult<()> {
    crank_until(hth, rng, |hth| {
        let has_all_finalized = |v: &HighwayNode| v.finalized_count() == cv_count;
        hth.virtual_net.validators().all(has_all_finalized)
    })
}

fn crank_until_time<DS: DeliveryStrategy>(
    hth: &mut HighwayTestHarness<DS>,
    rng: &mut NodeRng,
    timestamp: Timestamp,
) -> TestResult<()> {
    crank_until(hth, rng, |hth| {
        hth.virtual_net
            .peek_message()
            .map_or(true, |qe| qe.delivery_time > timestamp)
    })
}

struct MutableHandle<'a, DS: DeliveryStrategy>(&'a mut HighwayTestHarness<DS>);

impl<'a, DS: DeliveryStrategy> MutableHandle<'a, DS> {
    /// Drops all messages from the queue.
    fn clear_message_queue(&mut self) {
        self.0.virtual_net.empty_queue();
    }

    fn validators(&self) -> impl Iterator<Item = &HighwayNode> {
        self.0.virtual_net.validators()
    }

    fn correct_validators(&self) -> impl Iterator<Item = &HighwayNode> {
        self.0
            .virtual_net
            .validators()
            .filter(|v| v.validator().fault.is_none())
    }
}

fn test_params() -> Params {
    Params::new(
        0, // random seed
        TEST_MIN_ROUND_LEN,
        TEST_MAX_ROUND_LEN,
        TEST_MIN_ROUND_LEN,
        TEST_END_HEIGHT,
        Timestamp::zero(),
        Timestamp::zero(), // Length depends only on block number.
        TEST_ENDORSEMENT_EVIDENCE_LIMIT,
    )
}

#[derive(Debug)]
enum BuilderError {
    WeightLimits,
}

struct HighwayTestHarnessBuilder<DS: DeliveryStrategy> {
    /// Maximum number of faulty validators in the network.
    /// Defaults to 10.
    max_faulty_validators: u8,
    /// Percentage of faulty validators' (i.e. equivocators) weight.
    /// Defaults to 0 (network is perfectly secure).
    faulty_percent: u64,
    fault_type: Option<DesFault>,
    /// FTT value for the finality detector.
    /// If not given, defaults to 1/3 of total validators' weight.
    ftt: Option<u64>,
    /// Number of consensus values to be proposed by the nodes in the network.
    /// Those will be generated by the test framework.
    /// Defaults to 10.
    consensus_values_count: u8,
    /// Distribution of message delivery (delaying, dropping) delays..
    delivery_distribution: Distribution,
    delivery_strategy: DS,
    /// Upper and lower limits for validators' weights.
    weight_limits: (u64, u64),
    /// Time when the test era starts at.
    /// Defaults to 0.
    start_time: Timestamp,
    /// Type of discrete distribution of validators' weights.
    /// Defaults to uniform.
    weight_distribution: Distribution,
    /// Highway parameters.
    params: Params,
}

// Default strategy for message delivery.
struct InstantDeliveryNoDropping;

impl DeliveryStrategy for InstantDeliveryNoDropping {
    fn gen_delay(
        &mut self,
        _rng: &mut NodeRng,
        message: &HighwayMessage,
        _distribution: &Distribution,
        base_delivery_timestamp: Timestamp,
    ) -> DeliverySchedule {
        match message {
            HighwayMessage::RequestBlock(bc) => DeliverySchedule::AtInstant(bc.timestamp()),
            HighwayMessage::Timer(t) => DeliverySchedule::AtInstant(*t),
            HighwayMessage::NewVertex(_) => {
                DeliverySchedule::AtInstant(base_delivery_timestamp + TimeDiff::from_millis(1))
            }
            HighwayMessage::WeAreFaulty(_) => {
                DeliverySchedule::AtInstant(base_delivery_timestamp + TimeDiff::from_millis(1))
            }
        }
    }
}

impl HighwayTestHarnessBuilder<InstantDeliveryNoDropping> {
    fn new() -> Self {
        HighwayTestHarnessBuilder {
            max_faulty_validators: 10,
            faulty_percent: 0,
            fault_type: None,
            ftt: None,
            consensus_values_count: 10,
            delivery_distribution: Distribution::Uniform,
            delivery_strategy: InstantDeliveryNoDropping,
            weight_limits: (1, 100),
            start_time: Timestamp::zero(),
            weight_distribution: Distribution::Uniform,
            params: test_params(),
        }
    }
}

impl<DS: DeliveryStrategy> HighwayTestHarnessBuilder<DS> {
    /// Sets a percentage of weight that will be assigned to malicious nodes.
    /// `faulty_weight` must be a value between 0 (inclusive) and 33 (inclusive).
    pub(crate) fn faulty_weight_perc(mut self, faulty_weight: u64) -> Self {
        self.faulty_percent = faulty_weight;
        self
    }

    fn fault_type(mut self, fault_type: DesFault) -> Self {
        self.fault_type = Some(fault_type);
        self
    }

    pub(crate) fn consensus_values_count(mut self, count: u8) -> Self {
        assert!(count > 0);
        self.consensus_values_count = count;
        self
    }

    pub(crate) fn weight_limits(mut self, lower: u64, upper: u64) -> Self {
        assert!(
            lower >= 100,
            "Lower limit has to be higher than 100 to avoid rounding problems."
        );
        self.weight_limits = (lower, upper);
        self
    }

    fn max_faulty_validators(mut self, max_faulty_count: u8) -> Self {
        self.max_faulty_validators = max_faulty_count;
        self
    }

    fn params(mut self, params: Params) -> Self {
        self.params = params;
        self
    }

    fn build(self, rng: &mut NodeRng) -> Result<HighwayTestHarness<DS>, BuilderError> {
        let consensus_values = (0..self.consensus_values_count)
            .map(|el| ConsensusValue(vec![el]))
            .collect::<VecDeque<ConsensusValue>>();

        let instance_id = 0;
        let start_time = self.start_time;

        let (lower, upper) = {
            let (l, u) = self.weight_limits;
            if l >= u {
                return Err(BuilderError::WeightLimits);
            }
            (l, u)
        };

        let (faulty_weights, honest_weights): (Vec<Weight>, Vec<Weight>) = {
            if self.faulty_percent == 0 {
                // All validators are honest.
                let validators_num = rng.gen_range(2..self.max_faulty_validators + 1);
                let honest_validators: Vec<Weight> = self
                    .weight_distribution
                    .gen_range_vec(rng, lower, upper, validators_num)
                    .into_iter()
                    .map(Weight)
                    .collect();

                (vec![], honest_validators)
            } else {
                // At least 2 validators total and at least one faulty.
                let faulty_num = rng.gen_range(1..self.max_faulty_validators + 1);

                // Randomly (but within chosen range) assign weights to faulty nodes.
                let faulty_weights = self
                    .weight_distribution
                    .gen_range_vec(rng, lower, upper, faulty_num);

                // Assign enough weights to honest nodes so that we reach expected
                // `faulty_percentage` ratio.
                let honest_weights = {
                    let faulty_sum = faulty_weights.iter().sum::<u64>();
                    let mut weights_to_distribute: u64 =
                        (faulty_sum * 100 + self.faulty_percent - 1) / self.faulty_percent
                            - faulty_sum;
                    let mut weights = vec![];
                    while weights_to_distribute > 0 {
                        let weight = if weights_to_distribute < upper {
                            weights_to_distribute
                        } else {
                            rng.gen_range(lower..upper)
                        };
                        weights.push(weight);
                        weights_to_distribute -= weight
                    }
                    weights
                };

                (
                    faulty_weights.into_iter().map(Weight).collect(),
                    honest_weights.into_iter().map(Weight).collect(),
                )
            }
        };

        let weights_sum = faulty_weights
            .iter()
            .chain(honest_weights.iter())
            .sum::<Weight>();

        let validators: Validators<ValidatorId> = faulty_weights
            .iter()
            .chain(honest_weights.iter())
            .enumerate()
            .map(|(i, weight)| (ValidatorId(i as u64), *weight))
            .collect();

        trace!("Weights: {:?}", validators.iter().collect::<Vec<_>>());

        let mut secrets = validators
            .iter()
            .map(|validator| (*validator.id(), TestSecret(validator.id().0)))
            .collect();

        let ftt = self
            .ftt
            .map(|p| p * weights_sum.0 / 100)
            .unwrap_or_else(|| (weights_sum.0 - 1) / 3);
        let params = self.params;

        // Local function creating an instance of `HighwayConsensus` for a single validator.
        let highway_consensus =
            |(vid, secrets): (ValidatorId, &mut HashMap<ValidatorId, TestSecret>)| {
                let v_sec = secrets.remove(&vid).expect("Secret key should exist.");

                let mut highway = Highway::new(instance_id, validators.clone(), params.clone());
                let effects = highway.activate_validator(vid, v_sec, start_time, None, Weight(ftt));

                let finality_detector = FinalityDetector::new(Weight(ftt));

                (
                    highway,
                    finality_detector,
                    effects.into_iter().map(HighwayMessage::from).collect_vec(),
                )
            };

        let faulty_num = faulty_weights.len();

        let (validators, init_messages) = {
            let mut validators_loc = vec![];
            let mut init_messages = vec![];

            for validator in validators.iter() {
                let vid = *validator.id();
                let fault = if vid.0 < faulty_num as u64 {
                    self.fault_type
                } else {
                    None
                };
                let (highway, finality_detector, msgs) = highway_consensus((vid, &mut secrets));
                let highway_consensus = HighwayValidator::new(highway, finality_detector, fault);
                let validator = Node::new(vid, highway_consensus);
                let qm: Vec<QueueEntry<HighwayMessage>> = msgs
                    .into_iter()
                    .map(|hwm| {
                        // These are messages crated on the start of the network.
                        // They are sent from validator to himself.
                        QueueEntry::new(start_time, vid, Message::new(vid, hwm))
                    })
                    .collect();
                init_messages.extend(qm);
                validators_loc.push(validator);
            }

            (validators_loc, init_messages)
        };

        let delivery_time_strategy = self.delivery_strategy;

        let delivery_time_distribution = self.delivery_distribution;

        let virtual_net = VirtualNet::new(validators, init_messages);

        let hwth = HighwayTestHarness {
            virtual_net,
            consensus_values,
            delivery_time_strategy,
            delivery_time_distribution,
        };

        Ok(hwth)
    }
}

#[derive(Clone, DataSize, Debug, PartialEq, Eq, PartialOrd, Ord, Hash)]
pub(crate) struct TestContext;

#[derive(Clone, DataSize, Debug, Eq, PartialEq)]
pub(crate) struct TestSecret(pub(crate) u64);

// Newtype wrapper for test signature.
// Added so that we can use custom Debug impl.
#[derive(Clone, DataSize, Copy, Hash, PartialOrd, Ord, Eq, PartialEq, Serialize, Deserialize)]
pub(crate) struct SignatureWrapper(u64);

impl Debug for SignatureWrapper {
    fn fmt(&self, f: &mut Formatter<'_>) -> fmt::Result {
        write!(f, "{:10}", HexFmt(&self.0.to_le_bytes()))
    }
}

// Newtype wrapper for test hash.
// Added so that we can use custom Debug impl.
#[derive(Clone, Copy, DataSize, Hash, Ord, PartialOrd, Eq, PartialEq, Serialize, Deserialize)]
pub(crate) struct HashWrapper(u64);

impl Debug for HashWrapper {
    fn fmt(&self, f: &mut Formatter<'_>) -> fmt::Result {
        write!(f, "{:10}", HexFmt(&self.0.to_le_bytes()))
    }
}

impl Display for HashWrapper {
    fn fmt(&self, f: &mut Formatter<'_>) -> fmt::Result {
        Debug::fmt(self, f)
    }
}

impl ValidatorSecret for TestSecret {
    type Hash = HashWrapper;
    type Signature = SignatureWrapper;

    fn sign(&self, data: &Self::Hash) -> Self::Signature {
        SignatureWrapper(data.0 + self.0)
    }
}

impl Context for TestContext {
    type ConsensusValue = ConsensusValue;
    type ValidatorId = ValidatorId;
    type ValidatorSecret = TestSecret;
    type Signature = SignatureWrapper;
    type Hash = HashWrapper;
    type InstanceId = u64;

    fn hash(data: &[u8]) -> Self::Hash {
        let mut hasher = DefaultHasher::new();
        hasher.write(data);
        HashWrapper(hasher.finish())
    }

    fn verify_signature(
        hash: &Self::Hash,
        public_key: &Self::ValidatorId,
        signature: &<Self::ValidatorSecret as ValidatorSecret>::Signature,
    ) -> bool {
        let computed_signature = hash.0 + public_key.0;
        computed_signature == signature.0
    }
}

mod test_harness {
    use std::{collections::HashSet, fmt::Debug};

    use itertools::Itertools;

    use casper_types::Timestamp;

    use super::{
        crank_until, crank_until_finalized, crank_until_time, test_params, ConsensusValue,
        HighwayTestHarness, HighwayTestHarnessBuilder, InstantDeliveryNoDropping, TestRunError,
        TEST_MIN_ROUND_LEN,
    };
    use crate::{
        components::consensus::tests::consensus_des_testing::{Fault as DesFault, ValidatorId},
        logging,
    };
    use logging::{LoggingConfig, LoggingFormat};

    #[test]
    fn on_empty_queue_error() {
        let mut rng = crate::new_rng();
        let mut highway_test_harness: HighwayTestHarness<InstantDeliveryNoDropping> =
            HighwayTestHarnessBuilder::new()
                .consensus_values_count(1)
                .weight_limits(100, 120)
                .build(&mut rng)
                .expect("Construction was successful");

        highway_test_harness.mutable_handle().clear_message_queue();

        assert_eq!(
            highway_test_harness.crank(&mut rng),
            Err(TestRunError::NoMessages),
            "Expected the test run to stop."
        );
    }

    // Test that all elements of the vector all equal.
    fn assert_eq_vectors<I: Eq + Debug>(coll: Vec<I>, error_msg: &str) {
        let mut iter = coll.into_iter();
        let reference = iter.next().unwrap();

        iter.for_each(|v| assert_eq!(v, reference, "{}", error_msg));
    }

    #[test]
    fn liveness_test_no_faults() {
        let _ = logging::init_with_config(&LoggingConfig::new(LoggingFormat::Text, true, true));

        let mut rng = crate::new_rng();
        let cv_count = 10;

        let mut highway_test_harness = HighwayTestHarnessBuilder::new()
            .max_faulty_validators(3)
            .consensus_values_count(cv_count)
            .weight_limits(100, 120)
            .build(&mut rng)
            .expect("Construction was successful");

        crank_until(&mut highway_test_harness, &mut rng, |hth| {
            // Stop the test when each node finalized expected number of consensus values.
            // Note that we're not testing the order of finalization here.
            // It will be tested later – it's not the condition for stopping the test run.
            hth.virtual_net
                .validators()
                .all(|v| v.finalized_count() == cv_count as usize)
        })
        .unwrap();

        let handle = highway_test_harness.mutable_handle();
        let validators = handle.validators();

        let (finalized_values, units_produced): (Vec<Vec<ConsensusValue>>, Vec<usize>) = validators
            .map(|v| {
                (
                    v.finalized_values().cloned().collect::<Vec<_>>(),
                    v.messages_produced()
<<<<<<< HEAD
                        .filter(|hwm| hwm.is_new_unit())
=======
                        .filter(|&hwm| hwm.is_new_unit())
                        .cloned()
>>>>>>> 9dec8acf
                        .count(),
                )
            })
            .unzip();

        units_produced
            .into_iter()
            .enumerate()
            .for_each(|(v_idx, units_count)| {
                // NOTE: Works only when all validators are honest and correct (no "mute"
                // validators). Validator produces two units per round. It may
                // produce just one before lambda message is finalized. Add one in case it's just
                // one round (one consensus value) – 1 message. 1/2=0 but 3/2=1 b/c of the rounding.
                let rounds_participated_in = (units_count as u8 + 1) / 2;

                assert_eq!(
                    rounds_participated_in, cv_count,
                    "Expected that validator={} participated in {} rounds.",
                    v_idx, cv_count
                )
            });

        assert_eq_vectors(
            finalized_values,
            "Nodes finalized different consensus values.",
        );
    }

    #[test]
    fn liveness_test_some_mute() {
        let _ = logging::init_with_config(&LoggingConfig::new(LoggingFormat::Text, true, true));

        let mut rng = crate::new_rng();
        let cv_count = 10;
        let fault_perc = 30;

        let mut highway_test_harness = HighwayTestHarnessBuilder::new()
            .max_faulty_validators(3)
            .faulty_weight_perc(fault_perc)
            .fault_type(DesFault::PermanentlyMute)
            .consensus_values_count(cv_count)
            .weight_limits(100, 120)
            .build(&mut rng)
            .expect("Construction was successful");

        crank_until(&mut highway_test_harness, &mut rng, |hth| {
            // Stop the test when each node finalized expected number of consensus values.
            // Note that we're not testing the order of finalization here.
            // It will be tested later – it's not the condition for stopping the test run.
            hth.virtual_net
                .validators()
                .all(|v| v.finalized_count() == cv_count as usize)
        })
        .unwrap();

        let handle = highway_test_harness.mutable_handle();
        let validators = handle.validators();

        let finalized_values: Vec<Vec<ConsensusValue>> = validators
            .map(|v| v.finalized_values().cloned().collect::<Vec<_>>())
            .collect();

        assert_eq_vectors(
            finalized_values,
            "Nodes finalized different consensus values.",
        );
    }

    #[test]
    fn liveness_test_some_equivocate() {
        let _ = logging::init_with_config(&LoggingConfig::new(LoggingFormat::Text, true, true));

        let mut rng = crate::new_rng();
        let cv_count = 10;
        let fault_perc = 10;

        let mut highway_test_harness = HighwayTestHarnessBuilder::new()
            .max_faulty_validators(3)
            .faulty_weight_perc(fault_perc)
            .fault_type(DesFault::Equivocate)
            .consensus_values_count(cv_count)
            .weight_limits(100, 150)
            .build(&mut rng)
            .expect("Construction was successful");

        crank_until(&mut highway_test_harness, &mut rng, |hth| {
            // Stop the test when each node finalized expected number of consensus values.
            // Note that we're not testing the order of finalization here.
            // It will be tested later – it's not the condition for stopping the test run.
            hth.virtual_net
                .validators()
                .all(|v| v.finalized_count() == cv_count as usize)
        })
        .unwrap();

        let handle = highway_test_harness.mutable_handle();
        let validators = handle.validators();

        let (finalized_values, equivocators_seen): (
            Vec<Vec<ConsensusValue>>,
            Vec<HashSet<ValidatorId>>,
        ) = validators
            .map(|v| {
                (
                    v.finalized_values().cloned().collect::<Vec<_>>(),
                    v.validator()
                        .highway()
                        .validators_with_evidence()
                        .cloned()
                        .collect::<HashSet<_>>(),
                )
            })
            .unzip();

        assert_eq_vectors(
            finalized_values,
            "Nodes finalized different consensus values.",
        );
        assert_eq_vectors(
            equivocators_seen,
            "Nodes saw different set of equivocators.",
        );
    }

    #[test]
    fn pause_if_too_many_are_offline() {
        let _ = logging::init_with_config(&LoggingConfig::new(LoggingFormat::Text, true, true));

        let mut rng = crate::new_rng();
        let cv_count = 10u8;
        let max_round_len = TEST_MIN_ROUND_LEN * 2;

        let start_mute = Timestamp::zero() + max_round_len * 2;
        let should_start_pause = start_mute + max_round_len * 4;
        let stop_mute = should_start_pause + max_round_len * 3;

        let params = test_params()
            .with_max_round_len(max_round_len)
            .with_end_height(cv_count as u64);
        let mut test_harness = HighwayTestHarnessBuilder::new()
            .max_faulty_validators(3)
            .faulty_weight_perc(40) // Too many mute validators to be live...
            .fault_type(DesFault::TemporarilyMute {
                from: start_mute,
                till: stop_mute,
            }) // ...but just temporarily mute.
            .consensus_values_count(cv_count)
            .weight_limits(100, 120)
            .params(params)
            .build(&mut rng)
            .expect("Construction was successful");

        // Three max-length rounds after 40% went silent, the honest validators should stop voting.
        crank_until_time(&mut test_harness, &mut rng, should_start_pause).unwrap();

        // They should all see the same number of finalized blocks.
        let handle = test_harness.mutable_handle();
        let first_validator = handle.correct_validators().next().unwrap();
        let finalized_before_pause = first_validator.finalized_count();
        let unit_count_before_pause = first_validator.unit_count();
        assert_ne!(finalized_before_pause, 0);
        assert!(finalized_before_pause < cv_count as usize);
        for v in handle.correct_validators() {
            assert_eq!(finalized_before_pause, v.finalized_count());
            assert_eq!(unit_count_before_pause, v.unit_count());
        }

        // Much later, just before the missing 40% come back online...
        crank_until_time(&mut test_harness, &mut rng, stop_mute).unwrap();

        // ...there should still be no new unit yet.
        for v in test_harness.mutable_handle().correct_validators() {
            assert_eq!(finalized_before_pause, v.finalized_count());
            assert_eq!(unit_count_before_pause, v.unit_count());
        }

        // After that, however, the network should resume...
        crank_until_finalized(&mut test_harness, &mut rng, cv_count as usize).unwrap();

        // ...and finalize the remaining blocks.
        let finalized_values = test_harness
            .mutable_handle()
            .validators()
            .map(|v| v.finalized_values().cloned().collect_vec())
            .collect_vec();

        assert_eq_vectors(
            finalized_values,
            "Nodes finalized different consensus values.",
        );
    }
}<|MERGE_RESOLUTION|>--- conflicted
+++ resolved
@@ -1139,12 +1139,8 @@
                 (
                     v.finalized_values().cloned().collect::<Vec<_>>(),
                     v.messages_produced()
-<<<<<<< HEAD
-                        .filter(|hwm| hwm.is_new_unit())
-=======
                         .filter(|&hwm| hwm.is_new_unit())
                         .cloned()
->>>>>>> 9dec8acf
                         .count(),
                 )
             })
