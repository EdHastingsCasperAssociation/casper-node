--- conflicted
+++ resolved
@@ -54,17 +54,9 @@
     /// The height of this era's first block.
     pub(crate) start_height: u64,
     /// Pending blocks, waiting for validation and dependencies.
-<<<<<<< HEAD
-    validation_states: HashMap<ProposedBlock<ClContext>, ValidationState>,
-    /// Validators that have been faulty in any of the switch blocks after the booking block.
-=======
     pub(crate) validation_states: HashMap<ProposedBlock<ClContext>, ValidationState>,
     /// Validators banned in this and the next BONDED_ERAS eras, because they were faulty in the
     /// previous switch block.
-    pub(crate) new_faulty: Vec<PublicKey>,
-    /// Validators that have been faulty in any of the recent BONDED_ERAS switch blocks. This
-    /// includes `new_faulty`.
->>>>>>> 41a1be45
     pub(crate) faulty: HashSet<PublicKey>,
     /// Validators that are excluded from proposing new blocks.
     pub(crate) cannot_propose: HashSet<PublicKey>,
