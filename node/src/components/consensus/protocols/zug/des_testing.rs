#![allow(clippy::arithmetic_side_effects)] // In tests, overflows panic anyway.

use std::{
    collections::{hash_map::DefaultHasher, HashMap, VecDeque},
    fmt::{self, Debug, Display, Formatter},
    hash::{Hash, Hasher},
};

use datasize::DataSize;
use hex_fmt::HexFmt;
use itertools::Itertools;
use rand::{prelude::IteratorRandom, Rng};
use serde::{Deserialize, Serialize};
use tracing::{trace, warn};

use casper_types::{TimeDiff, Timestamp};

use super::{
    config::Config,
    message::{Content, Message as ZugProtocolMessage, SignedMessage},
    Params, Zug,
};
use crate::{
    components::consensus::{
        consensus_protocol::{
            ConsensusProtocol, FinalizedBlock, ProposedBlock, ProtocolOutcome, ProtocolOutcomes,
        },
        tests::{
            consensus_des_testing::{
                DeliverySchedule, Fault as DesFault, Message, Node, Target, TargetedMessage,
                ValidatorId, VirtualNet,
            },
            queue::QueueEntry,
        },
        traits::{ConsensusValueT, Context, ValidatorSecret},
        utils::{Validators, Weight},
        ActionId, BlockContext, SerializedMessage, TimerId,
    },
    types::NodeId,
    NodeRng,
};

#[derive(Eq, PartialEq, Clone, Debug, Hash, Serialize, Deserialize, DataSize, Default)]
pub(crate) struct ConsensusValue(Vec<u8>);

impl ConsensusValueT for ConsensusValue {
    fn needs_validation(&self) -> bool {
        !self.0.is_empty()
    }
}

impl Display for ConsensusValue {
    fn fmt(&self, f: &mut Formatter<'_>) -> fmt::Result {
        write!(f, "{:10}", HexFmt(&self.0))
    }
}

const TEST_MIN_ROUND_LEN: TimeDiff = TimeDiff::from_millis(1 << 12);
const TEST_END_HEIGHT: u64 = 100000;
pub(crate) const TEST_INSTANCE_ID: u64 = 42;

#[derive(Debug, Clone, Eq, PartialEq, Hash)]
enum ZugMessage {
    GossipMessage(SerializedMessage),
    TargetedMessage(SerializedMessage, NodeId),
    MessageToRandomPeer(SerializedMessage),
    RequestToRandomPeer(SerializedMessage),
    Timer(Timestamp, TimerId),
    QueueAction(ActionId),
    RequestNewBlock(BlockContext<TestContext>),
    FinalizedBlock(FinalizedBlock<TestContext>),
    ValidateConsensusValue(NodeId, ProposedBlock<TestContext>),
    NewEvidence(ValidatorId),
    SendEvidence(NodeId, ValidatorId),
    WeAreFaulty,
    DoppelgangerDetected,
    FttExceeded,
    Disconnect(NodeId),
    HandledProposedBlock(ProposedBlock<TestContext>),
}

impl ZugMessage {
    fn is_signed_gossip_message(&self) -> bool {
        if let ZugMessage::GossipMessage(raw) = self {
            let deserialized: super::Message<TestContext> =
                raw.deserialize_incoming().expect("message not valid");
            matches!(deserialized, ZugProtocolMessage::Signed(_))
        } else {
            false
        }
    }

    fn is_proposal(&self) -> bool {
        if let ZugMessage::GossipMessage(raw) = self {
            let deserialized: super::Message<TestContext> =
                raw.deserialize_incoming().expect("message not valid");
            matches!(deserialized, ZugProtocolMessage::Proposal { .. })
        } else {
            false
        }
    }
}

impl PartialOrd for ZugMessage {
    fn partial_cmp(&self, other: &Self) -> Option<std::cmp::Ordering> {
        Some(self.cmp(other))
    }
}

impl Ord for ZugMessage {
    fn cmp(&self, other: &Self) -> std::cmp::Ordering {
        let mut hasher0 = DefaultHasher::new();
        let mut hasher1 = DefaultHasher::new();
        self.hash(&mut hasher0);
        other.hash(&mut hasher1);
        hasher0.finish().cmp(&hasher1.finish())
    }
}

impl From<ProtocolOutcome<TestContext>> for ZugMessage {
    fn from(outcome: ProtocolOutcome<TestContext>) -> ZugMessage {
        match outcome {
            ProtocolOutcome::CreatedGossipMessage(msg) => ZugMessage::GossipMessage(msg),
            ProtocolOutcome::CreatedTargetedMessage(msg, target) => {
                ZugMessage::TargetedMessage(msg, target)
            }
            ProtocolOutcome::CreatedMessageToRandomPeer(msg) => {
                ZugMessage::MessageToRandomPeer(msg)
            }
            ProtocolOutcome::CreatedRequestToRandomPeer(request) => {
                ZugMessage::RequestToRandomPeer(request)
            }
            ProtocolOutcome::ScheduleTimer(timestamp, timer_id) => {
                ZugMessage::Timer(timestamp, timer_id)
            }
            ProtocolOutcome::QueueAction(action_id) => ZugMessage::QueueAction(action_id),
            ProtocolOutcome::CreateNewBlock(block_ctx, _expiry) => {
                ZugMessage::RequestNewBlock(block_ctx)
            }
            ProtocolOutcome::FinalizedBlock(finalized_block) => {
                ZugMessage::FinalizedBlock(finalized_block)
            }
            ProtocolOutcome::ValidateConsensusValue {
                sender,
                proposed_block,
            } => ZugMessage::ValidateConsensusValue(sender, proposed_block),
            ProtocolOutcome::NewEvidence(vid) => ZugMessage::NewEvidence(vid),
            ProtocolOutcome::SendEvidence(target, vid) => ZugMessage::SendEvidence(target, vid),
            ProtocolOutcome::WeAreFaulty => ZugMessage::WeAreFaulty,
            ProtocolOutcome::DoppelgangerDetected => ZugMessage::DoppelgangerDetected,
            ProtocolOutcome::FttExceeded => ZugMessage::FttExceeded,
            ProtocolOutcome::Disconnect(sender) => ZugMessage::Disconnect(sender),
            ProtocolOutcome::HandledProposedBlock(proposed_block) => {
                ZugMessage::HandledProposedBlock(proposed_block)
            }
        }
    }
}

#[derive(Debug, Eq, PartialEq)]
pub(crate) enum TestRunError {
    /// VirtualNet was missing a validator when it was expected to exist.
    MissingValidator(ValidatorId),
    /// No more messages in the message queue.
    NoMessages,
}

impl Display for TestRunError {
    fn fmt(&self, f: &mut Formatter<'_>) -> fmt::Result {
        match self {
            TestRunError::NoMessages => write!(
                f,
                "Test finished prematurely due to lack of messages in the queue"
            ),
            TestRunError::MissingValidator(id) => {
                write!(f, "Virtual net is missing validator {:?}.", id)
            }
        }
    }
}

enum Distribution {
    Uniform,
}

impl Distribution {
    /// Returns vector of `count` elements of random values between `lower` and `upper`.
    fn gen_range_vec(&self, rng: &mut NodeRng, lower: u64, upper: u64, count: u8) -> Vec<u64> {
        match self {
            Distribution::Uniform => (0..count).map(|_| rng.gen_range(lower..upper)).collect(),
        }
    }
}

trait DeliveryStrategy {
    fn gen_delay(
        &mut self,
        rng: &mut NodeRng,
        message: &ZugMessage,
        distribution: &Distribution,
        base_delivery_timestamp: Timestamp,
    ) -> DeliverySchedule;
}

struct ZugValidator {
    zug: Zug<TestContext>,
    fault: Option<DesFault>,
}

impl ZugValidator {
    fn new(zug: Zug<TestContext>, fault: Option<DesFault>) -> Self {
        ZugValidator { zug, fault }
    }

    fn zug_mut(&mut self) -> &mut Zug<TestContext> {
        &mut self.zug
    }

    fn zug(&self) -> &Zug<TestContext> {
        &self.zug
    }

    fn post_hook(&mut self, delivery_time: Timestamp, msg: ZugMessage) -> Vec<ZugMessage> {
        match self.fault.as_ref() {
            Some(DesFault::TemporarilyMute { from, till })
                if *from <= delivery_time && delivery_time <= *till =>
            {
                // For mute validators we drop the generated messages to be sent, if the delivery
                // time is in the interval in which they are muted.
                match msg {
                    ZugMessage::GossipMessage(_)
                    | ZugMessage::TargetedMessage(_, _)
                    | ZugMessage::MessageToRandomPeer(_)
                    | ZugMessage::RequestToRandomPeer(_)
                    | ZugMessage::SendEvidence(_, _) => {
                        warn!("Validator is mute – won't send messages in response");
                        vec![]
                    }
                    ZugMessage::Timer(_, _)
                    | ZugMessage::QueueAction(_)
                    | ZugMessage::RequestNewBlock(_)
                    | ZugMessage::FinalizedBlock(_)
                    | ZugMessage::ValidateConsensusValue(_, _)
                    | ZugMessage::NewEvidence(_)
                    | ZugMessage::Disconnect(_)
                    | ZugMessage::HandledProposedBlock(_) => vec![msg],
                    ZugMessage::WeAreFaulty => {
                        panic!("validator equivocated unexpectedly");
                    }
                    ZugMessage::DoppelgangerDetected => {
                        panic!("unexpected doppelganger detected");
                    }
                    ZugMessage::FttExceeded => {
                        panic!("unexpected FTT exceeded");
                    }
                }
            }
            Some(DesFault::PermanentlyMute) => {
                // For permanently mute validators we drop the generated messages to be sent
                match msg {
                    ZugMessage::GossipMessage(_)
                    | ZugMessage::TargetedMessage(_, _)
                    | ZugMessage::MessageToRandomPeer(_)
                    | ZugMessage::RequestToRandomPeer(_)
                    | ZugMessage::SendEvidence(_, _) => {
                        warn!("Validator is mute – won't send messages in response");
                        vec![]
                    }
                    ZugMessage::Timer(_, _)
                    | ZugMessage::QueueAction(_)
                    | ZugMessage::RequestNewBlock(_)
                    | ZugMessage::FinalizedBlock(_)
                    | ZugMessage::ValidateConsensusValue(_, _)
                    | ZugMessage::NewEvidence(_)
                    | ZugMessage::Disconnect(_)
                    | ZugMessage::HandledProposedBlock(_) => vec![msg],
                    ZugMessage::WeAreFaulty => {
                        panic!("validator equivocated unexpectedly");
                    }
                    ZugMessage::DoppelgangerDetected => {
                        panic!("unexpected doppelganger detected");
                    }
                    ZugMessage::FttExceeded => {
                        panic!("unexpected FTT exceeded");
                    }
                }
            }
            None | Some(DesFault::TemporarilyMute { .. }) => {
                // Honest validator.
                match &msg {
                    ZugMessage::WeAreFaulty => {
                        panic!("validator equivocated unexpectedly");
                    }
                    ZugMessage::DoppelgangerDetected => {
                        panic!("unexpected doppelganger detected");
                    }
                    ZugMessage::FttExceeded => {
                        panic!("unexpected FTT exceeded");
                    }
                    _ => vec![msg],
                }
            }
            Some(DesFault::Equivocate) => match msg {
                ZugMessage::GossipMessage(ref serialized_msg) => {
                    match serialized_msg.deserialize_incoming::<ZugProtocolMessage<TestContext>>() {
                        Ok(ZugProtocolMessage::Signed(
                            signed_msg @ SignedMessage { content, .. },
                        )) => match content {
                            Content::Echo(hash) => {
                                let conflicting_message = SignedMessage::sign_new(
                                    signed_msg.round_id,
                                    signed_msg.instance_id,
                                    Content::<TestContext>::Echo(HashWrapper(
                                        hash.0.wrapping_add(1),
                                    )),
                                    signed_msg.validator_idx,
                                    &TestSecret(signed_msg.validator_idx.0.into()),
                                );
                                vec![
                                    ZugMessage::GossipMessage(SerializedMessage::from_message(
                                        &ZugProtocolMessage::Signed(conflicting_message),
                                    )),
                                    msg,
                                ]
                            }
                            Content::Vote(vote) => {
                                let conflicting_message = SignedMessage::sign_new(
                                    signed_msg.round_id,
                                    signed_msg.instance_id,
                                    Content::<TestContext>::Vote(!vote),
                                    signed_msg.validator_idx,
                                    &TestSecret(signed_msg.validator_idx.0.into()),
                                );
                                vec![
                                    ZugMessage::GossipMessage(SerializedMessage::from_message(
                                        &ZugProtocolMessage::Signed(conflicting_message),
                                    )),
                                    msg,
                                ]
                            }
                        },
                        _ => vec![msg],
                    }
                }
                _ => vec![msg],
            },
        }
    }
}

type ZugNode = Node<ConsensusValue, ZugMessage, ZugValidator>;

type ZugNet = VirtualNet<ConsensusValue, ZugMessage, ZugValidator>;

struct ZugTestHarness<DS>
where
    DS: DeliveryStrategy,
{
    virtual_net: ZugNet,
    /// Consensus values to be proposed.
    /// Order of values in the vector defines the order in which they will be proposed.
    consensus_values: VecDeque<ConsensusValue>,
    /// A strategy to pseudo randomly change the message delivery times.
    delivery_time_strategy: DS,
    /// Distribution of delivery times.
    delivery_time_distribution: Distribution,
    /// Mapping of validator IDs to node IDs
    vid_to_node_id: HashMap<ValidatorId, NodeId>,
    /// Mapping of node IDs to validator IDs
    node_id_to_vid: HashMap<NodeId, ValidatorId>,
}

type TestResult<T> = Result<T, TestRunError>;

impl<DS> ZugTestHarness<DS>
where
    DS: DeliveryStrategy,
{
    /// Advance the test by one message.
    ///
    /// Pops one message from the message queue (if there are any)
    /// and pass it to the recipient validator for execution.
    /// Messages returned from the execution are scheduled for later delivery.
    pub(crate) fn crank(&mut self, rng: &mut NodeRng) -> TestResult<()> {
        let QueueEntry {
            delivery_time,
            recipient,
            message,
        } = self
            .virtual_net
            .pop_message()
            .ok_or(TestRunError::NoMessages)?;

        let span = tracing::trace_span!("crank", validator = %recipient);
        let _enter = span.enter();
        trace!(
            "Processing: tick {}, sender validator={}, payload {:?}",
            delivery_time,
            message.sender,
            message.payload(),
        );

        let messages = self.process_message(rng, recipient, message, delivery_time)?;

        let targeted_messages = messages
            .into_iter()
            .filter_map(|zm| {
                let delivery = self.delivery_time_strategy.gen_delay(
                    rng,
                    &zm,
                    &self.delivery_time_distribution,
                    delivery_time,
                );
                match delivery {
                    DeliverySchedule::Drop => {
                        trace!("{:?} message is dropped.", zm);
                        None
                    }
                    DeliverySchedule::AtInstant(timestamp) => {
                        trace!("{:?} scheduled for {:?}", zm, timestamp);
                        self.convert_into_targeted(zm, recipient, rng)
                            .map(|targeted| (targeted, timestamp))
                    }
                }
            })
            .collect();

        self.virtual_net.dispatch_messages(targeted_messages);
        Ok(())
    }

    fn convert_into_targeted(
        &self,
        zm: ZugMessage,
        creator: ValidatorId,
        rng: &mut NodeRng,
    ) -> Option<TargetedMessage<ZugMessage>> {
        let create_msg = |zm: ZugMessage| Message::new(creator, zm);

        match zm {
            ZugMessage::GossipMessage(_) => Some(TargetedMessage::new(
                create_msg(zm),
                Target::AllExcept(creator),
            )),
            ZugMessage::TargetedMessage(_, target) => self
                .node_id_to_vid
                .get(&target)
                .map(|vid| TargetedMessage::new(create_msg(zm), Target::SingleValidator(*vid))),
            ZugMessage::MessageToRandomPeer(_) | ZugMessage::RequestToRandomPeer(_) => self
                .virtual_net
                .validators_ids()
                .choose(rng)
                .map(|random_vid| {
                    TargetedMessage::new(create_msg(zm), Target::SingleValidator(*random_vid))
                }),
            ZugMessage::Timer(_, _)
            | ZugMessage::QueueAction(_)
            | ZugMessage::RequestNewBlock(_)
            | ZugMessage::FinalizedBlock(_)
            | ZugMessage::ValidateConsensusValue(_, _)
            | ZugMessage::NewEvidence(_)
            | ZugMessage::Disconnect(_)
            | ZugMessage::HandledProposedBlock(_)
            | ZugMessage::SendEvidence(_, _)
            | ZugMessage::WeAreFaulty
            | ZugMessage::DoppelgangerDetected
            | ZugMessage::FttExceeded => Some(TargetedMessage::new(
                create_msg(zm),
                Target::SingleValidator(creator),
            )),
        }
    }

    fn next_consensus_value(&mut self, height: u64) -> ConsensusValue {
        self.consensus_values
            .get(height as usize)
            .cloned()
            .unwrap_or_default()
    }

    /// Helper for getting validator from the underlying virtual net.
    fn node_mut(&mut self, validator_id: &ValidatorId) -> TestResult<&mut ZugNode> {
        self.virtual_net
            .node_mut(validator_id)
            .ok_or(TestRunError::MissingValidator(*validator_id))
    }

    fn call_validator<F>(
        &mut self,
        delivery_time: Timestamp,
        validator_id: &ValidatorId,
        f: F,
    ) -> TestResult<Vec<ZugMessage>>
    where
        F: FnOnce(&mut ZugValidator) -> ProtocolOutcomes<TestContext>,
    {
        let validator_node = self.node_mut(validator_id)?;
        let res = f(validator_node.validator_mut());
        let messages = res
            .into_iter()
            .flat_map(|outcome| {
                validator_node
                    .validator_mut()
                    .post_hook(delivery_time, ZugMessage::from(outcome))
            })
            .collect();
        Ok(messages)
    }

    /// Processes a message sent to `validator_id`.
    /// Returns a vector of messages produced by the `validator` in reaction to processing a
    /// message.
    fn process_message(
        &mut self,
        rng: &mut NodeRng,
        validator_id: ValidatorId,
        message: Message<ZugMessage>,
        delivery_time: Timestamp,
    ) -> TestResult<Vec<ZugMessage>> {
        self.node_mut(&validator_id)?
            .push_messages_received(vec![message.clone()]);

        let messages = {
            let sender_id = message.sender;

            let zm = message.payload().clone();

            match zm {
                ZugMessage::GossipMessage(msg)
                | ZugMessage::TargetedMessage(msg, _)
                | ZugMessage::MessageToRandomPeer(msg) => {
                    let sender = *self
                        .vid_to_node_id
                        .get(&sender_id)
                        .ok_or(TestRunError::MissingValidator(sender_id))?;
                    self.call_validator(delivery_time, &validator_id, |consensus| {
                        consensus
                            .zug_mut()
                            .handle_message(rng, sender, msg, delivery_time)
                    })?
                }
                ZugMessage::RequestToRandomPeer(req) => {
                    let sender = *self
                        .vid_to_node_id
                        .get(&sender_id)
                        .ok_or(TestRunError::MissingValidator(sender_id))?;
                    self.call_validator(delivery_time, &validator_id, |consensus| {
                        let (mut outcomes, maybe_msg) = consensus.zug_mut().handle_request_message(
                            rng,
                            sender,
                            req,
                            delivery_time,
                        );
                        outcomes.extend(
                            maybe_msg
                                .into_iter()
                                .map(|msg| ProtocolOutcome::CreatedTargetedMessage(msg, sender)),
                        );
                        outcomes
                    })?
                }
                ZugMessage::Timer(timestamp, timer_id) => {
                    self.call_validator(delivery_time, &validator_id, |consensus| {
                        consensus
                            .zug_mut()
                            .handle_timer(timestamp, delivery_time, timer_id, rng)
                    })?
                }
                ZugMessage::QueueAction(_) => vec![], // not used in Zug
                ZugMessage::RequestNewBlock(block_context) => {
                    let consensus_value = self.next_consensus_value(block_context.height());
                    let proposed_block = ProposedBlock::new(consensus_value, block_context);

                    self.call_validator(delivery_time, &validator_id, |consensus| {
                        consensus.zug_mut().propose(proposed_block, delivery_time)
                    })?
                }
                ZugMessage::FinalizedBlock(FinalizedBlock {
                    value,
                    timestamp: _,
                    relative_height,
                    terminal_block_data,
                    equivocators: _,
                    proposer: _,
                }) => {
                    trace!(
                        "{}consensus value finalized: {:?}, height: {:?}",
                        if terminal_block_data.is_some() {
                            "last "
                        } else {
                            ""
                        },
                        value,
                        relative_height,
                    );
                    self.node_mut(&validator_id)?.push_finalized(value);
                    vec![]
                }
                ZugMessage::ValidateConsensusValue(_, proposed_block) => {
                    self.call_validator(delivery_time, &validator_id, |consensus| {
                        consensus
                            .zug_mut()
                            .resolve_validity(proposed_block, true, delivery_time)
                    })?
                }
                ZugMessage::NewEvidence(_) => vec![], // irrelevant to consensus
                ZugMessage::Disconnect(target) => {
                    if let Some(vid) = self.node_id_to_vid.get(&target) {
                        warn!("{} wants to disconnect from {}", validator_id, vid);
                    }
                    vec![] // TODO: register the disconnect attempt somehow?
                }
                ZugMessage::HandledProposedBlock(_) => vec![], // irrelevant to consensus
                ZugMessage::WeAreFaulty => {
                    warn!("{} detected that it is faulty", validator_id);
                    vec![] // TODO: stop the node or something?
                }
                ZugMessage::DoppelgangerDetected => {
                    warn!("{} detected a doppelganger", validator_id);
                    vec![] // TODO: stop the node or something?
                }
                ZugMessage::FttExceeded => {
                    warn!("{} detected FTT exceeded", validator_id);
                    vec![] // TODO: stop the node or something?
                }
                ZugMessage::SendEvidence(node_id, vid) => {
                    self.call_validator(delivery_time, &validator_id, |consensus| {
                        consensus.zug_mut().send_evidence(node_id, &vid)
                    })?
                }
            }
        };

        let recipient = self.node_mut(&validator_id)?;
        recipient.push_messages_produced(messages.clone());

        Ok(messages)
    }

    /// Returns a `MutableHandle` on the `ZugTestHarness` object
    /// that allows for manipulating internal state of the test state.
    fn mutable_handle(&mut self) -> MutableHandle<DS> {
        MutableHandle(self)
    }
}

fn crank_until<F, DS: DeliveryStrategy>(
    zth: &mut ZugTestHarness<DS>,
    rng: &mut NodeRng,
    f: F,
) -> TestResult<()>
where
    F: Fn(&ZugTestHarness<DS>) -> bool,
{
    while !f(zth) {
        zth.crank(rng)?;
    }
    Ok(())
}

struct MutableHandle<'a, DS: DeliveryStrategy>(&'a mut ZugTestHarness<DS>);

impl<'a, DS: DeliveryStrategy> MutableHandle<'a, DS> {
    /// Drops all messages from the queue.
    fn clear_message_queue(&mut self) {
        self.0.virtual_net.empty_queue();
    }

    fn validators(&self) -> impl Iterator<Item = &ZugNode> {
        self.0.virtual_net.validators()
    }
}

#[derive(Debug)]
enum BuilderError {
    WeightLimits,
}

struct ZugTestHarnessBuilder<DS: DeliveryStrategy> {
    /// Maximum number of faulty validators in the network.
    /// Defaults to 10.
    max_faulty_validators: u8,
    /// Percentage of faulty validators' (i.e. equivocators) weight.
    /// Defaults to 0 (network is perfectly secure).
    faulty_percent: u64,
    fault_type: Option<DesFault>,
    /// FTT value for the finality detector.
    /// If not given, defaults to 1/3 of total validators' weight.
    ftt: Option<u64>,
    /// Number of consensus values to be proposed by the nodes in the network.
    /// Those will be generated by the test framework.
    /// Defaults to 10.
    consensus_values_count: u8,
    /// Distribution of message delivery (delaying, dropping) delays..
    delivery_distribution: Distribution,
    delivery_strategy: DS,
    /// Upper and lower limits for validators' weights.
    weight_limits: (u64, u64),
    /// Time when the test era starts at.
    /// Defaults to 0.
    start_time: Timestamp,
    /// Era end height.
    end_height: u64,
    /// Type of discrete distribution of validators' weights.
    /// Defaults to uniform.
    weight_distribution: Distribution,
    /// Zug protocol config
    config: Config,
}

// Default strategy for message delivery.
struct InstantDeliveryNoDropping;

impl DeliveryStrategy for InstantDeliveryNoDropping {
    fn gen_delay(
        &mut self,
        _rng: &mut NodeRng,
        message: &ZugMessage,
        _distribution: &Distribution,
        base_delivery_timestamp: Timestamp,
    ) -> DeliverySchedule {
        match message {
            ZugMessage::RequestNewBlock(bc) => DeliverySchedule::AtInstant(bc.timestamp()),
            ZugMessage::Timer(t, _) => DeliverySchedule::AtInstant(*t),
            ZugMessage::GossipMessage(_)
            | ZugMessage::TargetedMessage(_, _)
            | ZugMessage::MessageToRandomPeer(_)
            | ZugMessage::RequestToRandomPeer(_)
            | ZugMessage::QueueAction(_)
            | ZugMessage::FinalizedBlock(_)
            | ZugMessage::ValidateConsensusValue(_, _)
            | ZugMessage::NewEvidence(_)
            | ZugMessage::Disconnect(_)
            | ZugMessage::HandledProposedBlock(_)
            | ZugMessage::WeAreFaulty
            | ZugMessage::DoppelgangerDetected
            | ZugMessage::FttExceeded
            | ZugMessage::SendEvidence(_, _) => {
                DeliverySchedule::AtInstant(base_delivery_timestamp + TimeDiff::from_millis(1))
            }
        }
    }
}

impl ZugTestHarnessBuilder<InstantDeliveryNoDropping> {
    fn new() -> Self {
        ZugTestHarnessBuilder {
            max_faulty_validators: 10,
            faulty_percent: 0,
            fault_type: None,
            ftt: None,
            consensus_values_count: 10,
            delivery_distribution: Distribution::Uniform,
            delivery_strategy: InstantDeliveryNoDropping,
            weight_limits: (1, 100),
            start_time: Timestamp::zero(),
            end_height: TEST_END_HEIGHT,
            weight_distribution: Distribution::Uniform,
            config: Default::default(),
        }
    }
}

impl<DS: DeliveryStrategy> ZugTestHarnessBuilder<DS> {
    /// Sets a percentage of weight that will be assigned to malicious nodes.
    /// `faulty_weight` must be a value between 0 (inclusive) and 33 (inclusive).
    pub(crate) fn faulty_weight_perc(mut self, faulty_weight: u64) -> Self {
        self.faulty_percent = faulty_weight;
        self
    }

    fn fault_type(mut self, fault_type: DesFault) -> Self {
        self.fault_type = Some(fault_type);
        self
    }

    pub(crate) fn consensus_values_count(mut self, count: u8) -> Self {
        assert!(count > 0);
        self.consensus_values_count = count;
        self
    }

    pub(crate) fn weight_limits(mut self, lower: u64, upper: u64) -> Self {
        assert!(
            lower >= 100,
            "Lower limit has to be higher than 100 to avoid rounding problems."
        );
        self.weight_limits = (lower, upper);
        self
    }

    fn max_faulty_validators(mut self, max_faulty_count: u8) -> Self {
        self.max_faulty_validators = max_faulty_count;
        self
    }

    fn build(self, rng: &mut NodeRng) -> Result<ZugTestHarness<DS>, BuilderError> {
        let consensus_values = (0..self.consensus_values_count)
            .map(|el| ConsensusValue(vec![el]))
            .collect::<VecDeque<ConsensusValue>>();

        let instance_id = TEST_INSTANCE_ID;
        let start_time = self.start_time;

        let (lower, upper) = {
            let (l, u) = self.weight_limits;
            if l >= u {
                return Err(BuilderError::WeightLimits);
            }
            (l, u)
        };

        let (faulty_weights, honest_weights): (Vec<Weight>, Vec<Weight>) = {
            if self.faulty_percent == 0 {
                // All validators are honest.
                let validators_num = rng.gen_range(2..self.max_faulty_validators + 1);
                let honest_validators: Vec<Weight> = self
                    .weight_distribution
                    .gen_range_vec(rng, lower, upper, validators_num)
                    .into_iter()
                    .map(Weight)
                    .collect();

                (vec![], honest_validators)
            } else {
                // At least 2 validators total and at least one faulty.
                let faulty_num = rng.gen_range(1..self.max_faulty_validators + 1);

                // Randomly (but within chosen range) assign weights to faulty nodes.
                let faulty_weights = self
                    .weight_distribution
                    .gen_range_vec(rng, lower, upper, faulty_num);

                // Assign enough weights to honest nodes so that we reach expected
                // `faulty_percentage` ratio.
                let honest_weights = {
                    let faulty_sum = faulty_weights.iter().sum::<u64>();
                    let mut weights_to_distribute: u64 =
                        (faulty_sum * 100 + self.faulty_percent - 1) / self.faulty_percent
                            - faulty_sum;
                    let mut weights = vec![];
                    while weights_to_distribute > 0 {
                        let weight = if weights_to_distribute < upper {
                            weights_to_distribute
                        } else {
                            rng.gen_range(lower..upper)
                        };
                        weights.push(weight);
                        weights_to_distribute -= weight
                    }
                    weights
                };

                (
                    faulty_weights.into_iter().map(Weight).collect(),
                    honest_weights.into_iter().map(Weight).collect(),
                )
            }
        };

        let weights_sum = faulty_weights
            .iter()
            .chain(honest_weights.iter())
            .sum::<Weight>();

        let validators: Validators<ValidatorId> = faulty_weights
            .iter()
            .chain(honest_weights.iter())
            .enumerate()
            .map(|(i, weight)| (ValidatorId(i as u64), *weight))
            .collect();

        trace!("Weights: {:?}", validators.iter().collect::<Vec<_>>());

        let mut secrets = validators
            .iter()
            .map(|validator| (*validator.id(), TestSecret(validator.id().0)))
            .collect();

        let ftt = self
            .ftt
            .map(|p| p * weights_sum.0 / 100)
            .unwrap_or_else(|| (weights_sum.0 - 1) / 3);

        let params = Params::new(
            instance_id,
            TEST_MIN_ROUND_LEN,
            start_time,
            self.end_height,
            start_time, // Length depends only on block number.
            ftt.into(),
        );

        // Local function creating an instance of `ZugConsensus` for a single validator.
        let zug_consensus =
            |(vid, secrets): (ValidatorId, &mut HashMap<ValidatorId, TestSecret>)| {
                let v_sec = secrets.remove(&vid).expect("Secret key should exist.");

                let mut zug = Zug::new_with_params(
                    validators.clone(),
                    params.clone(),
                    &self.config,
                    None,
                    0, // random seed
                );
                let tmpdir = tempfile::tempdir().expect("could not create tempdir");
                let wal_file = tmpdir.path().join("wal_file.dat");
                let effects = zug.activate_validator(vid, v_sec, start_time, Some(wal_file));

                (zug, effects.into_iter().map(ZugMessage::from).collect_vec())
            };

        let faulty_num = faulty_weights.len();

        let (validators, init_messages) = {
            let mut validators_loc = vec![];
            let mut init_messages = vec![];

            for validator in validators.iter() {
                let vid = *validator.id();
                let fault = if vid.0 < faulty_num as u64 {
                    self.fault_type
                } else {
                    None
                };
                let (zug, msgs) = zug_consensus((vid, &mut secrets));
                let zug_consensus = ZugValidator::new(zug, fault);
                let validator = Node::new(vid, zug_consensus);
                let qm: Vec<QueueEntry<ZugMessage>> = msgs
                    .into_iter()
                    .map(|zm| {
                        // These are messages crated on the start of the network.
                        // They are sent from validator to himself.
                        QueueEntry::new(start_time, vid, Message::new(vid, zm))
                    })
                    .collect();
                init_messages.extend(qm);
                validators_loc.push(validator);
            }

            (validators_loc, init_messages)
        };

        let delivery_time_strategy = self.delivery_strategy;

        let delivery_time_distribution = self.delivery_distribution;

        let vid_to_node_id: HashMap<_, _> = validators
            .iter()
            .map(|validator| (validator.id, NodeId::random(rng)))
            .collect();

        let node_id_to_vid: HashMap<_, _> = vid_to_node_id
            .iter()
            .map(|(vid, node_id)| (*node_id, *vid))
            .collect();

        let virtual_net = VirtualNet::new(validators, init_messages);

        let zth = ZugTestHarness {
            virtual_net,
            consensus_values,
            delivery_time_strategy,
            delivery_time_distribution,
            vid_to_node_id,
            node_id_to_vid,
        };

        Ok(zth)
    }
}

#[derive(Clone, DataSize, Debug, PartialEq, Eq, PartialOrd, Ord, Hash)]
pub(crate) struct TestContext;

#[derive(Clone, DataSize, Debug, Eq, PartialEq)]
pub(crate) struct TestSecret(pub(crate) u64);

// Newtype wrapper for test signature.
// Added so that we can use custom Debug impl.
#[derive(Clone, DataSize, Copy, Hash, PartialOrd, Ord, Eq, PartialEq, Serialize, Deserialize)]
pub(crate) struct SignatureWrapper(u64);

impl Debug for SignatureWrapper {
    fn fmt(&self, f: &mut Formatter<'_>) -> fmt::Result {
        write!(f, "{:10}", HexFmt(&self.0.to_le_bytes()))
    }
}

// Newtype wrapper for test hash.
// Added so that we can use custom Debug impl.
#[derive(Clone, Copy, DataSize, Hash, Ord, PartialOrd, Eq, PartialEq, Serialize, Deserialize)]
pub(crate) struct HashWrapper(u64);

impl Debug for HashWrapper {
    fn fmt(&self, f: &mut Formatter<'_>) -> fmt::Result {
        write!(f, "{:10}", HexFmt(&self.0.to_le_bytes()))
    }
}

impl Display for HashWrapper {
    fn fmt(&self, f: &mut Formatter<'_>) -> fmt::Result {
        Debug::fmt(self, f)
    }
}

impl ValidatorSecret for TestSecret {
    type Hash = HashWrapper;
    type Signature = SignatureWrapper;

    fn sign(&self, data: &Self::Hash) -> Self::Signature {
        SignatureWrapper(data.0 + self.0)
    }
}

impl Context for TestContext {
    type ConsensusValue = ConsensusValue;
    type ValidatorId = ValidatorId;
    type ValidatorSecret = TestSecret;
    type Signature = SignatureWrapper;
    type Hash = HashWrapper;
    type InstanceId = u64;

    fn hash(data: &[u8]) -> Self::Hash {
        let mut hasher = DefaultHasher::new();
        hasher.write(data);
        HashWrapper(hasher.finish())
    }

    fn verify_signature(
        hash: &Self::Hash,
        public_key: &Self::ValidatorId,
        signature: &<Self::ValidatorSecret as ValidatorSecret>::Signature,
    ) -> bool {
        let computed_signature = hash.0 + public_key.0;
        computed_signature == signature.0
    }
}

mod test_harness {
    use std::{collections::HashSet, fmt::Debug};

    use super::{
        crank_until, ConsensusValue, InstantDeliveryNoDropping, TestRunError, ZugTestHarness,
        ZugTestHarnessBuilder,
    };
    use crate::{
        components::consensus::{
            consensus_protocol::ConsensusProtocol,
            tests::consensus_des_testing::{Fault as DesFault, ValidatorId},
        },
        logging,
    };
    use logging::{LoggingConfig, LoggingFormat};

    #[test]
    fn on_empty_queue_error() {
        let mut rng = crate::new_rng();
        let mut zug_test_harness: ZugTestHarness<InstantDeliveryNoDropping> =
            ZugTestHarnessBuilder::new()
                .consensus_values_count(1)
                .weight_limits(100, 120)
                .build(&mut rng)
                .expect("Construction was successful");

        zug_test_harness.mutable_handle().clear_message_queue();

        assert_eq!(
            zug_test_harness.crank(&mut rng),
            Err(TestRunError::NoMessages),
            "Expected the test run to stop."
        );
    }

    // Test that all elements of the vector all equal.
    fn assert_eq_vectors<I: Eq + Debug>(coll: Vec<I>, error_msg: &str) {
        let mut iter = coll.into_iter();
        let reference = iter.next().unwrap();

        iter.for_each(|v| assert_eq!(v, reference, "{}", error_msg));
    }

    #[test]
    fn liveness_test_no_faults() {
        let _ = logging::init_with_config(&LoggingConfig::new(LoggingFormat::Text, true, true));

        let mut rng = crate::new_rng();
        let cv_count = 10;

        let mut zug_test_harness = ZugTestHarnessBuilder::new()
            .max_faulty_validators(3)
            .consensus_values_count(cv_count)
            .weight_limits(100, 120)
            .build(&mut rng)
            .expect("Construction was successful");

        crank_until(&mut zug_test_harness, &mut rng, |zth| {
            // Stop the test when each node finalized expected number of consensus values.
            // Note that we're not testing the order of finalization here.
            // It will be tested later – it's not the condition for stopping the test run.
            zth.virtual_net
                .validators()
                .all(|v| v.finalized_count() == cv_count as usize)
        })
        .unwrap();

        let handle = zug_test_harness.mutable_handle();
        let validators = handle.validators();

        let (finalized_values, msgs_produced): (Vec<Vec<ConsensusValue>>, Vec<usize>) = validators
            .map(|v| {
                (
                    v.finalized_values().cloned().collect::<Vec<_>>(),
                    v.messages_produced()
<<<<<<< HEAD
                        .filter(|zm| zm.is_signed_gossip_message() || zm.is_proposal())
=======
                        .filter(|&zm| zm.is_signed_gossip_message() || zm.is_proposal())
                        .cloned()
>>>>>>> 9dec8acf
                        .count(),
                )
            })
            .unzip();

        msgs_produced
            .into_iter()
            .enumerate()
            .for_each(|(v_idx, units_count)| {
                // NOTE: Works only when all validators are honest and correct (no "mute"
                // validators). Validator produces two units per round. It may
                // produce just one before lambda message is finalized. Add one in case it's just
                // one round (one consensus value) – 1 message. 1/2=0 but 3/2=1 b/c of the rounding.
                let expected_msgs = cv_count as usize * 2;

                assert_eq!(
                    units_count, expected_msgs,
                    "Expected that validator={} produced {} messages.",
                    v_idx, expected_msgs
                )
            });

        assert_eq_vectors(
            finalized_values,
            "Nodes finalized different consensus values.",
        );
    }

    #[test]
    fn liveness_test_some_mute() {
        let _ = logging::init_with_config(&LoggingConfig::new(LoggingFormat::Text, true, true));

        let mut rng = crate::new_rng();
        let cv_count = 10;
        let fault_perc = 30;

        let mut zug_test_harness = ZugTestHarnessBuilder::new()
            .max_faulty_validators(3)
            .faulty_weight_perc(fault_perc)
            .fault_type(DesFault::PermanentlyMute)
            .consensus_values_count(cv_count)
            .weight_limits(100, 120)
            .build(&mut rng)
            .expect("Construction was successful");

        crank_until(&mut zug_test_harness, &mut rng, |zth| {
            // Stop the test when each node finalized expected number of consensus values.
            // Note that we're not testing the order of finalization here.
            // It will be tested later – it's not the condition for stopping the test run.
            zth.virtual_net
                .validators()
                .all(|v| v.finalized_count() == cv_count as usize)
        })
        .unwrap();

        let handle = zug_test_harness.mutable_handle();
        let validators = handle.validators();

        let finalized_values: Vec<Vec<ConsensusValue>> = validators
            .map(|v| v.finalized_values().cloned().collect::<Vec<_>>())
            .collect();

        assert_eq_vectors(
            finalized_values,
            "Nodes finalized different consensus values.",
        );
    }

    #[test]
    fn liveness_test_some_equivocate() {
        let _ = logging::init_with_config(&LoggingConfig::new(LoggingFormat::Text, true, true));

        let mut rng = crate::new_rng();
        let cv_count = 10;
        let fault_perc = 10;

        let mut zug_test_harness = ZugTestHarnessBuilder::new()
            .max_faulty_validators(3)
            .faulty_weight_perc(fault_perc)
            .fault_type(DesFault::Equivocate)
            .consensus_values_count(cv_count)
            .weight_limits(100, 150)
            .build(&mut rng)
            .expect("Construction was successful");

        crank_until(&mut zug_test_harness, &mut rng, |zth| {
            // Stop the test when each node finalized expected number of consensus values.
            // Note that we're not testing the order of finalization here.
            // It will be tested later – it's not the condition for stopping the test run.
            zth.virtual_net
                .validators()
                .all(|v| v.finalized_count() == cv_count as usize)
        })
        .unwrap();

        let handle = zug_test_harness.mutable_handle();
        let validators = handle.validators();

        let (finalized_values, equivocators_seen): (
            Vec<Vec<ConsensusValue>>,
            Vec<HashSet<ValidatorId>>,
        ) = validators
            .map(|v| {
                (
                    v.finalized_values().cloned().collect::<Vec<_>>(),
                    v.validator()
                        .zug()
                        .validators_with_evidence()
                        .into_iter()
                        .cloned()
                        .collect::<HashSet<_>>(),
                )
            })
            .unzip();

        assert_eq_vectors(
            finalized_values,
            "Nodes finalized different consensus values.",
        );
        assert_eq_vectors(
            equivocators_seen,
            "Nodes saw different set of equivocators.",
        );
    }
}<|MERGE_RESOLUTION|>--- conflicted
+++ resolved
@@ -1112,12 +1112,8 @@
                 (
                     v.finalized_values().cloned().collect::<Vec<_>>(),
                     v.messages_produced()
-<<<<<<< HEAD
-                        .filter(|zm| zm.is_signed_gossip_message() || zm.is_proposal())
-=======
                         .filter(|&zm| zm.is_signed_gossip_message() || zm.is_proposal())
                         .cloned()
->>>>>>> 9dec8acf
                         .count(),
                 )
             })
