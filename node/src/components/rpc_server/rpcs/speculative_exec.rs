--- conflicted
+++ resolved
@@ -32,20 +32,12 @@
         api_version: DOCS_EXAMPLE_PROTOCOL_VERSION,
         block_hash: *BlockHash::example(),
         execution_result: ExecutionResultV2::example().clone(),
+        messages: Vec::new(),
     });
 static SPECULATIVE_EXEC_PARAMS: Lazy<SpeculativeExecParams> = Lazy::new(|| SpeculativeExecParams {
     block_identifier: Some(BlockIdentifier::Hash(*BlockHash::example())),
     deploy: Deploy::doc_example().clone(),
 });
-<<<<<<< HEAD
-static SPECULATIVE_EXEC_RESULT: Lazy<SpeculativeExecResult> = Lazy::new(|| SpeculativeExecResult {
-    api_version: DOCS_EXAMPLE_PROTOCOL_VERSION,
-    block_hash: *BlockHash::example(),
-    execution_result: ExecutionResultV2::example().clone(),
-    messages: Vec::new(),
-});
-=======
->>>>>>> 797b823c
 
 /// Params for "speculative_exec_txn" RPC request.
 #[derive(Serialize, Deserialize, Debug, JsonSchema)]
@@ -74,7 +66,7 @@
     pub block_hash: BlockHash,
     /// Result of the execution.
     pub execution_result: ExecutionResultV2,
-    /// Contract messages emitted during execution.
+    /// Messages emitted during execution.
     pub messages: Messages,
 }
 
@@ -148,70 +140,6 @@
     }
 }
 
-<<<<<<< HEAD
-        let result = effect_builder
-            .speculative_execute_deploy(execution_prestate, Arc::new(deploy))
-            .await;
-
-        match result {
-            Ok(Some((execution_result, messages))) => {
-                let result = Self::ResponseResult {
-                    api_version,
-                    block_hash,
-                    execution_result,
-                    messages,
-                };
-                Ok(result)
-            }
-            Ok(None) => Err(Error::new(
-                ErrorCode::NoSuchBlock,
-                "block hash not found".to_string(),
-            )),
-            Err(error) => {
-                let rpc_error = match error {
-                    EngineStateError::RootNotFound(_) => Error::new(ErrorCode::NoSuchStateRoot, ""),
-                    EngineStateError::WasmPreprocessing(error) => {
-                        Error::new(ErrorCode::InvalidDeploy, error.to_string())
-                    }
-                    EngineStateError::InvalidDeployItemVariant(error) => {
-                        Error::new(ErrorCode::InvalidDeploy, error)
-                    }
-                    EngineStateError::InvalidProtocolVersion(_) => Error::new(
-                        ErrorCode::InvalidDeploy,
-                        format!("deploy used invalid protocol version {}", error),
-                    ),
-                    EngineStateError::Deploy => Error::new(ErrorCode::InvalidDeploy, ""),
-                    EngineStateError::Genesis(_)
-                    | EngineStateError::WasmSerialization(_)
-                    | EngineStateError::Exec(_)
-                    | EngineStateError::Storage(_)
-                    | EngineStateError::Authorization
-                    | EngineStateError::InsufficientPayment
-                    | EngineStateError::GasConversionOverflow
-                    | EngineStateError::Finalization
-                    | EngineStateError::Bytesrepr(_)
-                    | EngineStateError::Mint(_)
-                    | EngineStateError::InvalidKeyVariant
-                    | EngineStateError::ProtocolUpgrade(_)
-                    | EngineStateError::CommitError(_)
-                    | EngineStateError::MissingSystemContractRegistry
-                    | EngineStateError::MissingSystemContractHash(_)
-                    | EngineStateError::RuntimeStackOverflow
-                    | EngineStateError::FailedToGetKeys(_)
-                    | EngineStateError::FailedToGetStoredWithdraws
-                    | EngineStateError::FailedToGetWithdrawPurses
-                    | EngineStateError::FailedToRetrieveUnbondingDelay
-                    | EngineStateError::FailedToRetrieveEraId => {
-                        Error::new(ReservedErrorCode::InternalError, error.to_string())
-                    }
-                    _ => Error::new(
-                        ReservedErrorCode::InternalError,
-                        format!("Unhandled engine state error: {}", error),
-                    ),
-                };
-                Err(rpc_error)
-            }
-=======
 async fn handle_request<REv: ReactorEventT>(
     effect_builder: EffectBuilder<REv>,
     api_version: ProtocolVersion,
@@ -246,11 +174,12 @@
         .await;
 
     match result {
-        Ok(Some(execution_result)) => {
+        Ok(Some((execution_result, messages))) => {
             let result = SpeculativeExecTxnResult {
                 api_version,
                 block_hash,
                 execution_result,
+                messages,
             };
             Ok(result)
         }
@@ -301,7 +230,6 @@
                 ),
             };
             Err(rpc_error)
->>>>>>> 797b823c
         }
     }
 }