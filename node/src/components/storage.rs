//! Central storage component.
//!
//! The central storage component is in charge of persisting data to disk. Its core functionalities
//! are
//!
//! * storing and loading blocks,
//! * storing and loading deploys,
//! * [temporary until refactored] holding `DeployMetadata` for each deploy,
//! * keeping an index of blocks by height and
//! * [unimplemented] managing disk usage by pruning blocks and deploys from storage.
//!
//! Any I/O performed by the component is done on the event handling thread, this is on purpose as
//! the assumption is that caching by LMDB will offset any gains from offloading it onto a separate
//! thread, while keeping the maximum event processing time reasonable.
//!
//! ## Consistency
//!
//! The storage upholds a few invariants internally, namely:
//!
//! * [temporary until refactored] Storing an execution result for a deploy in the context of a
//!   block is guaranteed to be idempotent: Storing the same result twice is a no-op, whilst
//!   attempting to store a differing one will cause a fatal error.
//! * Only one block can ever be associated with a specific block height. Attempting to store a
//!   block with a different block already existing at the same height causes a fatal error.
//! * Storing a deploy or block that already exists (same hash) is fine and will silently be
//!   accepted.
//!
//! ## Errors
//!
//! The storage component itself is panic free and in general reports three classes of errors:
//! Corruption, temporary resource exhaustion and potential bugs.

pub(crate) mod disjoint_sequences;
mod error;
mod lmdb_ext;
mod object_pool;
#[cfg(test)]
mod tests;

#[cfg(test)]
use std::collections::BTreeSet;
use std::{
    borrow::Cow,
    collections::{btree_map::Entry, BTreeMap, HashSet},
    convert::TryFrom,
    fmt::{self, Display, Formatter},
    fs, mem,
    path::{Path, PathBuf},
    sync::Arc,
};

use datasize::DataSize;
use derive_more::From;
use itertools::Itertools;
use lmdb::{
    Cursor, Database, DatabaseFlags, Environment, EnvironmentFlags, RwTransaction, Transaction,
    WriteFlags,
};
use num_rational::Ratio;
use serde::{Deserialize, Serialize};
use smallvec::SmallVec;
#[cfg(test)]
use tempfile::TempDir;
use tracing::{debug, error, info, warn};

use casper_hashing::Digest;
use casper_types::{
    bytesrepr::{FromBytes, ToBytes},
    EraId, ExecutionResult, ProtocolVersion, PublicKey, TimeDiff, Transfer, Transform,
};

// The reactor! macro needs this in the fetcher tests
pub(crate) use crate::effect::requests::StorageRequest;
use crate::{
    components::{fetcher::FetchResponse, Component},
    effect::{
        incoming::{NetRequest, NetRequestIncoming},
        requests::{AppStateRequest, BlockCompleteConfirmationRequest, NetworkRequest},
        EffectBuilder, EffectExt, Effects,
    },
    fatal,
    protocol::Message,
    reactor::ReactorEvent,
    types::{
<<<<<<< HEAD
        AvailableBlockRange, Block, BlockAndDeploys, BlockBody, BlockDeployApprovals, BlockHash,
        BlockHashAndHeight, BlockHeader, BlockHeaderWithMetadata, BlockHeadersBatch,
        BlockHeadersBatchId, BlockSignatures, BlockWithMetadata, Deploy, DeployHash,
        DeployMetadata, DeployMetadataExt, DeployWithFinalizedApprovals, EraValidatorWeights,
        FetcherItem, FinalitySignature, FinalizedApprovals, Item, NodeId, SignatureWeight,
        SyncLeap,
=======
        AvailableBlockRange, Block, BlockAndDeploys, BlockBody, BlockEffectsOrChunk,
        BlockEffectsOrChunkId, BlockHash, BlockHashAndHeight, BlockHeader, BlockHeaderWithMetadata,
        BlockHeadersBatch, BlockHeadersBatchId, BlockSignatures, BlockWithMetadata, Deploy,
        DeployHash, DeployMetadata, DeployMetadataExt, DeployWithFinalizedApprovals,
        FinalizedApprovals, FinalizedApprovalsWithId, Item, NodeId, ValueOrChunk,
>>>>>>> 14a7e39a
    },
    utils::{display_error, WithDir},
    NodeRng,
};
use disjoint_sequences::{DisjointSequences, Sequence};
pub use error::FatalStorageError;
use error::GetRequestError;
use lmdb_ext::{LmdbExtError, TransactionExt, WriteTransactionExt};
use object_pool::ObjectPool;

use super::linear_chain::{self};

/// Filename for the LMDB database created by the Storage component.
const STORAGE_DB_FILENAME: &str = "storage.lmdb";

/// We can set this very low, as there is only a single reader/writer accessing the component at any
/// one time.
const MAX_TRANSACTIONS: u32 = 1;

/// One Gibibyte.
const GIB: usize = 1024 * 1024 * 1024;

/// Default max block store size.
const DEFAULT_MAX_BLOCK_STORE_SIZE: usize = 450 * GIB;
/// Default max deploy store size.
const DEFAULT_MAX_DEPLOY_STORE_SIZE: usize = 300 * GIB;
/// Default max deploy metadata store size.
const DEFAULT_MAX_DEPLOY_METADATA_STORE_SIZE: usize = 300 * GIB;
/// Default max state store size.
const DEFAULT_MAX_STATE_STORE_SIZE: usize = 10 * GIB;
/// Maximum number of allowed dbs.
const MAX_DB_COUNT: u32 = 8;
/// Key under which completed blocks are to be stored.
const COMPLETED_BLOCKS_STORAGE_KEY: &[u8] = b"completed_blocks_disjoint_sequences";

/// OS-specific lmdb flags.
#[cfg(not(target_os = "macos"))]
const OS_FLAGS: EnvironmentFlags = EnvironmentFlags::WRITE_MAP;

/// OS-specific lmdb flags.
///
/// Mac OS X exhibits performance regressions when `WRITE_MAP` is used.
#[cfg(target_os = "macos")]
const OS_FLAGS: EnvironmentFlags = EnvironmentFlags::empty();
const _STORAGE_EVENT_SIZE: usize = mem::size_of::<Event>();
// const_assert!(_STORAGE_EVENT_SIZE <= 96);

#[test]
fn size() {
    todo!("fix _STORAGE_EVENT_SIZE check")
}

const STORAGE_FILES: [&str; 5] = [
    "data.lmdb",
    "data.lmdb-lock",
    "storage.lmdb",
    "storage.lmdb-lock",
    "sse_index",
];

/// The storage component.
#[derive(DataSize, Debug)]
pub struct Storage {
    /// Storage location.
    root: PathBuf,
    /// Environment holding LMDB databases.
    #[data_size(skip)]
    env: Environment,
    /// The block header database.
    #[data_size(skip)]
    block_header_db: Database,
    /// The block body database.
    #[data_size(skip)]
    block_body_db: Database,
    /// The block metadata db.
    #[data_size(skip)]
    block_metadata_db: Database,
    /// The deploy database.
    #[data_size(skip)]
    deploy_db: Database,
    /// The deploy metadata database.
    #[data_size(skip)]
    deploy_metadata_db: Database,
    /// The transfer database.
    #[data_size(skip)]
    transfer_db: Database,
    /// The state storage database.
    #[data_size(skip)]
    state_store_db: Database,
    /// The finalized approvals database.
    #[data_size(skip)]
    finalized_approvals_db: Database,
    /// A map of block height to block ID.
    block_height_index: BTreeMap<u64, BlockHash>,
    /// A map of era ID to switch block ID.
    switch_block_era_id_index: BTreeMap<EraId, BlockHash>,
    /// A map of deploy hashes to hashes and heights of blocks containing them.
    deploy_hash_index: BTreeMap<DeployHash, BlockHashAndHeight>,
    /// Runs of completed blocks known in storage.
    completed_blocks: DisjointSequences,
    /// Whether or not memory deduplication is enabled.
    enable_mem_deduplication: bool,
    /// An in-memory pool of already loaded serialized items.
    ///
    /// Keyed by serialized item ID, contains the serialized item.
    serialized_item_pool: ObjectPool<Box<[u8]>>,
    /// The number of eras relative to the highest block's era which are considered as recent for
    /// the purpose of deciding how to respond to a `NetRequest::SyncLeap`.
    recent_era_count: u64,
    #[data_size(skip)]
    fault_tolerance_fraction: Ratio<u64>,
    /// The maximum TTL of a deploy.
    max_ttl: TimeDiff,
}

/// A storage component event.
#[derive(Debug, From, Serialize)]
#[repr(u8)]
pub(crate) enum Event {
    /// Storage request.
    #[from]
    StorageRequest(StorageRequest),
    /// Incoming net request.
    NetRequestIncoming(Box<NetRequestIncoming>),
    /// Incoming state storage request.
    #[from]
    StateStoreRequest(AppStateRequest),
    /// Block completion announcement.
    #[from]
    MarkBlockCompletedRequest(BlockCompleteConfirmationRequest),
}

impl Display for Event {
    fn fmt(&self, f: &mut Formatter<'_>) -> fmt::Result {
        match self {
            Event::StorageRequest(req) => req.fmt(f),
            Event::NetRequestIncoming(incoming) => incoming.fmt(f),
            Event::StateStoreRequest(req) => req.fmt(f),
            Event::MarkBlockCompletedRequest(req) => req.fmt(f),
        }
    }
}

impl From<NetRequestIncoming> for Event {
    #[inline]
    fn from(incoming: NetRequestIncoming) -> Self {
        Event::NetRequestIncoming(Box::new(incoming))
    }
}

impl<REv> Component<REv> for Storage
where
    REv: ReactorEvent + From<NetworkRequest<Message>>,
{
    type Event = Event;

    fn handle_event(
        &mut self,
        effect_builder: EffectBuilder<REv>,
        _rng: &mut NodeRng,
        event: Self::Event,
    ) -> Effects<Self::Event> {
        let result = match event {
            Event::StorageRequest(req) => self.handle_storage_request::<REv>(req),
            Event::NetRequestIncoming(ref incoming) => {
                match self.handle_net_request_incoming::<REv>(effect_builder, incoming) {
                    Ok(effects) => Ok(effects),
                    Err(GetRequestError::Fatal(fatal_error)) => Err(fatal_error),
                    Err(ref other_err) => {
                        warn!(
                            sender=%incoming.sender,
                            err=display_error(other_err),
                            "error handling net request"
                        );
                        // We could still send the requester a "not found" message, and could do
                        // so even in the fatal case, but it is safer to not do so at the
                        // moment, giving less surface area for possible amplification attacks.
                        Ok(Effects::new())
                    }
                }
            }
            Event::StateStoreRequest(req) => {
                self.handle_state_store_request::<REv>(effect_builder, req)
            }
            Event::MarkBlockCompletedRequest(req) => self.handle_mark_block_completed_request(req),
        };

        // Any error is turned into a fatal effect, the component itself does not panic. Note that
        // we are dropping a lot of responders this way, but since we are crashing with fatal
        // anyway, it should not matter.
        match result {
            Ok(effects) => effects,
            Err(err) => fatal!(effect_builder, "storage error: {}", err).ignore(),
        }
    }
}

impl Storage {
    /// Creates a new storage component.
    #[allow(clippy::too_many_arguments)]
    pub fn new(
        cfg: &WithDir<Config>,
        fault_tolerance_fraction: Ratio<u64>,
        hard_reset_to_start_of_era: Option<EraId>,
        protocol_version: ProtocolVersion,
        network_name: &str,
        max_ttl: TimeDiff,
        recent_era_count: u64,
    ) -> Result<Self, FatalStorageError> {
        let config = cfg.value();

        // Create the database directory.
        let mut root = cfg.with_dir(config.path.clone());
        let network_subdir = root.join(network_name);

        if !network_subdir.exists() {
            fs::create_dir_all(&network_subdir).map_err(|err| {
                FatalStorageError::CreateDatabaseDirectory(network_subdir.clone(), err)
            })?;
        }

        if should_move_storage_files_to_network_subdir(&root, &STORAGE_FILES)? {
            move_storage_files_to_network_subdir(&root, &network_subdir, &STORAGE_FILES)?;
        }

        root = network_subdir;

        // Calculate the upper bound for the memory map that is potentially used.
        let total_size = config
            .max_block_store_size
            .saturating_add(config.max_deploy_store_size)
            .saturating_add(config.max_deploy_metadata_store_size);

        // Creates the environment and databases.
        let env = Environment::new()
            .set_flags(
                OS_FLAGS
                // We manage our own directory.
                | EnvironmentFlags::NO_SUB_DIR
                // Disable thread local storage, strongly suggested for operation with tokio.
                | EnvironmentFlags::NO_TLS
                // Disable read-ahead. Our data is not stored/read in sequence that would benefit from the read-ahead.
                | EnvironmentFlags::NO_READAHEAD,
            )
            .set_max_readers(MAX_TRANSACTIONS)
            .set_max_dbs(MAX_DB_COUNT)
            .set_map_size(total_size)
            .open(&root.join(STORAGE_DB_FILENAME))?;

        let block_header_db = env.create_db(Some("block_header"), DatabaseFlags::empty())?;
        let block_metadata_db = env.create_db(Some("block_metadata"), DatabaseFlags::empty())?;
        let deploy_db = env.create_db(Some("deploys"), DatabaseFlags::empty())?;
        let deploy_metadata_db = env.create_db(Some("deploy_metadata"), DatabaseFlags::empty())?;
        let transfer_db = env.create_db(Some("transfer"), DatabaseFlags::empty())?;
        let state_store_db = env.create_db(Some("state_store"), DatabaseFlags::empty())?;
        let finalized_approvals_db =
            env.create_db(Some("finalized_approvals"), DatabaseFlags::empty())?;
        let block_body_db = env.create_db(Some("block_body"), DatabaseFlags::empty())?;

        // We now need to restore the block-height index. Log messages allow timing here.
        info!("indexing block store");
        let mut block_height_index = BTreeMap::new();
        let mut switch_block_era_id_index = BTreeMap::new();
        let mut deploy_hash_index = BTreeMap::new();
        let mut block_txn = env.begin_rw_txn()?;
        let mut cursor = block_txn.open_rw_cursor(block_header_db)?;

        let mut deleted_block_hashes = HashSet::new();
        let mut deleted_block_body_hashes = HashSet::new();
        let mut deleted_deploy_hashes = HashSet::<DeployHash>::new();

        // Note: `iter_start` has an undocumented panic if called on an empty database. We rely on
        //       the iterator being at the start when created.
        for (_, raw_val) in cursor.iter() {
            let mut body_txn = env.begin_ro_txn()?;
            let block_header: BlockHeader = lmdb_ext::deserialize(raw_val)?;
            let maybe_block_body =
                get_body_for_block_header(&mut body_txn, &block_header, block_body_db);
            if let Some(invalid_era) = hard_reset_to_start_of_era {
                // Remove blocks that are in to-be-upgraded eras, but have obsolete protocol
                // versions - they were most likely created before the upgrade and should be
                // reverted.
                if block_header.era_id() >= invalid_era
                    && block_header.protocol_version() < protocol_version
                {
                    let _ = deleted_block_hashes.insert(block_header.hash());

                    if let Some(block_body) = maybe_block_body? {
                        deleted_deploy_hashes.extend(block_body.deploy_hashes());
                        deleted_deploy_hashes.extend(block_body.transfer_hashes());
                    }

                    let _ = deleted_block_body_hashes.insert(*block_header.body_hash());

                    cursor.del(WriteFlags::empty())?;
                    continue;
                }
            }

            insert_to_block_header_indices(
                &mut block_height_index,
                &mut switch_block_era_id_index,
                &block_header,
            )?;

            if let Some(block_body) = maybe_block_body? {
                insert_to_deploy_index(
                    &mut deploy_hash_index,
                    block_header.hash(),
                    &block_body,
                    block_header.height(),
                )?;
            }
        }
        info!("block store reindexing complete");
        drop(cursor);
        block_txn.commit()?;

        let deleted_block_hashes_raw = deleted_block_hashes.iter().map(BlockHash::as_ref).collect();

        initialize_block_body_db(
            &env,
            &block_header_db,
            &block_body_db,
            &deleted_block_body_hashes
                .iter()
                .map(Digest::as_ref)
                .collect(),
        )?;

        initialize_block_metadata_db(&env, &block_metadata_db, &deleted_block_hashes_raw)?;
        initialize_deploy_metadata_db(&env, &deploy_metadata_db, &deleted_deploy_hashes)?;

        let mut component = Self {
            root,
            env,
            block_header_db,
            block_body_db,
            block_metadata_db,
            deploy_db,
            deploy_metadata_db,
            transfer_db,
            state_store_db,
            finalized_approvals_db,
            block_height_index,
            switch_block_era_id_index,
            deploy_hash_index,
            completed_blocks: Default::default(),
            enable_mem_deduplication: config.enable_mem_deduplication,
            serialized_item_pool: ObjectPool::new(config.mem_pool_prune_interval),
            recent_era_count,
            fault_tolerance_fraction,
            max_ttl,
        };

        match component.read_state_store(&Cow::Borrowed(COMPLETED_BLOCKS_STORAGE_KEY))? {
            Some(raw) => {
                let (mut sequences, _) = DisjointSequences::from_vec(raw)
                    .map_err(FatalStorageError::UnexpectedDeserializationFailure)?;

                // Truncate the sequences in case we removed blocks via a hard reset.
                if let Some(&highest_block_height) = component.block_height_index.keys().last() {
                    sequences.truncate(highest_block_height);
                }

                component.completed_blocks = sequences;
            }
            None => {
                // No state so far. We can make the following observations:
                //
                // 1. Any block already in storage from versions prior to 1.5 (no fast-sync) MUST
                //    have the corresponding global state in contract runtime, due to the way sync
                //    worked previously.
                // 2. Any block acquired from that point onwards was subject to the insertion of the
                //    appropriate announcements (`BlockCompletedAnnouncement`), which would have
                //    caused the creation of the completed blocks index, thus would not have
                //    resulted in a `None` value here.
                //
                // For this reason, it is safe to assume that, when handling the `None` case, all
                // blocks in storage are complete blocks.
                if let Some(&highest_block) = component.block_height_index.keys().last() {
                    component.completed_blocks =
                        DisjointSequences::new(Sequence::new(0, highest_block));
                    component.persist_completed_blocks()?;
                } // the `else` case here would mean genesis, so no change.
            }
        }

        Ok(component)
    }

    /// Handles a state store request.
    fn handle_state_store_request<REv>(
        &self,
        _effect_builder: EffectBuilder<REv>,
        req: AppStateRequest,
    ) -> Result<Effects<Event>, FatalStorageError> {
        // Incoming requests are fairly simple database write. Errors are handled one level above on
        // the call stack, so all we have to do is load or store a value.
        match req {
            AppStateRequest::Save {
                key,
                data,
                responder,
            } => {
                self.write_state_store(key, &data)?;
                Ok(responder.respond(()).ignore())
            }
            AppStateRequest::Load { key, responder } => {
                let bytes = self.read_state_store(&key)?;
                Ok(responder.respond(bytes).ignore())
            }
        }
    }

    /// Reads from the state storage database.
    ///
    /// If key is non-empty, returns bytes from under the key. Otherwise returns `Ok(None)`.
    /// May also fail with storage errors.
    fn read_state_store<K: AsRef<[u8]>>(
        &self,
        key: &K,
    ) -> Result<Option<Vec<u8>>, FatalStorageError> {
        let txn = self.env.begin_ro_txn()?;
        let bytes = match txn.get(self.state_store_db, &key) {
            Ok(slice) => Some(slice.to_owned()),
            Err(lmdb::Error::NotFound) => None,
            Err(err) => return Err(err.into()),
        };
        Ok(bytes)
    }

    /// Writes a key to the state storage database.
    // See note below why `key` and `data` are not `&[u8]`s.
    fn write_state_store(
        &self,
        key: Cow<'static, [u8]>,
        data: &Vec<u8>,
    ) -> Result<(), FatalStorageError> {
        let mut txn = self.env.begin_rw_txn()?;

        // Note: The interface of `lmdb` seems suboptimal: `&K` and `&V` could simply be `&[u8]` for
        //       simplicity. At the very least it seems to be missing a `?Sized` trait bound. For
        //       this reason, we need to use actual sized types in the function signature above.
        txn.put(self.state_store_db, &key, data, WriteFlags::default())?;
        txn.commit()?;

        Ok(())
    }

    /// Returns the path to the storage folder.
    pub(crate) fn root_path(&self) -> &Path {
        &self.root
    }

    fn handle_net_request_incoming<REv>(
        &mut self,
        effect_builder: EffectBuilder<REv>,
        incoming: &NetRequestIncoming,
    ) -> Result<Effects<Event>, GetRequestError>
    where
        REv: From<NetworkRequest<Message>> + Send,
    {
        if self.enable_mem_deduplication {
            let unique_id = incoming.message.unique_id();

            if let Some(serialized_item) = self
                .serialized_item_pool
                .get(AsRef::<[u8]>::as_ref(&unique_id))
            {
                // We found an item in the pool. We can short-circuit all
                // deserialization/serialization and return the canned item
                // immediately.
                let found = Message::new_get_response_from_serialized(
                    incoming.message.tag(),
                    serialized_item,
                );
                return Ok(effect_builder.send_message(incoming.sender, found).ignore());
            }
        }

        match incoming.message {
            NetRequest::Deploy(ref serialized_id) => {
                let id = decode_item_id::<Deploy>(serialized_id)?;
                let opt_item = self.get_deploy(id).map_err(FatalStorageError::from)?;
                let fetch_response = FetchResponse::from_opt(id, opt_item);

                Ok(self.update_pool_and_send(
                    effect_builder,
                    incoming.sender,
                    serialized_id,
                    fetch_response,
                )?)
            }
            NetRequest::BlockDeployApprovals(ref serialized_id) => {
                let id = decode_item_id::<BlockDeployApprovals>(serialized_id)?;

                let opt_item = self
                    .read_block_and_finalized_deploys_by_hash(id)
                    .map_err(FatalStorageError::from)?
                    .map(|block_and_deploys| {
                        let approvals = block_and_deploys.deploys.into_iter().map(|deploy| {
                            let deploy_approvals = deploy.approvals().clone();
                            (*deploy.id(), FinalizedApprovals::new(deploy_approvals))
                        });
                        BlockDeployApprovals::new(id, approvals.collect())
                    });
                let fetch_response = FetchResponse::from_opt(id, opt_item);

                Ok(self.update_pool_and_send(
                    effect_builder,
                    incoming.sender,
                    serialized_id,
                    fetch_response,
                )?)
            }
            NetRequest::Block(ref serialized_id) => {
                let id = decode_item_id::<Block>(serialized_id)?;
                let opt_item = self.read_block(&id).map_err(FatalStorageError::from)?;
                let fetch_response = FetchResponse::from_opt(id, opt_item);

                Ok(self.update_pool_and_send(
                    effect_builder,
                    incoming.sender,
                    serialized_id,
                    fetch_response,
                )?)
            }
            NetRequest::FinalitySignature(ref serialized_id) => {
                let id = decode_item_id::<FinalitySignature>(serialized_id)?;
                let opt_item =
                    self.read_block_signatures(&id.block_hash)?
                        .and_then(|block_signatures| {
                            block_signatures.get_finality_signature(&id.public_key)
                        });

                if let Some(item) = opt_item.as_ref() {
                    if item.block_hash != id.block_hash || item.era_id != id.era_id {
                        return Err(GetRequestError::FinalitySignatureIdMismatch {
                            requested_id: id,
                            finality_signature: Box::new(item.clone()),
                        });
                    }
                }
                let fetch_response = FetchResponse::from_opt(id, opt_item);

                Ok(self.update_pool_and_send(
                    effect_builder,
                    incoming.sender,
                    serialized_id,
                    fetch_response,
                )?)
            }
            NetRequest::GossipedAddress(_) => Err(GetRequestError::GossipedAddressNotGettable),
            NetRequest::BlockHeaderByHash(ref serialized_id) => {
                let item_id = decode_item_id::<BlockHeader>(serialized_id)?;
                let opt_item = self
                    .read_block_header_by_hash(&item_id)
                    .map_err(FatalStorageError::from)?;
                let fetch_response = FetchResponse::from_opt(item_id, opt_item);

                Ok(self.update_pool_and_send(
                    effect_builder,
                    incoming.sender,
                    serialized_id,
                    fetch_response,
                )?)
            }
            NetRequest::BlockAndDeploys(ref serialized_id) => {
                let item_id = decode_item_id::<BlockAndDeploys>(serialized_id)?;
                let opt_item = self
                    .read_block_and_deploys_by_hash(item_id)
                    .map_err(FatalStorageError::from)?;
                let fetch_response = FetchResponse::from_opt(item_id, opt_item);

                Ok(self.update_pool_and_send(
                    effect_builder,
                    incoming.sender,
                    serialized_id,
                    fetch_response,
                )?)
            }
            NetRequest::BlockHeadersBatch(ref serialized_id) => {
                let item_id = decode_item_id::<BlockHeadersBatch>(serialized_id)?;
                let opt_item = self.read_block_headers_batch(&item_id)?;
                let fetch_response = FetchResponse::from_opt(item_id, opt_item);

                Ok(self.update_pool_and_send(
                    effect_builder,
                    incoming.sender,
                    serialized_id,
                    fetch_response,
                )?)
            }
            NetRequest::FinalitySignatures(ref serialized_id) => {
                let item_id = decode_item_id::<BlockSignatures>(serialized_id)?;
                let opt_item = self.read_block_signatures(&item_id)?;
                let fetch_response = FetchResponse::from_opt(item_id, opt_item);

                Ok(self.update_pool_and_send(
                    effect_builder,
                    incoming.sender,
                    serialized_id,
                    fetch_response,
                )?)
            }
            NetRequest::SyncLeap(ref serialized_id) => {
                let item_id = decode_item_id::<SyncLeap>(serialized_id)?;
                let fetch_response = self.get_sync_leap(item_id, self.recent_era_count)?;

                Ok(self.update_pool_and_send(
                    effect_builder,
                    incoming.sender,
                    serialized_id,
                    fetch_response,
                )?)
            }
            NetRequest::BlockEffects(ref serialized_id) => {
                let item_id = decode_item_id::<BlockEffectsOrChunk>(serialized_id)?;

                let opt_item = self.read_block_effects_or_chunk(&item_id)?;

                Ok(self.update_pool_and_send(
                    effect_builder,
                    incoming.sender,
                    serialized_id,
                    item_id,
                    opt_item,
                )?)
            }
        }
    }

    /// Handles a storage request.
    fn handle_storage_request<REv>(
        &mut self,
        req: StorageRequest,
    ) -> Result<Effects<Event>, FatalStorageError> {
        // Note: Database IO is handled in a blocking fashion on purpose throughout this function.
        // The rationale is that long IO operations are very rare and cache misses frequent, so on
        // average the actual execution time will be very low.
        Ok(match req {
            StorageRequest::PutBlock { block, responder } => {
                responder.respond(self.write_block(&*block)?).ignore()
            }
            StorageRequest::GetBlock {
                block_hash,
                responder,
            } => responder.respond(self.read_block(&block_hash)?).ignore(),
            StorageRequest::GetHighestBlock { responder } => {
                responder.respond(self.read_highest_block()?).ignore()
            }
            StorageRequest::GetHighestBlockHeader { responder } => {
                let mut txn = self.env.begin_ro_txn()?;
                responder
                    .respond(self.get_highest_block_header(&mut txn)?)
                    .ignore()
            }
            StorageRequest::GetSwitchBlockHeaderAtEraId { era_id, responder } => {
                let mut txn = self.env.begin_ro_txn()?;
                responder
                    .respond(self.get_switch_block_header_by_era_id(&mut txn, era_id)?)
                    .ignore()
            }
            StorageRequest::GetBlockHeaderForDeploy {
                deploy_hash,
                responder,
            } => {
                let mut txn = self.env.begin_ro_txn()?;
                responder
                    .respond(self.get_block_header_by_deploy_hash(&mut txn, deploy_hash)?)
                    .ignore()
            }
            StorageRequest::GetBlockHeader {
                block_hash,
                only_from_available_block_range,
                responder,
            } => {
                let mut txn = self.env.begin_ro_txn()?;
                responder
                    .respond(self.get_single_block_header_restricted(
                        &mut txn,
                        &block_hash,
                        only_from_available_block_range,
                    )?)
                    .ignore()
            }
            StorageRequest::CheckBlockHeaderExistence {
                block_height,
                responder,
            } => responder
                .respond(self.block_header_exists(block_height))
                .ignore(),
            StorageRequest::GetBlockTransfers {
                block_hash,
                responder,
            } => {
                let mut txn = self.env.begin_ro_txn()?;
                responder
                    .respond(self.get_transfers(&mut txn, &block_hash)?)
                    .ignore()
            }
            StorageRequest::PutDeploy { deploy, responder } => {
                responder.respond(self.put_deploy(&*deploy)?).ignore()
            }
            StorageRequest::GetDeploys {
                deploy_hashes,
                responder,
            } => {
                let mut txn = self.env.begin_ro_txn()?;
                responder
                    .respond(
                        self.get_deploys_with_finalized_approvals(
                            &mut txn,
                            deploy_hashes.as_slice(),
                        )?,
                    )
                    .ignore()
            }
            StorageRequest::GetBlockEffectsOrChunk { id, responder } => responder
                .respond(self.read_block_effects_or_chunk(&id)?)
                .ignore(),
            StorageRequest::PutExecutionResults {
                block_hash,
                execution_results,
                responder,
            } => {
                let mut txn = self.env.begin_rw_txn()?;

                let mut transfers: Vec<Transfer> = vec![];

                for (deploy_hash, execution_result) in execution_results {
                    let mut metadata = self
                        .get_deploy_metadata(&mut txn, &deploy_hash)?
                        .unwrap_or_default();

                    // If we have a previous execution result, we can continue if it is the same.
                    if let Some(prev) = metadata.execution_results.get(&block_hash) {
                        if prev == &execution_result {
                            continue;
                        } else {
                            debug!(%deploy_hash, %block_hash, "different execution result");
                        }
                    }

                    if let ExecutionResult::Success { effect, .. } = execution_result.clone() {
                        for transform_entry in effect.transforms {
                            if let Transform::WriteTransfer(transfer) = transform_entry.transform {
                                transfers.push(transfer);
                            }
                        }
                    }

                    // TODO: this is currently done like this because rpc get_deploy returns the
                    // data, but the organization of deploy, block_hash, and
                    // execution_result is incorrectly represented. it should be
                    // inverted; for a given block_hash 0n deploys and each deploy has exactly 1
                    // result (aka deploy_metadata in this context).

                    // Update metadata and write back to db.
                    metadata
                        .execution_results
                        .insert(*block_hash, execution_result);
                    let was_written =
                        txn.put_value(self.deploy_metadata_db, &deploy_hash, &metadata, true)?;
                    if !was_written {
                        error!(?block_hash, ?deploy_hash, "failed to write deploy metadata");
                        debug_assert!(was_written);
                    }
                }

                let was_written =
                    txn.put_value(self.transfer_db, &*block_hash, &transfers, true)?;
                if !was_written {
                    error!(?block_hash, "failed to write transfers");
                    debug_assert!(was_written);
                }

                txn.commit()?;
                responder.respond(()).ignore()
            }
            StorageRequest::GetDeployAndMetadata {
                deploy_hash,
                responder,
            } => {
                let mut txn = self.env.begin_ro_txn()?;

                let deploy = {
                    let opt_deploy =
                        self.get_deploy_with_finalized_approvals(&mut txn, &deploy_hash)?;

                    if let Some(deploy) = opt_deploy {
                        deploy
                    } else {
                        return Ok(responder.respond(None).ignore());
                    }
                };

                // Missing metadata is filled using a default.
                let metadata_ext: DeployMetadataExt =
                    if let Some(metadata) = self.get_deploy_metadata(&mut txn, &deploy_hash)? {
                        metadata.into()
                    } else if let Some(block_hash_and_height) =
                        self.get_block_hash_and_height_by_deploy_hash(deploy_hash)?
                    {
                        block_hash_and_height.into()
                    } else {
                        DeployMetadataExt::Empty
                    };

                responder.respond(Some((deploy, metadata_ext))).ignore()
            }
            StorageRequest::GetBlockAndMetadataByHash {
                block_hash,
                only_from_available_block_range,
                responder,
            } => {
                let mut txn = self.env.begin_ro_txn()?;

                let block: Block =
                    if let Some(block) = self.get_single_block(&mut txn, &block_hash)? {
                        block
                    } else {
                        return Ok(responder.respond(None).ignore());
                    };

                if !(self.should_return_block(block.height(), only_from_available_block_range)?) {
                    return Ok(responder.respond(None).ignore());
                }

                // Check that the hash of the block retrieved is correct.
                if block_hash != *block.hash() {
                    error!(
                        queried_block_hash = ?block_hash,
                        actual_block_hash = ?block.hash(),
                        "block not stored under hash"
                    );
                    debug_assert_eq!(&block_hash, block.hash());
                    return Ok(responder.respond(None).ignore());
                }
                let block_signatures = match self.get_block_signatures(&mut txn, &block_hash)? {
                    Some(signatures) => signatures,
                    None => BlockSignatures::new(block_hash, block.header().era_id()),
                };
                if block_signatures.verify().is_err() {
                    error!(?block, "invalid block signatures for block");
                    debug_assert!(block_signatures.verify().is_ok());
                    return Ok(responder.respond(None).ignore());
                }
                responder
                    .respond(Some(BlockWithMetadata {
                        block,
                        block_signatures,
                    }))
                    .ignore()
            }
            StorageRequest::GetBlockHeaderAndMetadataByHash {
                block_hash,
                only_from_available_block_range,
                responder,
            } => {
                let mut txn = self.env.begin_ro_txn()?;

                let block_header: BlockHeader = {
                    if let Some(block_header) = self.get_single_block_header_restricted(
                        &mut txn,
                        &block_hash,
                        only_from_available_block_range,
                    )? {
                        block_header
                    } else {
                        return Ok(responder.respond(None).ignore());
                    }
                };
                let block_signatures = match self.get_block_signatures(&mut txn, &block_hash)? {
                    Some(signatures) => signatures,
                    None => BlockSignatures::new(block_hash, block_header.era_id()),
                };
                responder
                    .respond(Some(BlockHeaderWithMetadata {
                        block_header,
                        block_signatures,
                    }))
                    .ignore()
            }
            StorageRequest::GetBlockAndMetadataByHeight {
                block_height,
                only_from_available_block_range,
                responder,
            } => {
                if !(self.should_return_block(block_height, only_from_available_block_range)?) {
                    return Ok(responder.respond(None).ignore());
                }

                let mut txn = self.env.begin_ro_txn()?;

                let block: Block = {
                    if let Some(block) = self.get_block_by_height(&mut txn, block_height)? {
                        block
                    } else {
                        return Ok(responder.respond(None).ignore());
                    }
                };

                let hash = block.hash();
                let block_signatures = match self.get_block_signatures(&mut txn, hash)? {
                    Some(signatures) => signatures,
                    None => BlockSignatures::new(*hash, block.header().era_id()),
                };
                responder
                    .respond(Some(BlockWithMetadata {
                        block,
                        block_signatures,
                    }))
                    .ignore()
            }
            StorageRequest::GetBlockHeaderAndMetadataByHeight {
                block_height,
                only_from_available_block_range,
                responder,
            } => {
                if !(self.should_return_block(block_height, only_from_available_block_range)?) {
                    return Ok(responder.respond(None).ignore());
                }

                let mut txn = self.env.begin_ro_txn()?;

                let block_header = {
                    if let Some(block_header) =
                        self.get_block_header_by_height(&mut txn, block_height)?
                    {
                        block_header
                    } else {
                        return Ok(responder.respond(None).ignore());
                    }
                };

                let hash = block_header.hash();
                let block_signatures = match self.get_block_signatures(&mut txn, &hash)? {
                    Some(signatures) => signatures,
                    None => BlockSignatures::new(hash, block_header.era_id()),
                };
                responder
                    .respond(Some(BlockHeaderWithMetadata {
                        block_header,
                        block_signatures,
                    }))
                    .ignore()
            }
            StorageRequest::GetHighestBlockWithMetadata { responder } => {
                let mut txn = self.env.begin_ro_txn()?;

                let highest_block: Block = {
                    if let Some(block) = self
                        .block_height_index
                        .keys()
                        .last()
                        .and_then(|&height| self.get_block_by_height(&mut txn, height).transpose())
                        .transpose()?
                    {
                        block
                    } else {
                        return Ok(responder.respond(None).ignore());
                    }
                };
                let hash = highest_block.hash();
                let block_signatures = match self.get_block_signatures(&mut txn, hash)? {
                    Some(signatures) => signatures,
                    None => BlockSignatures::new(*hash, highest_block.header().era_id()),
                };
                responder
                    .respond(Some(BlockWithMetadata {
                        block: highest_block,
                        block_signatures,
                    }))
                    .ignore()
            }
            StorageRequest::PutBlockSignatures {
                signatures,
                responder,
            } => {
                if signatures.proofs.is_empty() {
                    error!(
                        ?signatures,
                        "should not attempt to store empty collection of block signatures"
                    );
                    return Ok(responder.respond(false).ignore());
                }
                let mut txn = self.env.begin_rw_txn()?;
                let old_data: Option<BlockSignatures> =
                    txn.get_value(self.block_metadata_db, &signatures.block_hash)?;
                let new_data = match old_data {
                    None => signatures,
                    Some(mut data) => {
                        for (public_key, sig) in signatures.proofs {
                            data.insert_proof(public_key, sig);
                        }
                        data
                    }
                };
                let outcome = txn.put_value(
                    self.block_metadata_db,
                    &new_data.block_hash,
                    &new_data,
                    true,
                )?;
                txn.commit()?;
                responder.respond(outcome).ignore()
            }
            StorageRequest::GetBlockSignatures {
                block_hash,
                responder,
            } => {
                let mut txn = self.env.begin_ro_txn()?;
                responder
                    .respond(self.get_block_signatures(&mut txn, &block_hash)?)
                    .ignore()
            }
            StorageRequest::GetBlockSignature {
                block_hash,
                public_key,
                responder,
            } => {
                let mut txn = self.env.begin_ro_txn()?;
                responder
                    .respond(self.get_block_signature(&mut txn, &block_hash, &public_key)?)
                    .ignore()
            }
            StorageRequest::GetFinalizedBlocks { responder } => {
                responder.respond(self.get_finalized_blocks()?).ignore()
            }
            StorageRequest::GetBlockHeaderByHeight {
                block_height,
                only_from_available_block_range,
                responder,
            } => {
                let mut txn = self.env.begin_ro_txn()?;
                let result = self.get_block_header_by_height_restricted(
                    &mut txn,
                    block_height,
                    only_from_available_block_range,
                )?;
                responder.respond(result).ignore()
            }
            StorageRequest::PutBlockHeader {
                block_header,
                responder,
            } => {
                let block_header_hash = block_header.hash();
                match self.put_block_headers(vec![*block_header]) {
                    Ok(result) => responder.respond(result).ignore(),
                    Err(err) => {
                        error!(?err, ?block_header_hash, "error when storing block header");
                        return Err(err);
                    }
                }
            }
            StorageRequest::PutHeadersBatch {
                block_headers,
                responder,
            } => responder
                .respond(self.put_block_headers(block_headers)?)
                .ignore(),
            StorageRequest::GetAvailableBlockRange { responder } => {
                responder.respond(self.get_available_block_range()).ignore()
            }
            StorageRequest::StoreFinalizedApprovals {
                ref deploy_hash,
                ref finalized_approvals,
                responder,
            } => responder
                .respond(self.store_finalized_approvals(deploy_hash, finalized_approvals)?)
                .ignore(),
            StorageRequest::PutBlockAndDeploys { block, responder } => responder
                .respond(self.put_block_and_deploys(&*block)?)
                .ignore(),
            StorageRequest::GetBlockAndDeploys {
                block_hash,
                responder,
            } => responder
                .respond(self.read_block_and_deploys_by_hash(block_hash)?)
                .ignore(),
            StorageRequest::GetBlockAndFinalizedDeploys {
                block_hash,
                responder,
            } => responder
                .respond(self.read_block_and_finalized_deploys_by_hash(block_hash)?)
                .ignore(),
            StorageRequest::GetHeadersBatch {
                block_headers_id,
                responder,
            } => responder
                .respond(self.read_block_headers_batch(&block_headers_id)?)
                .ignore(),
<<<<<<< HEAD
            StorageRequest::HasDataNeededForProposingBlocks {
                block_header,
                responder,
            } => responder
                .respond(self.has_data_needed_for_proposing_blocks(&block_header)?)
=======
            StorageRequest::GetDeployHashesForBlock {
                block_hash,
                responder,
            } => responder
                .respond(self.get_block_deploy_hashes(block_hash)?)
>>>>>>> 14a7e39a
                .ignore(),
        })
    }

    /// Handles a [`BlockCompletedAnnouncement`].
    fn handle_mark_block_completed_request(
        &mut self,
        BlockCompleteConfirmationRequest {
            block_height,
            responder,
        }: BlockCompleteConfirmationRequest,
    ) -> Result<Effects<Event>, FatalStorageError> {
        self.completed_blocks.insert(block_height);
        self.persist_completed_blocks()?;

        Ok(responder.respond(()).ignore())
    }

    /// Persists the completed blocks disjoint sequences state to the database.
    fn persist_completed_blocks(&mut self) -> Result<(), FatalStorageError> {
        let serialized = self
            .completed_blocks
            .to_bytes()
            .map_err(FatalStorageError::UnexpectedSerializationFailure)?;
        self.write_state_store(Cow::Borrowed(COMPLETED_BLOCKS_STORAGE_KEY), &serialized)
    }

    /// Put a single deploy into storage.
    pub fn put_deploy(&self, deploy: &Deploy) -> Result<bool, FatalStorageError> {
        let mut txn = self.env.begin_rw_txn()?;
        let outcome = txn.put_value(self.deploy_db, deploy.id(), deploy, false)?;
        txn.commit()?;
        Ok(outcome)
    }

    /// Puts block and its deploys into storage.
    ///
    /// Returns `Ok` only if the block and all deploys were successfully written.
    fn put_block_and_deploys(
        &mut self,
        block_and_deploys: &BlockAndDeploys,
    ) -> Result<(), FatalStorageError> {
        let BlockAndDeploys { block, deploys } = block_and_deploys;

        block.verify()?;
        let deploy_db = self.deploy_db;
        let (wrote, mut txn) = self.write_validated_block(block)?;
        if !wrote {
            return Err(FatalStorageError::FailedToOverwriteBlock);
        }

        for deploy in deploys {
            let _ = txn.put_value(deploy_db, deploy.id(), deploy, false)?;
        }
        txn.commit()?;

        Ok(())
    }

    /// Retrieves a block by hash.
    pub fn read_block(&self, block_hash: &BlockHash) -> Result<Option<Block>, FatalStorageError> {
        self.get_single_block(&mut self.env.begin_ro_txn()?, block_hash)
    }

    /// Gets the highest block.
    pub fn read_highest_block(&self) -> Result<Option<Block>, FatalStorageError> {
        let mut txn = self.env.begin_ro_txn()?;
        self.get_highest_block(&mut txn)
    }

    /// Writes a block to storage, updating indices as necessary.
    ///
    /// Returns `Ok(true)` if the block has been successfully written, `Ok(false)` if a part of it
    /// couldn't be written because it already existed, and `Err(_)` if there was an error.
    pub fn write_block(&mut self, block: &Block) -> Result<bool, FatalStorageError> {
        // Validate the block prior to inserting it into the database
        block.verify()?;
        let (wrote, txn) = self.write_validated_block(block)?;
        if wrote {
            txn.commit()?;
        }
        Ok(wrote)
    }

    #[cfg(test)]
    pub fn write_finality_signatures(
        &mut self,
        signatures: &BlockSignatures,
    ) -> Result<(), FatalStorageError> {
        let mut txn = self.env.begin_rw_txn()?;
        let block_hash = signatures.block_hash;
        if txn
            .put_value(self.block_metadata_db, &block_hash, signatures, true)
            .is_err()
        {
            panic!("write_finality_signatures() failed");
        }
        txn.commit()?;
        Ok(())
    }

    /// Writes a block which has already been verified to storage, updating indices as necessary.
    ///
    /// Returns `Ok(true)` if the block has been successfully written, `Ok(false)` if a part of it
    /// couldn't be written because it already existed, and `Err(_)` if there was an error.
    fn write_validated_block(
        &mut self,
        block: &Block,
    ) -> Result<(bool, RwTransaction), FatalStorageError> {
        let mut txn = self.env.begin_rw_txn()?;
        {
            let block_body_hash = block.header().body_hash();
            let block_body = block.body();
            if !self.put_single_block_body(&mut txn, block_body_hash, block_body)? {
                error!("Could not insert body for: {}", block);
                return Ok((false, txn));
            }
        }

        let overwrite = true;

        if !txn.put_value(
            self.block_header_db,
            block.hash(),
            block.header(),
            overwrite,
        )? {
            error!("Could not insert block header for block: {}", block);
            return Ok((false, txn));
        }

        {
            insert_to_block_header_indices(
                &mut self.block_height_index,
                &mut self.switch_block_era_id_index,
                block.header(),
            )?;
            insert_to_deploy_index(
                &mut self.deploy_hash_index,
                *block.hash(),
                block.body(),
                block.header().height(),
            )?;
        }
        Ok((true, txn))
    }

    /// Get the switch block header for a specified [`EraID`].
    pub(crate) fn read_switch_block_header_by_era_id(
        &self,
        switch_block_era_id: EraId,
    ) -> Result<Option<BlockHeader>, FatalStorageError> {
        let mut txn = self.env.begin_ro_txn()?;
        self.get_switch_block_header_by_era_id(&mut txn, switch_block_era_id)
    }

    /// Retrieves the highest block header from the storage, if one exists.
    pub fn read_highest_block_height(&self) -> Option<u64> {
        self.block_height_index.keys().last().copied()
    }

    /// Retrieves a single block header by height by looking it up in the index and returning it.
    pub fn read_block_header_by_height(
        &self,
        height: u64,
    ) -> Result<Option<BlockHeader>, FatalStorageError> {
        let mut txn = self.env.begin_ro_txn()?;
        self.block_height_index
            .get(&height)
            .and_then(|block_hash| {
                self.get_single_block_header(&mut txn, block_hash)
                    .transpose()
            })
            .transpose()
    }

    /// Retrieves single block by height by looking it up in the index and returning it.
    pub fn read_block_by_height(&self, height: u64) -> Result<Option<Block>, FatalStorageError> {
        self.get_block_by_height(&mut self.env.begin_ro_txn()?, height)
    }

    /// Retrieves a block by height, together with all stored block signatures.
    ///
    /// Returns `None` if the block is not stored, or if no block signatures are stored for it.
    pub fn read_block_and_metadata_by_height(
        &self,
        height: u64,
    ) -> Result<Option<BlockWithMetadata>, FatalStorageError> {
        let mut txn = self
            .env
            .begin_ro_txn()
            .expect("could not create RO transaction");
        let block = if let Some(block) = self.get_block_by_height(&mut txn, height)? {
            block
        } else {
            return Ok(None);
        };
        let block_signatures =
            if let Some(block_signatures) = self.get_block_signatures(&mut txn, block.hash())? {
                block_signatures
            } else {
                debug!(height, "no block signatures stored for block");
                return Ok(None);
            };
        Ok(Some(BlockWithMetadata {
            block,
            block_signatures,
        }))
    }

    /// Retrieves a block header by height, together with all stored block signatures.
    ///
    /// Returns `None` if the block header is not stored, or if no block signatures are stored for
    /// it.
    pub fn read_block_header_and_metadata_by_height(
        &self,
        height: u64,
    ) -> Result<Option<BlockHeaderWithMetadata>, FatalStorageError> {
        let mut txn = self
            .env
            .begin_ro_txn()
            .expect("could not create RO transaction");
        let block_header =
            if let Some(block_header) = self.get_block_header_by_height(&mut txn, height)? {
                block_header
            } else {
                return Ok(None);
            };
        let block_signatures = if let Some(block_signatures) =
            self.get_block_signatures(&mut txn, &block_header.hash())?
        {
            block_signatures
        } else {
            debug!(height, "no block signatures stored for block header");
            return Ok(None);
        };
        Ok(Some(BlockHeaderWithMetadata {
            block_header,
            block_signatures,
        }))
    }

    /// Retrieves single block and all of its deploys.
    /// If any of the deploys can't be found, returns `Ok(None)`.
    // TODO: Is this needed in addition to read_block_and_finalized_deploys_by_hash?
    fn read_block_and_deploys_by_hash(
        &self,
        hash: BlockHash,
    ) -> Result<Option<BlockAndDeploys>, FatalStorageError> {
        let block = self.read_block(&hash)?;
        match block {
            None => Ok(None),
            Some(block) => {
                let deploy_hashes = block
                    .deploy_hashes()
                    .iter()
                    .chain(block.transfer_hashes().iter());
                let deploys_count = block.deploy_hashes().len() + block.transfer_hashes().len();
                Ok(self
                    .read_deploys(deploys_count, deploy_hashes)?
                    .map(|deploys| BlockAndDeploys { block, deploys }))
            }
        }
    }

    /// Retrieves single block and all of its deploys, with the finalized approvals.
    /// If any of the deploys can't be found, returns `Ok(None)`.
    fn read_block_and_finalized_deploys_by_hash(
        &self,
        hash: BlockHash,
    ) -> Result<Option<BlockAndDeploys>, FatalStorageError> {
        let mut txn = self.env.begin_ro_txn()?;
        let block = match self.get_single_block(&mut txn, &hash)? {
            None => return Ok(None),
            Some(block) => block,
        };
        let deploy_hashes = block
            .deploy_hashes()
            .iter()
            .chain(block.transfer_hashes())
            .copied()
            .collect_vec();
        Ok(self
            .get_deploys_with_finalized_approvals(&mut txn, &deploy_hashes)?
            .into_iter()
            .map(|maybe_deploy| maybe_deploy.map(|deploy| deploy.into_naive()))
            .collect::<Option<Vec<Deploy>>>()
            .map(|deploys| BlockAndDeploys { block, deploys }))
    }

    /// Retrieves single block by height by looking it up in the index and returning it.
    fn get_block_by_height<Tx: Transaction>(
        &self,
        txn: &mut Tx,
        height: u64,
    ) -> Result<Option<Block>, FatalStorageError> {
        self.block_height_index
            .get(&height)
            .and_then(|block_hash| self.get_single_block(txn, block_hash).transpose())
            .transpose()
    }

    /// Retrieves single block header by height by looking it up in the index and returning it.
    fn get_block_header_by_height<Tx: Transaction>(
        &self,
        txn: &mut Tx,
        height: u64,
    ) -> Result<Option<BlockHeader>, FatalStorageError> {
        self.block_height_index
            .get(&height)
            .and_then(|block_hash| {
                self.get_single_block_header_restricted(txn, block_hash, false)
                    .transpose()
            })
            .transpose()
    }

    /// Retrieves single switch block header by era ID by looking it up in the index and returning
    /// it.
    fn get_switch_block_header_by_era_id<Tx: Transaction>(
        &self,
        txn: &mut Tx,
        era_id: EraId,
    ) -> Result<Option<BlockHeader>, FatalStorageError> {
        debug!(switch_block_era_id_index = ?self.switch_block_era_id_index);
        self.switch_block_era_id_index
            .get(&era_id)
            .and_then(|block_hash| self.get_single_block_header(txn, block_hash).transpose())
            .transpose()
    }

    /// Retrieves a single block header by deploy hash by looking it up in the index and returning
    /// it.
    fn get_block_header_by_deploy_hash<Tx: Transaction>(
        &self,
        txn: &mut Tx,
        deploy_hash: DeployHash,
    ) -> Result<Option<BlockHeader>, FatalStorageError> {
        self.deploy_hash_index
            .get(&deploy_hash)
            .and_then(|block_hash_and_height| {
                self.get_single_block_header(txn, &block_hash_and_height.block_hash)
                    .transpose()
            })
            .transpose()
    }

    /// Retrieves the block hash and height for a deploy hash by looking it up in the index
    /// and returning it.
    fn get_block_hash_and_height_by_deploy_hash(
        &self,
        deploy_hash: DeployHash,
    ) -> Result<Option<BlockHashAndHeight>, FatalStorageError> {
        Ok(self.deploy_hash_index.get(&deploy_hash).copied())
    }

    /// Retrieves the highest block from storage, if one exists. May return an LMDB error.
    fn get_highest_block<Tx: Transaction>(
        &self,
        txn: &mut Tx,
    ) -> Result<Option<Block>, FatalStorageError> {
        self.block_height_index
            .keys()
            .last()
            .and_then(|&height| self.get_block_by_height(txn, height).transpose())
            .transpose()
    }

    /// Retrieves the highest block header from storage, if one exists. May return an LMDB error.
    fn get_highest_block_header<Tx: Transaction>(
        &self,
        txn: &mut Tx,
    ) -> Result<Option<BlockHeader>, FatalStorageError> {
        self.block_height_index
            .iter()
            .last()
            .and_then(|(_, hash_of_highest_block)| {
                self.get_single_block_header(txn, hash_of_highest_block)
                    .transpose()
            })
            .transpose()
    }

    /// Retrieves the highest block header from storage, if one exists. May return an LMDB error.
    fn get_header_of_highest_complete_block<Tx: Transaction>(
        &self,
        txn: &mut Tx,
    ) -> Result<Option<BlockHeaderWithMetadata>, FatalStorageError> {
        let highest_complete_block_height = match self.completed_blocks.highest_sequence() {
            Some(sequence) => sequence.high(),
            None => {
                return Ok(None);
            }
        };
        let highest_complete_block_hash =
            match self.block_height_index.get(&highest_complete_block_height) {
                Some(hash) => hash,
                None => {
                    warn!("couldn't find the highest complete block in block height index");
                    return Ok(None);
                }
            };

        // The `completed_blocks` contains blocks with sufficient finality signatures,
        // so we don't need to check the sufficiency again.
        self.get_single_block_header_with_metadata(txn, highest_complete_block_hash)
    }

    /// Returns vector blocks that satisfy the predicate, starting from the latest one and following
    /// the ancestry chain.
    fn get_blocks_while<F, Tx: Transaction>(
        &self,
        txn: &mut Tx,
        predicate: F,
    ) -> Result<Vec<Block>, FatalStorageError>
    where
        F: Fn(&Block) -> bool,
    {
        let mut next_block = self.get_highest_block(txn)?;
        let mut blocks = Vec::new();
        loop {
            match next_block {
                None => break,
                Some(block) if !predicate(&block) => break,
                Some(block) => {
                    next_block = match block.parent() {
                        None => None,
                        Some(parent_hash) => self.get_single_block(txn, parent_hash)?,
                    };
                    blocks.push(block);
                }
            }
        }
        Ok(blocks)
    }

    /// Returns the vector of blocks that could still have deploys whose TTL hasn't expired yet.
    fn get_finalized_blocks(&self) -> Result<Vec<Block>, FatalStorageError> {
        let mut txn = self.env.begin_ro_txn()?;
        // We're interested in deploys whose TTL hasn't expired yet.
        let ttl_not_expired = |block: &Block| block.timestamp().elapsed() < self.max_ttl;
        self.get_blocks_while(&mut txn, ttl_not_expired)
    }

    /// Retrieves a single block header in a given transaction from storage
    /// respecting the possible restriction on whether the block
    /// should be present in the available blocks index.
    fn get_single_block_header_restricted<Tx: Transaction>(
        &self,
        txn: &mut Tx,
        block_hash: &BlockHash,
        only_from_available_block_range: bool,
    ) -> Result<Option<BlockHeader>, FatalStorageError> {
        let block_header: BlockHeader = match txn.get_value(self.block_header_db, &block_hash)? {
            Some(block_header) => block_header,
            None => return Ok(None),
        };

        if !(self.should_return_block(block_header.height(), only_from_available_block_range)?) {
            return Ok(None);
        }

        self.validate_block_header_hash(&block_header, block_hash)?;
        Ok(Some(block_header))
    }

    /// Returns block headers of the trusted block's ancestors, back to the most recent switch
    /// block. If the trusted one is already a switch block, returns empty vec.
    fn get_trusted_ancestor_headers<Tx: Transaction>(
        &self,
        txn: &mut Tx,
        trusted_block_header: &BlockHeader,
    ) -> Result<Option<Vec<BlockHeader>>, FatalStorageError> {
        if trusted_block_header.is_switch_block() {
            return Ok(Some(vec![]));
        }

        let mut current_trusted_block_header = trusted_block_header.clone();

        let mut result = vec![];
        loop {
            let parent_hash = current_trusted_block_header.parent_hash();
            let parent_block_header: BlockHeader =
                match txn.get_value(self.block_header_db, &parent_hash)? {
                    Some(block_header) => block_header,
                    None => {
                        warn!(?parent_hash, "block header not found");
                        return Ok(None);
                    }
                };

            result.push(parent_block_header.clone());
            if parent_block_header.is_switch_block() {
                break;
            }
            current_trusted_block_header = parent_block_header;
        }

        Ok(Some(result))
    }

    /// Returns headers of all known switch blocks after the trusted block but before
    /// highest block, with signatures, plus the signed highest block.
    fn get_signed_block_headers<Tx: Transaction>(
        &self,
        txn: &mut Tx,
        trusted_block_header: &BlockHeader,
        highest_signed_block_header: &BlockHeaderWithMetadata,
        mut switch_block: BlockHeader,
    ) -> Result<Option<Vec<BlockHeaderWithMetadata>>, FatalStorageError> {
        if trusted_block_header.hash() == highest_signed_block_header.block_header.hash() {
            return Ok(Some(vec![]));
        }

        let start_era_id: u64 = trusted_block_header.next_block_era_id().into();
        let current_era_id: u64 = highest_signed_block_header.block_header.era_id().into();

        let mut result = vec![];

        for era_id in start_era_id..current_era_id {
            let hash = match self.switch_block_era_id_index.get(&EraId::from(era_id)) {
                Some(hash) => hash,
                None => return Ok(None),
            };

            let block = match self.get_single_block_header_with_metadata(txn, hash)? {
                Some(block) => block,
                None => return Ok(None),
            };

            let next_era_validator_weights = match switch_block.next_era_validator_weights() {
                Some(next_era_validator_weights) => next_era_validator_weights,
                None => return Ok(None),
            };

            if linear_chain::check_sufficient_block_signatures(
                next_era_validator_weights,
                self.fault_tolerance_fraction,
                Some(&block.block_signatures),
            )
            .is_ok()
            {
                switch_block = block.block_header.clone();
                result.push(block);
            } else {
                return Ok(None);
            }
        }
        result.push(highest_signed_block_header.clone());

        Ok(Some(result))
    }

    fn get_block_header_by_height_restricted<Tx: Transaction>(
        &self,
        txn: &mut Tx,
        block_height: u64,
        only_from_available_block_range: bool,
    ) -> Result<Option<BlockHeader>, FatalStorageError> {
        let block_hash = match self.block_height_index.get(&block_height) {
            None => return Ok(None),
            Some(block_hash) => block_hash,
        };

        self.get_single_block_header_restricted(txn, block_hash, only_from_available_block_range)
    }

    /// Retrieves a single block header in a given transaction from storage.
    fn get_single_block_header<Tx: Transaction>(
        &self,
        txn: &mut Tx,
        block_hash: &BlockHash,
    ) -> Result<Option<BlockHeader>, FatalStorageError> {
        let block_header: BlockHeader = match txn.get_value(self.block_header_db, &block_hash)? {
            Some(block_header) => block_header,
            None => return Ok(None),
        };
        self.validate_block_header_hash(&block_header, block_hash)?;
        Ok(Some(block_header))
    }

    /// Retrieves a single block header in a given transaction from storage.
    fn get_single_block_header_with_metadata<Tx: Transaction>(
        &self,
        txn: &mut Tx,
        block_hash: &BlockHash,
    ) -> Result<Option<BlockHeaderWithMetadata>, FatalStorageError> {
        let block_header: BlockHeader = match txn.get_value(self.block_header_db, &block_hash)? {
            Some(block_header) => block_header,
            None => return Ok(None),
        };
        let block_header_hash = block_header.hash();

        let block_signatures = match self.get_block_signatures(txn, &block_header_hash)? {
            Some(signatures) => signatures,
            None => BlockSignatures::new(block_header_hash, block_header.era_id()),
        };

        Ok(Some(BlockHeaderWithMetadata {
            block_header,
            block_signatures,
        }))
    }

    /// Validates the block header hash against the expected block hash.
    fn validate_block_header_hash(
        &self,
        block_header: &BlockHeader,
        block_hash: &BlockHash,
    ) -> Result<(), FatalStorageError> {
        let found_block_header_hash = block_header.hash();
        if found_block_header_hash != *block_hash {
            return Err(FatalStorageError::BlockHeaderNotStoredUnderItsHash {
                queried_block_hash_bytes: block_hash.as_ref().to_vec(),
                found_block_header_hash,
                block_header: Box::new(block_header.clone()),
            });
        };
        Ok(())
    }

    /// Checks whether a block at the given height exists in the block height index (and, since the
    /// index is initialized on startup based on the actual contents of storage, if it exists in
    /// storage).
    fn block_header_exists(&self, block_height: u64) -> bool {
        self.block_height_index.contains_key(&block_height)
    }

    /// Stores block headers in the db and, if successful, updates the in-memory indices.
    /// Returns an error on failure or a boolean indicating whether any of the block headers were
    /// previously known.
    fn put_block_headers(
        &mut self,
        block_headers: Vec<BlockHeader>,
    ) -> Result<bool, FatalStorageError> {
        let mut txn = self.env.begin_rw_txn()?;
        let mut result = false;

        for block_header in &block_headers {
            let block_header_hash = block_header.hash();
            match txn.put_value(
                self.block_header_db,
                &block_header_hash,
                block_header,
                false,
            ) {
                Ok(single_result) => {
                    result = result && single_result;
                }
                Err(err) => {
                    error!(?err, ?block_header_hash, "error when storing block header");
                    txn.abort();
                    return Err(err.into());
                }
            }
        }
        txn.commit()?;
        // Update the indices if and only if we wrote to storage correctly.
        for block_header in &block_headers {
            insert_to_block_header_indices(
                &mut self.block_height_index,
                &mut self.switch_block_era_id_index,
                block_header,
            )?;
        }
        Ok(result)
    }

    /// Writes a single block body in a separate transaction to storage.
    fn put_single_block_body(
        &self,
        txn: &mut RwTransaction,
        block_body_hash: &Digest,
        block_body: &BlockBody,
    ) -> Result<bool, LmdbExtError> {
        txn.put_value(self.block_body_db, block_body_hash, block_body, true)
            .map_err(Into::into)
    }

    /// Retrieves a block header by hash.
    fn read_block_header_by_hash(
        &self,
        block_hash: &BlockHash,
    ) -> Result<Option<BlockHeader>, FatalStorageError> {
        let mut txn = self.env.begin_ro_txn()?;
        let maybe_block_header = self.get_single_block_header(&mut txn, block_hash)?;
        drop(txn);
        Ok(maybe_block_header)
    }

    /// Retrieves a single block in a separate transaction from storage.
    fn get_single_block<Tx: Transaction>(
        &self,
        txn: &mut Tx,
        block_hash: &BlockHash,
    ) -> Result<Option<Block>, FatalStorageError> {
        let block_header: BlockHeader = match self.get_single_block_header(txn, block_hash)? {
            Some(block_header) => block_header,
            None => return Ok(None),
        };
        let maybe_block_body = get_body_for_block_header(txn, &block_header, self.block_body_db);
        let block_body = match maybe_block_body? {
            Some(block_body) => block_body,
            None => {
                info!(
                    ?block_header,
                    "retrieved block header but block body is missing from database"
                );
                return Ok(None);
            }
        };
        let block = Block::new_from_header_and_body(block_header, block_body)?;
        Ok(Some(block))
    }

    /// Retrieves a set of deploys from storage, along with their potential finalized approvals.
    fn get_deploys_with_finalized_approvals<Tx: Transaction>(
        &self,
        txn: &mut Tx,
        deploy_hashes: &[DeployHash],
    ) -> Result<SmallVec<[Option<DeployWithFinalizedApprovals>; 1]>, LmdbExtError> {
        deploy_hashes
            .iter()
            .map(|deploy_hash| self.get_deploy_with_finalized_approvals(txn, deploy_hash))
            .collect()
    }

    /// Retrieves a single deploy along with its finalized approvals from storage
    fn get_deploy_with_finalized_approvals<Tx: Transaction>(
        &self,
        txn: &mut Tx,
        deploy_hash: &DeployHash,
    ) -> Result<Option<DeployWithFinalizedApprovals>, LmdbExtError> {
        let maybe_original_deploy = txn.get_value(self.deploy_db, deploy_hash)?;
        if let Some(deploy) = maybe_original_deploy {
            let maybe_finalized_approvals =
                txn.get_value(self.finalized_approvals_db, deploy_hash)?;
            Ok(Some(DeployWithFinalizedApprovals::new(
                deploy,
                maybe_finalized_approvals,
            )))
        } else {
            Ok(None)
        }
    }

    /// Retrieves deploy metadata associated with deploy.
    ///
    /// If no deploy metadata is stored for the specific deploy, an empty metadata instance will be
    /// created, but not stored.
    fn get_deploy_metadata<Tx: Transaction>(
        &self,
        txn: &mut Tx,
        deploy_hash: &DeployHash,
    ) -> Result<Option<DeployMetadata>, FatalStorageError> {
        Ok(txn.get_value(self.deploy_metadata_db, deploy_hash)?)
    }

    /// Retrieves transfers associated with block.
    ///
    /// If no transfers are stored for the block, an empty transfers instance will be
    /// created, but not stored.
    fn get_transfers<Tx: Transaction>(
        &self,
        txn: &mut Tx,
        block_hash: &BlockHash,
    ) -> Result<Option<Vec<Transfer>>, FatalStorageError> {
        Ok(txn.get_value(self.transfer_db, block_hash)?)
    }

    /// Retrieves block signatures for a block with a given block hash.
    fn get_block_signatures<Tx: Transaction>(
        &self,
        txn: &mut Tx,
        block_hash: &BlockHash,
    ) -> Result<Option<BlockSignatures>, FatalStorageError> {
        Ok(txn.get_value(self.block_metadata_db, block_hash)?)
    }

    /// Retrieves a finality signature for a block with a given block hash.
    fn get_block_signature<Tx: Transaction>(
        &self,
        txn: &mut Tx,
        block_hash: &BlockHash,
        public_key: &PublicKey,
    ) -> Result<Option<FinalitySignature>, FatalStorageError> {
        let maybe_signatures: Option<BlockSignatures> =
            txn.get_value(self.block_metadata_db, block_hash)?;
        Ok(maybe_signatures.and_then(|signatures| signatures.get_finality_signature(public_key)))
    }

    /// Walks an era backwards from its switch block; returns true if every block in the era
    /// has sufficient finality signatures, else false
    pub(crate) fn era_has_sufficient_finality_signatures(
        &self,
        era_validator_weights: &EraValidatorWeights,
    ) -> bool {
        let era_id = era_validator_weights.era_id();
        if let Some(block_hash) = self.switch_block_era_id_index.get(&era_id) {
            let mut key = *block_hash;
            if let Ok(mut txn) = self.env.begin_ro_txn() {
                loop {
                    if let Ok(Some(block)) = self.get_single_block(&mut txn, &key) {
                        if block.header().era_id() != era_id {
                            return true;
                        }
                        if self
                            .block_has_sufficient_finality_signatures(&key, era_validator_weights)
                            == false
                        {
                            return false;
                        }
                        if let Some(parent_hash) = block.parent() {
                            key = *parent_hash;
                        }
                    }
                }
            }
        }
        false
    }

    /// Determines if a given block has sufficient finality signatures for its era.
    pub(crate) fn block_has_sufficient_finality_signatures(
        &self,
        block_hash: &BlockHash,
        era_validator_weights: &EraValidatorWeights,
    ) -> bool {
        let era_id = era_validator_weights.era_id();
        if let Ok(mut txn) = self.env.begin_ro_txn() {
            if let Ok(Some(block_signatures)) = self.get_block_signatures(&mut txn, block_hash) {
                if block_signatures.era_id != era_id {
                    return false;
                }
                if let Some(validator_keys) = block_signatures.public_keys() {
                    match era_validator_weights.has_sufficient_weight(validator_keys.iter()) {
                        SignatureWeight::Sufficient => {
                            return true;
                        }
                        SignatureWeight::Insufficient | SignatureWeight::Weak => {
                            return false;
                        }
                    }
                }
            }
        }
        false
    }

    /// Retrieves block signatures for a block with a given block hash.
    fn read_block_signatures(
        &self,
        block_hash: &BlockHash,
    ) -> Result<Option<BlockSignatures>, FatalStorageError> {
        let mut txn = self.env.begin_ro_txn()?;
        self.get_block_signatures(&mut txn, block_hash)
    }

    /// Directly returns a deploy from internal store.
    pub fn read_deploy_by_hash(
        &self,
        deploy_hash: &DeployHash,
    ) -> Result<Option<Deploy>, FatalStorageError> {
        let mut txn = self.env.begin_ro_txn()?;
        Ok(txn.get_value(self.deploy_db, &deploy_hash)?)
    }

    /// Directly returns all deploys or None if any is missing.
    fn read_deploys<'a, I: Iterator<Item = &'a DeployHash> + 'a>(
        &self,
        deploys_count: usize,
        deploy_hashes: I,
    ) -> Result<Option<Vec<Deploy>>, FatalStorageError> {
        let mut txn = self.env.begin_ro_txn()?;
        let mut result = Vec::with_capacity(deploys_count);
        for deploy_hash in deploy_hashes {
            match txn.get_value(self.deploy_db, deploy_hash)? {
                Some(deploy) => result.push(deploy),
                None => return Ok(None),
            }
        }
        Ok(Some(result))
    }

    /// Stores a set of finalized approvals.
    fn store_finalized_approvals(
        &self,
        deploy_hash: &DeployHash,
        finalized_approvals: &FinalizedApprovals,
    ) -> Result<(), FatalStorageError> {
        let mut txn = self.env.begin_rw_txn()?;
        let maybe_original_deploy: Option<Deploy> = txn.get_value(self.deploy_db, &deploy_hash)?;
        let original_deploy =
            maybe_original_deploy.ok_or(FatalStorageError::UnexpectedFinalizedApprovals {
                deploy_hash: *deploy_hash,
            })?;

        // Only store the finalized approvals if they are different from the original ones.
        if original_deploy.approvals() != finalized_approvals.as_ref() {
            let _ = txn.put_value(
                self.finalized_approvals_db,
                deploy_hash,
                finalized_approvals,
                true,
            )?;
            txn.commit()?;
        }
        Ok(())
    }

    /// Retrieves a deploy from the deploy store.
    fn get_deploy(&self, deploy_hash: DeployHash) -> Result<Option<Deploy>, LmdbExtError> {
        self.env
            .begin_ro_txn()
            .map_err(Into::into)
            .and_then(|mut txn| txn.get_value(self.deploy_db, &deploy_hash))
    }

    fn read_block_headers_batch(
        &self,
        block_header_ids: &BlockHeadersBatchId,
    ) -> Result<Option<BlockHeadersBatch>, FatalStorageError> {
        let mut txn = self.env.begin_ro_txn()?;

        let mut headers = Vec::with_capacity(block_header_ids.len() as usize);
        for block_height in block_header_ids.iter() {
            match self.get_block_header_by_height_restricted(&mut txn, block_height, true)? {
                Some(block_header) => headers.push(block_header),
                None => {
                    debug!(?block_height, "block header not found");
                    // Short-circuit, we're all interested in the complete data.
                    return Ok(None);
                }
            }
        }
        Ok(BlockHeadersBatch::from_vec(headers, block_header_ids))
    }

    pub(crate) fn get_sync_leap(
        &self,
        block_hash: BlockHash,
        allowed_era_diff: u64,
    ) -> Result<FetchResponse<SyncLeap, BlockHash>, FatalStorageError> {
        let mut txn = self
            .env
            .begin_ro_txn()
            .expect("could not create RO transaction");

        let trusted_block_header = match self.get_single_block_header(&mut txn, &block_hash)? {
            Some(trusted_block_header) => trusted_block_header,
            None => return Ok(FetchResponse::NotFound(block_hash)),
        };

        let highest_complete_block_header =
            match self.get_header_of_highest_complete_block(&mut txn)? {
                Some(highest_complete_block_header) => highest_complete_block_header,
                None => return Ok(FetchResponse::NotFound(block_hash)),
            };
        if highest_complete_block_header
            .block_header
            .era_id()
            .saturating_sub(trusted_block_header.era_id().into())
            > allowed_era_diff.into()
        {
            return Ok(FetchResponse::NotProvided(block_hash));
        }

        let trusted_ancestor_headers =
            match self.get_trusted_ancestor_headers(&mut txn, &trusted_block_header)? {
                Some(trusted_ancestor_headers) => trusted_ancestor_headers,
                None => return Ok(FetchResponse::NotFound(block_hash)),
            };

        if let Some(signed_block_headers) = self.get_signed_block_headers(
            &mut txn,
            &trusted_block_header,
            &highest_complete_block_header,
            trusted_ancestor_headers
                .last()
                .cloned()
                .unwrap_or_else(|| trusted_block_header.clone()),
        )? {
            Ok(FetchResponse::Fetched(SyncLeap {
                trusted_block_header,
                trusted_ancestor_headers,
                signed_block_headers,
            }))
        } else {
            Ok(FetchResponse::NotFound(block_hash))
        }
    }

    /// Creates a serialized representation of a `FetchResponse` and the resulting message.
    ///
    /// If the given item is `Some`, returns a serialization of `FetchResponse::Fetched`. If
    /// enabled, the given serialization is also added to the in-memory pool.
    ///
    /// If the given item is `None`, returns a non-pooled serialization of
    /// `FetchResponse::NotFound`.
    fn update_pool_and_send<REv, T>(
        &mut self,
        effect_builder: EffectBuilder<REv>,
        sender: NodeId,
        serialized_id: &[u8],
        fetch_response: FetchResponse<T, T::Id>,
    ) -> Result<Effects<Event>, FatalStorageError>
    where
        REv: From<NetworkRequest<Message>> + Send,
        T: FetcherItem,
    {
        let serialized = fetch_response
            .to_serialized()
            .map_err(FatalStorageError::StoredItemSerializationFailure)?;
        let shared: Arc<[u8]> = serialized.into();

        if self.enable_mem_deduplication && fetch_response.was_found() {
            self.serialized_item_pool
                .put(serialized_id.into(), Arc::downgrade(&shared));
        }

        let message = Message::new_get_response_from_serialized(<T as Item>::TAG, shared);
        Ok(effect_builder.send_message(sender, message).ignore())
    }

    /// Returns `true` if the storage should attempt to return a block. Depending on the
    /// `only_from_available_block_range` flag it should be unconditional or restricted by the
    /// available block range.
    fn should_return_block(
        &self,
        block_height: u64,
        only_from_available_block_range: bool,
    ) -> Result<bool, FatalStorageError> {
        if only_from_available_block_range {
            Ok(self.get_available_block_range().contains(block_height))
        } else {
            Ok(true)
        }
    }

    fn get_available_block_range(&self) -> AvailableBlockRange {
        match self.completed_blocks.highest_sequence() {
            Some(&seq) => seq.into(),
            None => AvailableBlockRange::RANGE_0_0,
        }
    }

<<<<<<< HEAD
    fn has_data_needed_for_proposing_blocks(
        &self,
        switch_block_header: &BlockHeader,
    ) -> Result<bool, FatalStorageError> {
        let highest_sequence = match self.completed_blocks.highest_sequence() {
            Some(seq) => seq,
            None => {
                return Ok(false);
            }
        };
        if !highest_sequence.contains(switch_block_header.height()) {
            return Ok(false);
        }
        // If we have everything back to genesis, we have enough, even if the genesis timestamp is
        // too recent.
        if highest_sequence.contains(0) {
            return Ok(true);
        }
        let lowest_header = match self.read_block_header_by_height(highest_sequence.low())? {
            Some(header) => header,
            None => {
                error!("we don't have a header listed in a complete blocks sequence");
                return Ok(false);
            }
        };

        Ok(switch_block_header
            .timestamp()
            .saturating_diff(lowest_header.timestamp())
            > self.max_ttl)
=======
    /// Reads transactions hashes for the `block_hash`.
    /// Any storage errors are returned to the caller in the error channel.
    /// Returns `None` if no block can be found under `block_hash`.
    fn get_block_deploy_hashes(
        &self,
        block_hash: BlockHash,
    ) -> Result<Option<Vec<DeployHash>>, FatalStorageError> {
        let mut txn = self.env.begin_ro_txn()?;

        Ok(self
            .get_single_block(&mut txn, &block_hash)?
            .map(|block| block.body().transaction_hashes().cloned().collect()))
    }

    fn read_block_effects_or_chunk(
        &self,
        request: &BlockEffectsOrChunkId,
    ) -> Result<Option<BlockEffectsOrChunk>, FatalStorageError> {
        // There's no mapping between block_hash -> execution results.
        // We store execution results under the deploy hash for the txn.
        // In order to pull it out, we have to:
        // 1. Find the block header for `block_hash`.
        // 2. Find the block body for `block_header.body_hash`.
        // 3. For every txns in the block's body, we load its deploy metadata.
        // 4. We extract txn's execution results from the `deploy_metadata` for the block
        // we're interested in.
        let mut txn = self.env.begin_rw_txn()?;
        let block_header: BlockHeader =
            match self.get_single_block_header(&mut txn, request.block_hash())? {
                Some(block_header) => block_header,
                None => return Ok(None),
            };
        let maybe_block_body =
            get_body_for_block_header(&mut txn, &block_header, self.block_body_db);
        let block_body = match maybe_block_body? {
            Some(block_body) => block_body,
            None => {
                info!(
                    ?block_header,
                    "retrieved block header but block body is missing from database"
                );
                return Ok(None);
            }
        };

        let mut execution_results = vec![];
        for deploy_hash in block_body.transaction_hashes() {
            match self.get_deploy_metadata(&mut txn, deploy_hash)? {
                None => {
                    // We have the block and the body but not the deploy. This could happen
                    // for a node that is still syncing and probably shouldn't be a fatal
                    // error.
                    return Ok(None);
                }
                Some(mut metadata) => {
                    match metadata.execution_results.remove(request.block_hash()) {
                        Some(results) => {
                            execution_results.push(results);
                        }
                        None => {
                            // We have the block, we've got the deploy but its metadata
                            // doesn't include the reference to the block.
                            // This is an error b/c even though types seem to allow for a
                            // single deploy map to multiple blocks, it shouldn't happen in
                            // practice.
                            error!(block_hash=?request.block_hash(), ?deploy_hash, "missing execution results for a deploy in particular block");
                            return Ok(None);
                        }
                    }
                }
            }
        }

        let value_or_chunk = match ValueOrChunk::new(execution_results, request.chunk_index()) {
            Ok(value_or_chunk) => value_or_chunk,
            Err(error) => {
                // Failure shouldn't be fatal as the node can continue operating but won't be able
                // to answer this particular query. We choose to return `None`
                // instead, signaling other nodes to not query this one for that data.
                error!(
                    ?request,
                    ?error,
                    "failed to construct `BlockEffectsOrChunk`"
                );
                return Ok(None);
            }
        };
        Ok(Some(request.response(value_or_chunk)))
>>>>>>> 14a7e39a
    }
}

/// Decodes an item's ID, typically from an incoming request.
fn decode_item_id<T>(raw: &[u8]) -> Result<T::Id, GetRequestError>
where
    T: FetcherItem,
{
    bincode::deserialize(raw).map_err(GetRequestError::MalformedIncomingItemId)
}

/// Inserts the relevant entries to the two indices.
///
/// If a duplicate entry is encountered, neither index is updated and an error is returned.
fn insert_to_block_header_indices(
    block_height_index: &mut BTreeMap<u64, BlockHash>,
    switch_block_era_id_index: &mut BTreeMap<EraId, BlockHash>,
    block_header: &BlockHeader,
) -> Result<(), FatalStorageError> {
    let block_hash = block_header.hash();
    if let Some(first) = block_height_index.get(&block_header.height()) {
        if *first != block_hash {
            return Err(FatalStorageError::DuplicateBlockIndex {
                height: block_header.height(),
                first: *first,
                second: block_hash,
            });
        }
    }

    if block_header.is_switch_block() {
        match switch_block_era_id_index.entry(block_header.era_id()) {
            Entry::Vacant(entry) => {
                let _ = entry.insert(block_hash);
            }
            Entry::Occupied(entry) => {
                if *entry.get() != block_hash {
                    return Err(FatalStorageError::DuplicateEraIdIndex {
                        era_id: block_header.era_id(),
                        first: *entry.get(),
                        second: block_hash,
                    });
                }
            }
        }
    }

    let _ = block_height_index.insert(block_header.height(), block_hash);
    Ok(())
}

/// Inserts the relevant entries to the index.
///
/// If a duplicate entry is encountered, index is not updated and an error is returned.
fn insert_to_deploy_index(
    deploy_hash_index: &mut BTreeMap<DeployHash, BlockHashAndHeight>,
    block_hash: BlockHash,
    block_body: &BlockBody,
    block_height: u64,
) -> Result<(), FatalStorageError> {
    if let Some(hash) = block_body
        .deploy_hashes()
        .iter()
        .chain(block_body.transfer_hashes().iter())
        .find(|hash| {
            deploy_hash_index
                .get(hash)
                .map_or(false, |old_block_hash_and_height| {
                    old_block_hash_and_height.block_hash != block_hash
                })
        })
    {
        return Err(FatalStorageError::DuplicateDeployIndex {
            deploy_hash: *hash,
            first: deploy_hash_index[hash],
            second: BlockHashAndHeight::new(block_hash, block_height),
        });
    }

    for hash in block_body
        .deploy_hashes()
        .iter()
        .chain(block_body.transfer_hashes().iter())
    {
        deploy_hash_index.insert(*hash, BlockHashAndHeight::new(block_hash, block_height));
    }

    Ok(())
}

fn should_move_storage_files_to_network_subdir(
    root: &Path,
    file_names: &[&str],
) -> Result<bool, FatalStorageError> {
    let mut files_found = vec![];
    let mut files_not_found = vec![];

    file_names.iter().for_each(|file_name| {
        let file_path = root.join(file_name);

        match file_path.exists() {
            true => files_found.push(file_path),
            false => files_not_found.push(file_path),
        }
    });

    let should_move_files = files_found.len() == file_names.len();

    if !should_move_files && !files_found.is_empty() {
        error!(
            "found storage files: {:?}, missing storage files: {:?}",
            files_found, files_not_found
        );

        return Err(FatalStorageError::MissingStorageFiles {
            missing_files: files_not_found,
        });
    }

    Ok(should_move_files)
}

fn move_storage_files_to_network_subdir(
    root: &Path,
    subdir: &Path,
    file_names: &[&str],
) -> Result<(), FatalStorageError> {
    file_names
        .iter()
        .map(|file_name| {
            let source_path = root.join(file_name);
            let dest_path = subdir.join(file_name);
            fs::rename(&source_path, &dest_path).map_err(|original_error| {
                FatalStorageError::UnableToMoveFile {
                    source_path,
                    dest_path,
                    original_error,
                }
            })
        })
        .collect::<Result<Vec<_>, FatalStorageError>>()?;

    info!(
        "moved files: {:?} from: {:?} to: {:?}",
        file_names, root, subdir
    );
    Ok(())
}

/// On-disk storage configuration.
#[derive(Clone, DataSize, Debug, Deserialize, Serialize)]
#[serde(deny_unknown_fields)]
pub struct Config {
    /// The path to the folder where any files created or read by the storage component will exist.
    ///
    /// If the folder doesn't exist, it and any required parents will be created.
    pub path: PathBuf,
    /// The maximum size of the database to use for the block store.
    ///
    /// The size should be a multiple of the OS page size.
    max_block_store_size: usize,
    /// The maximum size of the database to use for the deploy store.
    ///
    /// The size should be a multiple of the OS page size.
    max_deploy_store_size: usize,
    /// The maximum size of the database to use for the deploy metadata store.
    ///
    /// The size should be a multiple of the OS page size.
    max_deploy_metadata_store_size: usize,
    /// The maximum size of the database to use for the component state store.
    ///
    /// The size should be a multiple of the OS page size.
    max_state_store_size: usize,
    /// Whether or not memory deduplication is enabled.
    enable_mem_deduplication: bool,
    /// How many loads before memory duplication checks for dead references.
    mem_pool_prune_interval: u16,
}

impl Default for Config {
    fn default() -> Self {
        Config {
            // No one should be instantiating a config with storage set to default.
            path: "/dev/null".into(),
            max_block_store_size: DEFAULT_MAX_BLOCK_STORE_SIZE,
            max_deploy_store_size: DEFAULT_MAX_DEPLOY_STORE_SIZE,
            max_deploy_metadata_store_size: DEFAULT_MAX_DEPLOY_METADATA_STORE_SIZE,
            max_state_store_size: DEFAULT_MAX_STATE_STORE_SIZE,
            enable_mem_deduplication: true,
            mem_pool_prune_interval: 4096,
        }
    }
}

impl Config {
    /// Returns a default `Config` suitable for tests, along with a `TempDir` which must be kept
    /// alive for the duration of the test since its destructor removes the dir from the filesystem.
    #[cfg(test)]
    pub(crate) fn default_for_tests() -> (Self, TempDir) {
        let tempdir = tempfile::tempdir().expect("should get tempdir");
        let path = tempdir.path().join("lmdb");

        let config = Config {
            path,
            ..Default::default()
        };
        (config, tempdir)
    }
}

// Testing code. The functions below allow direct inspection of the storage component and should
// only ever be used when writing tests.
#[cfg(test)]
impl Storage {
    /// Directly returns a deploy from internal store.
    ///
    /// # Panics
    ///
    /// Panics if an IO error occurs.
    pub(crate) fn get_deploy_by_hash(&self, deploy_hash: DeployHash) -> Option<Deploy> {
        let mut txn = self
            .env
            .begin_ro_txn()
            .expect("could not create RO transaction");
        txn.get_value(self.deploy_db, &deploy_hash)
            .expect("could not retrieve value from storage")
    }

    /// Directly returns a deploy metadata from internal store.
    ///
    /// # Panics
    ///
    /// Panics if an IO error occurs.
    pub(crate) fn get_deploy_metadata_by_hash(
        &self,
        deploy_hash: &DeployHash,
    ) -> Option<DeployMetadata> {
        let mut txn = self
            .env
            .begin_ro_txn()
            .expect("could not create RO transaction");
        self.get_deploy_metadata(&mut txn, deploy_hash)
            .expect("could not retrieve deploy metadata from storage")
    }

    /// Directly returns a deploy with finalized approvals from internal store.
    ///
    /// # Panics
    ///
    /// Panics if an IO error occurs.
    pub(crate) fn get_deploy_with_finalized_approvals_by_hash(
        &self,
        deploy_hash: &DeployHash,
    ) -> Option<DeployWithFinalizedApprovals> {
        let mut txn = self
            .env
            .begin_ro_txn()
            .expect("could not create RO transaction");
        self.get_deploy_with_finalized_approvals(&mut txn, deploy_hash)
            .expect("could not retrieve a deploy with finalized approvals from storage")
    }

    /// Reads all known deploy hashes from the internal store.
    ///
    /// # Panics
    ///
    /// Panics on any IO or db corruption error.
    pub(crate) fn get_all_deploy_hashes(&self) -> BTreeSet<DeployHash> {
        let txn = self
            .env
            .begin_ro_txn()
            .expect("could not create RO transaction");

        let mut cursor = txn
            .open_ro_cursor(self.deploy_db)
            .expect("could not create cursor");

        cursor
            .iter()
            .map(|(raw_key, _)| {
                DeployHash::new(Digest::try_from(raw_key).expect("malformed deploy hash in DB"))
            })
            .collect()
    }

    /// Retrieves single switch block by era ID by looking it up in the index and returning it.
    fn get_switch_block_by_era_id<Tx: Transaction>(
        &self,
        txn: &mut Tx,
        era_id: EraId,
    ) -> Result<Option<Block>, FatalStorageError> {
        self.switch_block_era_id_index
            .get(&era_id)
            .and_then(|block_hash| self.get_single_block(txn, block_hash).transpose())
            .transpose()
    }

    /// Get the switch block for a specified era number in a read-only LMDB database transaction.
    ///
    /// # Panics
    ///
    /// Panics on any IO or db corruption error.
    pub(crate) fn transactional_get_switch_block_by_era_id(
        &self,
        switch_block_era_num: u64,
    ) -> Result<Option<Block>, FatalStorageError> {
        let mut txn = self
            .env
            .begin_ro_txn()
            .expect("Could not start read only transaction for lmdb");
        let switch_block = self
            .get_switch_block_by_era_id(&mut txn, EraId::from(switch_block_era_num))
            .expect("LMDB panicked trying to get switch block");
        txn.commit().expect("Could not commit transaction");
        Ok(switch_block)
    }

    /// Retrieves the highest block header from the storage, if one exists.
    pub fn read_highest_block_header(&self) -> Result<Option<BlockHeader>, FatalStorageError> {
        let highest_block_hash = match self.block_height_index.iter().last() {
            Some((_, highest_block_hash)) => highest_block_hash,
            None => return Ok(None),
        };
        self.read_block_header_by_hash(highest_block_hash)
    }
}

fn construct_block_body_to_block_header_reverse_lookup(
    txn: &impl Transaction,
    block_header_db: &Database,
) -> Result<BTreeMap<Digest, BlockHeader>, LmdbExtError> {
    let mut block_body_hash_to_header_map: BTreeMap<Digest, BlockHeader> = BTreeMap::new();
    for (_raw_key, raw_val) in txn.open_ro_cursor(*block_header_db)?.iter() {
        let block_header: BlockHeader = lmdb_ext::deserialize(raw_val)?;
        block_body_hash_to_header_map.insert(block_header.body_hash().to_owned(), block_header);
    }
    Ok(block_body_hash_to_header_map)
}

/// Purges stale entries from the block body database.
fn initialize_block_body_db(
    env: &Environment,
    block_header_db: &Database,
    block_body_db: &Database,
    deleted_block_body_hashes_raw: &HashSet<&[u8]>,
) -> Result<(), FatalStorageError> {
    info!("initializing block body database");
    let mut txn = env.begin_rw_txn()?;

    let block_body_hash_to_header_map =
        construct_block_body_to_block_header_reverse_lookup(&txn, block_header_db)?;

    let mut cursor = txn.open_rw_cursor(*block_body_db)?;

    for (raw_key, _raw_val) in cursor.iter() {
        let block_body_hash =
            Digest::try_from(raw_key).map_err(|err| LmdbExtError::DataCorrupted(Box::new(err)))?;
        if !block_body_hash_to_header_map.contains_key(&block_body_hash) {
            if !deleted_block_body_hashes_raw.contains(raw_key) {
                // This means that the block body isn't referenced by any header, but no header
                // referencing it was just deleted, either
                warn!(?raw_key, "orphaned block body detected");
            }
            info!(?raw_key, "deleting block body");
            cursor.del(WriteFlags::empty())?;
        }
    }

    drop(cursor);

    txn.commit()?;
    info!("block body database initialized");
    Ok(())
}

/// Retrieves the block body for the given block header.
fn get_body_for_block_header<Tx: Transaction>(
    txn: &mut Tx,
    block_header: &BlockHeader,
    block_body_db: Database,
) -> Result<Option<BlockBody>, LmdbExtError> {
    txn.get_value(block_body_db, block_header.body_hash())
}

/// Purges stale entries from the block metadata database.
fn initialize_block_metadata_db(
    env: &Environment,
    block_metadata_db: &Database,
    deleted_block_hashes: &HashSet<&[u8]>,
) -> Result<(), FatalStorageError> {
    info!("initializing block metadata database");
    let mut txn = env.begin_rw_txn()?;
    let mut cursor = txn.open_rw_cursor(*block_metadata_db)?;

    for (raw_key, _) in cursor.iter() {
        if deleted_block_hashes.contains(raw_key) {
            cursor.del(WriteFlags::empty())?;
            continue;
        }
    }

    drop(cursor);
    txn.commit()?;

    info!("block metadata database initialized");
    Ok(())
}

/// Purges stale entries from the deploy metadata database.
fn initialize_deploy_metadata_db(
    env: &Environment,
    deploy_metadata_db: &Database,
    deleted_deploy_hashes: &HashSet<DeployHash>,
) -> Result<(), LmdbExtError> {
    info!("initializing deploy metadata database");

    let mut txn = env.begin_rw_txn()?;
    deleted_deploy_hashes.iter().for_each(|deleted_deploy_hash| {
        if txn.del(*deploy_metadata_db, deleted_deploy_hash, None).is_err() {
            debug!(%deleted_deploy_hash, "not purging from 'deploy_metadata_db' because not existing");
        }
    });
    txn.commit()?;

    info!("deploy metadata database initialized");
    Ok(())
}<|MERGE_RESOLUTION|>--- conflicted
+++ resolved
@@ -71,6 +71,7 @@
 
 // The reactor! macro needs this in the fetcher tests
 pub(crate) use crate::effect::requests::StorageRequest;
+use crate::types::BlockEffectsOrChunk;
 use crate::{
     components::{fetcher::FetchResponse, Component},
     effect::{
@@ -82,20 +83,12 @@
     protocol::Message,
     reactor::ReactorEvent,
     types::{
-<<<<<<< HEAD
-        AvailableBlockRange, Block, BlockAndDeploys, BlockBody, BlockDeployApprovals, BlockHash,
-        BlockHashAndHeight, BlockHeader, BlockHeaderWithMetadata, BlockHeadersBatch,
-        BlockHeadersBatchId, BlockSignatures, BlockWithMetadata, Deploy, DeployHash,
-        DeployMetadata, DeployMetadataExt, DeployWithFinalizedApprovals, EraValidatorWeights,
-        FetcherItem, FinalitySignature, FinalizedApprovals, Item, NodeId, SignatureWeight,
-        SyncLeap,
-=======
-        AvailableBlockRange, Block, BlockAndDeploys, BlockBody, BlockEffectsOrChunk,
+        AvailableBlockRange, Block, BlockAndDeploys, BlockBody, BlockDeployApprovals,
         BlockEffectsOrChunkId, BlockHash, BlockHashAndHeight, BlockHeader, BlockHeaderWithMetadata,
         BlockHeadersBatch, BlockHeadersBatchId, BlockSignatures, BlockWithMetadata, Deploy,
         DeployHash, DeployMetadata, DeployMetadataExt, DeployWithFinalizedApprovals,
-        FinalizedApprovals, FinalizedApprovalsWithId, Item, NodeId, ValueOrChunk,
->>>>>>> 14a7e39a
+        EraValidatorWeights, FetcherItem, FinalitySignature, FinalizedApprovals, Item, NodeId,
+        SignatureWeight, SyncLeap, ValueOrChunk,
     },
     utils::{display_error, WithDir},
     NodeRng,
@@ -715,15 +708,14 @@
             }
             NetRequest::BlockEffects(ref serialized_id) => {
                 let item_id = decode_item_id::<BlockEffectsOrChunk>(serialized_id)?;
-
                 let opt_item = self.read_block_effects_or_chunk(&item_id)?;
+                let fetch_response = FetchResponse::from_opt(item_id, opt_item);
 
                 Ok(self.update_pool_and_send(
                     effect_builder,
                     incoming.sender,
                     serialized_id,
-                    item_id,
-                    opt_item,
+                    fetch_response,
                 )?)
             }
         }
@@ -1190,19 +1182,17 @@
             } => responder
                 .respond(self.read_block_headers_batch(&block_headers_id)?)
                 .ignore(),
-<<<<<<< HEAD
             StorageRequest::HasDataNeededForProposingBlocks {
                 block_header,
                 responder,
             } => responder
                 .respond(self.has_data_needed_for_proposing_blocks(&block_header)?)
-=======
+                .ignore(),
             StorageRequest::GetDeployHashesForBlock {
                 block_hash,
                 responder,
             } => responder
                 .respond(self.get_block_deploy_hashes(block_hash)?)
->>>>>>> 14a7e39a
                 .ignore(),
         })
     }
@@ -2249,38 +2239,6 @@
         }
     }
 
-<<<<<<< HEAD
-    fn has_data_needed_for_proposing_blocks(
-        &self,
-        switch_block_header: &BlockHeader,
-    ) -> Result<bool, FatalStorageError> {
-        let highest_sequence = match self.completed_blocks.highest_sequence() {
-            Some(seq) => seq,
-            None => {
-                return Ok(false);
-            }
-        };
-        if !highest_sequence.contains(switch_block_header.height()) {
-            return Ok(false);
-        }
-        // If we have everything back to genesis, we have enough, even if the genesis timestamp is
-        // too recent.
-        if highest_sequence.contains(0) {
-            return Ok(true);
-        }
-        let lowest_header = match self.read_block_header_by_height(highest_sequence.low())? {
-            Some(header) => header,
-            None => {
-                error!("we don't have a header listed in a complete blocks sequence");
-                return Ok(false);
-            }
-        };
-
-        Ok(switch_block_header
-            .timestamp()
-            .saturating_diff(lowest_header.timestamp())
-            > self.max_ttl)
-=======
     /// Reads transactions hashes for the `block_hash`.
     /// Any storage errors are returned to the caller in the error channel.
     /// Returns `None` if no block can be found under `block_hash`.
@@ -2369,7 +2327,38 @@
             }
         };
         Ok(Some(request.response(value_or_chunk)))
->>>>>>> 14a7e39a
+    }
+
+    fn has_data_needed_for_proposing_blocks(
+        &self,
+        switch_block_header: &BlockHeader,
+    ) -> Result<bool, FatalStorageError> {
+        let highest_sequence = match self.completed_blocks.highest_sequence() {
+            Some(seq) => seq,
+            None => {
+                return Ok(false);
+            }
+        };
+        if !highest_sequence.contains(switch_block_header.height()) {
+            return Ok(false);
+        }
+        // If we have everything back to genesis, we have enough, even if the genesis timestamp is
+        // too recent.
+        if highest_sequence.contains(0) {
+            return Ok(true);
+        }
+        let lowest_header = match self.read_block_header_by_height(highest_sequence.low())? {
+            Some(header) => header,
+            None => {
+                error!("we don't have a header listed in a complete blocks sequence");
+                return Ok(false);
+            }
+        };
+
+        Ok(switch_block_header
+            .timestamp()
+            .saturating_diff(lowest_header.timestamp())
+            > self.max_ttl)
     }
 }
 
