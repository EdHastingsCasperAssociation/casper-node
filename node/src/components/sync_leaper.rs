//! The Sync Leaper
mod error;
mod event;
mod leap_activity;
mod leap_state;
mod metrics;
#[cfg(test)]
mod tests;

use std::{sync::Arc, time::Instant};

use datasize::DataSize;
use prometheus::Registry;
use thiserror::Error;
use tracing::{error, info, warn};

use crate::{
    components::{
        fetcher::{self, FetchResult, FetchedData},
        Component,
    },
    effect::{requests::FetcherRequest, EffectBuilder, EffectExt, Effects},
    types::{Chainspec, NodeId, SyncLeap, SyncLeapIdentifier},
    NodeRng,
};
pub(crate) use error::LeapActivityError;
pub(crate) use event::Event;
pub(crate) use leap_state::LeapState;

use metrics::Metrics;

use self::leap_activity::LeapActivity;

const COMPONENT_NAME: &str = "sync_leaper";

#[derive(Clone, Debug, DataSize, Eq, PartialEq)]
pub(crate) enum PeerState {
    RequestSent,
    Rejected,
    CouldntFetch,
    Fetched(Box<SyncLeap>),
}

#[derive(Debug)]
enum RegisterLeapAttemptOutcome {
    DoNothing,
    FetchSyncLeapFromPeers(Vec<NodeId>),
}

#[derive(Debug, Error)]
enum Error {
    #[error("fetched a sync leap from storage - should never happen - {0}")]
    FetchedSyncLeapFromStorage(SyncLeapIdentifier),
    #[error("received a sync leap response while no requests were in progress - {0}")]
    UnexpectedSyncLeapResponse(SyncLeapIdentifier),
    #[error("block hash in the response '{actual}' doesn't match the one requested '{expected}'")]
    SyncLeapIdentifierMismatch {
        expected: SyncLeapIdentifier,
        actual: SyncLeapIdentifier,
    },
    #[error(
        "received a sync leap response from an unknown peer - {peer} - {sync_leap_identifier}"
    )]
    ResponseFromUnknownPeer {
        peer: NodeId,
        sync_leap_identifier: SyncLeapIdentifier,
    },
}

#[derive(Debug, DataSize)]
pub(crate) struct SyncLeaper {
    leap_activity: Option<LeapActivity>,
    chainspec: Arc<Chainspec>,
    #[data_size(skip)]
    metrics: Metrics,
}

impl SyncLeaper {
    pub(crate) fn new(
        chainspec: Arc<Chainspec>,
        registry: &Registry,
    ) -> Result<Self, prometheus::Error> {
        Ok(SyncLeaper {
            leap_activity: None,
            chainspec,
            metrics: Metrics::new(registry)?,
        })
    }

    // called from Reactor control logic to scrape results
    pub(crate) fn leap_status(&mut self) -> LeapState {
        match &self.leap_activity {
            None => LeapState::Idle,
            Some(activity) => {
                let result = activity.status();
                if result.active() == false {
                    match result {
                        LeapState::Received { .. } | LeapState::Failed { .. } => {
                            self.metrics
                                .sync_leap_duration
                                .observe(activity.leap_start().elapsed().as_secs_f64());
                        }
                        LeapState::Idle | LeapState::Awaiting { .. } => {
                            // should be unreachable
                            error!(status = %result, ?activity, "sync leaper has inconsistent status");
                        }
                    }
                    self.leap_activity = None;
                }
                result
            }
        }
    }

<<<<<<< HEAD
    fn register_leap_attempt(
=======
    #[cfg_attr(doc, aquamarine::aquamarine)]
    /// ```mermaid
    /// flowchart TD
    ///     style Start fill:#66ccff,stroke:#333,stroke-width:4px
    ///     style End fill:#66ccff,stroke:#333,stroke-width:4px
    ///
    ///     title[SyncLeap process - AttemptLeap]
    ///     title---Start
    ///     style title fill:#FFF,stroke:#FFF
    ///     linkStyle 0 stroke-width:0;
    ///
    ///     Start --> A{have at least<br>one peer?}
    ///     A -->|Yes| B{is other sync<br>leap in progress?}
    ///     A -->|No| End
    ///     B -->|Yes| C{do sync leap<br>identifiers match?}
    ///     C -->|No| End
    ///     C -->|Yes| D[fetch SyncLeap from potentially<br>newly learned peers]
    ///     B -->|No| G[fetch SyncLeap<br>from all peers]
    ///     G --> E
    ///     D --> E[SyncLeap arrives]
    ///     E --> F[SyncLeap is stored]
    ///     F --> End
    /// ```
    fn register_leap_attempt<REv>(
>>>>>>> 53accef9
        &mut self,
        sync_leap_identifier: SyncLeapIdentifier,
        peers_to_ask: Vec<NodeId>,
    ) -> RegisterLeapAttemptOutcome {
        info!(%sync_leap_identifier, "registering leap attempt");
        if peers_to_ask.is_empty() {
            error!("tried to start fetching a sync leap without peers to ask");
            return RegisterLeapAttemptOutcome::DoNothing;
        }
        if let Some(leap_activity) = self.leap_activity.as_mut() {
            if leap_activity.sync_leap_identifier() != &sync_leap_identifier {
                error!(
                    current_sync_leap_identifier = %leap_activity.sync_leap_identifier(),
                    requested_sync_leap_identifier = %sync_leap_identifier,
                    "tried to start fetching a sync leap for a different sync_leap_identifier"
                );
                return RegisterLeapAttemptOutcome::DoNothing;
            }

            let peers_not_asked_yet: Vec<_> = peers_to_ask
                .iter()
                .filter_map(|peer| leap_activity.register_peer(*peer))
                .collect();

            return if peers_not_asked_yet.is_empty() {
                RegisterLeapAttemptOutcome::DoNothing
            } else {
                RegisterLeapAttemptOutcome::FetchSyncLeapFromPeers(peers_not_asked_yet)
            };
        }

        self.leap_activity = Some(LeapActivity::new(
            sync_leap_identifier,
            peers_to_ask
                .iter()
                .map(|peer| (*peer, PeerState::RequestSent))
                .collect(),
            Instant::now(),
        ));
        RegisterLeapAttemptOutcome::FetchSyncLeapFromPeers(peers_to_ask)
    }

    fn fetch_received(
        &mut self,
        sync_leap_identifier: SyncLeapIdentifier,
        fetch_result: FetchResult<SyncLeap>,
    ) -> Result<(), Error> {
        let leap_activity = match &mut self.leap_activity {
            Some(leap_activity) => leap_activity,
            None => {
                return Err(Error::UnexpectedSyncLeapResponse(sync_leap_identifier));
            }
        };

        if leap_activity.sync_leap_identifier() != &sync_leap_identifier {
            return Err(Error::SyncLeapIdentifierMismatch {
                actual: sync_leap_identifier,
                expected: *leap_activity.sync_leap_identifier(),
            });
        }

        match fetch_result {
            Ok(FetchedData::FromStorage { .. }) => {
                Err(Error::FetchedSyncLeapFromStorage(sync_leap_identifier))
            }
            Ok(FetchedData::FromPeer { item, peer, .. }) => {
                let peer_state = match leap_activity.peers_mut().get_mut(&peer) {
                    Some(state) => state,
                    None => {
                        return Err(Error::ResponseFromUnknownPeer {
                            peer,
                            sync_leap_identifier,
                        });
                    }
                };
                *peer_state = PeerState::Fetched(Box::new(*item));
                self.metrics.sync_leap_fetched_from_peer.inc();
                Ok(())
            }
            Err(fetcher::Error::Rejected { peer, .. }) => {
                let peer_state = match leap_activity.peers_mut().get_mut(&peer) {
                    Some(state) => state,
                    None => {
                        return Err(Error::ResponseFromUnknownPeer {
                            peer,
                            sync_leap_identifier,
                        });
                    }
                };
                info!(%peer, %sync_leap_identifier, "peer rejected our request for a sync leap");
                *peer_state = PeerState::Rejected;
                self.metrics.sync_leap_rejected_by_peer.inc();
                Ok(())
            }
            Err(error) => {
                let peer = error.peer();
                info!(?error, %peer, %sync_leap_identifier, "failed to fetch a sync leap from peer");
                let peer_state = match leap_activity.peers_mut().get_mut(peer) {
                    Some(state) => state,
                    None => {
                        return Err(Error::ResponseFromUnknownPeer {
                            peer: *peer,
                            sync_leap_identifier,
                        });
                    }
                };
                *peer_state = PeerState::CouldntFetch;
                self.metrics.sync_leap_cant_fetch.inc();
                Ok(())
            }
        }
    }
}

impl<REv> Component<REv> for SyncLeaper
where
    REv: From<FetcherRequest<SyncLeap>> + Send,
{
    type Event = Event;

    fn handle_event(
        &mut self,
        effect_builder: EffectBuilder<REv>,
        _rng: &mut NodeRng,
        event: Self::Event,
    ) -> Effects<Self::Event> {
        match event {
            Event::AttemptLeap {
                sync_leap_identifier,
                peers_to_ask,
            } => match self.register_leap_attempt(sync_leap_identifier, peers_to_ask) {
                RegisterLeapAttemptOutcome::DoNothing => Effects::new(),
                RegisterLeapAttemptOutcome::FetchSyncLeapFromPeers(peers) => {
                    let mut effects = Effects::new();
                    peers.into_iter().for_each(|peer| {
                        effects.extend(
                            effect_builder
                                .fetch::<SyncLeap>(
                                    sync_leap_identifier,
                                    peer,
                                    self.chainspec.clone(),
                                )
                                .event(move |fetch_result| Event::FetchedSyncLeapFromPeer {
                                    sync_leap_identifier,
                                    fetch_result,
                                }),
                        )
                    });
                    effects
                }
            },
            Event::FetchedSyncLeapFromPeer {
                sync_leap_identifier,
                fetch_result,
            } => {
                // Log potential error with proper severity and continue processing.
                if let Err(error) = self.fetch_received(sync_leap_identifier, fetch_result) {
                    match error {
                        Error::FetchedSyncLeapFromStorage(_) => error!(%error),
                        Error::UnexpectedSyncLeapResponse(_)
                        | Error::SyncLeapIdentifierMismatch { .. }
                        | Error::ResponseFromUnknownPeer { .. } => warn!(%error),
                    }
                }
                Effects::new()
            }
        }
    }

    fn name(&self) -> &str {
        COMPONENT_NAME
    }
}

#[cfg(test)]
impl SyncLeaper {
    fn peers(&self) -> Option<Vec<(NodeId, PeerState)>> {
        self.leap_activity
            .as_ref()
            .and_then(|leap_activity| {
                let peers = leap_activity.peers();
                if leap_activity.peers().is_empty() {
                    None
                } else {
                    Some(peers.clone())
                }
            })
            .map(|peers| peers.into_iter().collect::<Vec<_>>())
    }
}<|MERGE_RESOLUTION|>--- conflicted
+++ resolved
@@ -112,9 +112,6 @@
         }
     }
 
-<<<<<<< HEAD
-    fn register_leap_attempt(
-=======
     #[cfg_attr(doc, aquamarine::aquamarine)]
     /// ```mermaid
     /// flowchart TD
@@ -138,8 +135,7 @@
     ///     E --> F[SyncLeap is stored]
     ///     F --> End
     /// ```
-    fn register_leap_attempt<REv>(
->>>>>>> 53accef9
+    fn register_leap_attempt(
         &mut self,
         sync_leap_identifier: SyncLeapIdentifier,
         peers_to_ask: Vec<NodeId>,
