use std::{
    collections::BTreeSet,
    fmt::{self, Formatter},
};

use datasize::DataSize;
use derive_more::From;
use fmt::Display;
use serde::{Deserialize, Serialize};

use casper_types::Motes;

use super::{BlockHeight, CachedState};
use crate::{
    effect::requests::BlockProposerRequest,
<<<<<<< HEAD
    types::{Block, DeployHeader, DeployOrTransferHash, FinalizedBlock},
=======
    types::{Approval, DeployHash, DeployHeader, DeployOrTransferHash, FinalizedBlock},
>>>>>>> a7f6a648
};

/// Information about a deploy.
#[derive(Clone, DataSize, Debug, Deserialize, Serialize)]
pub struct DeployInfo {
    pub header: DeployHeader,
    pub payment_amount: Motes,
    pub size: usize,
}

/// An event for when using the block proposer as a component.
#[derive(DataSize, Debug, From)]
pub(crate) enum Event {
    /// Incoming `BlockProposerRequest`.
    #[from]
    Request(BlockProposerRequest),
    /// The chainspec and previous sets have been successfully loaded from storage.
    Loaded {
        /// Previously finalized blocks.
        finalized_blocks: Vec<Block>,
        /// The height of the next expected finalized block.
        next_finalized_block: BlockHeight,
        /// The cached state retrieved from storage.
        cached_state: CachedState,
    },
    /// A new deploy has been received by this node and stored: it should be retrieved from storage
    /// and buffered here.
    BufferDeploy {
        hash: DeployOrTransferHash,
        approvals: BTreeSet<Approval>,
        deploy_info: Box<DeployInfo>,
    },
    /// The block proposer has been asked to prune stale deploys.
    Prune,
    /// A block has been finalized. We should never propose its deploys again.
    FinalizedBlock(Box<FinalizedBlock>),
}

impl Display for Event {
    fn fmt(&self, f: &mut Formatter<'_>) -> fmt::Result {
        match self {
            Event::Request(req) => write!(f, "block-proposer request: {}", req),
            Event::Loaded {
                next_finalized_block,
                ..
            } => write!(
                f,
                "loaded block-proposer finalized deploys; expected next finalized block: {}",
                next_finalized_block
            ),
            Event::BufferDeploy { hash, .. } => write!(f, "block-proposer add {}", hash),
            Event::Prune => write!(f, "block-proposer prune"),
            Event::FinalizedBlock(block) => {
                write!(f, "block-proposer finalized block {}", block)
            }
        }
    }
}<|MERGE_RESOLUTION|>--- conflicted
+++ resolved
@@ -13,11 +13,7 @@
 use super::{BlockHeight, CachedState};
 use crate::{
     effect::requests::BlockProposerRequest,
-<<<<<<< HEAD
-    types::{Block, DeployHeader, DeployOrTransferHash, FinalizedBlock},
-=======
     types::{Approval, DeployHash, DeployHeader, DeployOrTransferHash, FinalizedBlock},
->>>>>>> a7f6a648
 };
 
 /// Information about a deploy.
