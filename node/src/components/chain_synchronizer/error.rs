--- conflicted
+++ resolved
@@ -15,11 +15,8 @@
     },
     types::{
         Block, BlockAndDeploys, BlockHash, BlockHeader, BlockHeaderWithMetadata, BlockHeadersBatch,
-<<<<<<< HEAD
         BlockWithMetadata, Deploy, DeployFinalizedApprovals, FetcherItem,
-=======
         BlockWithMetadata, Deploy, FinalizedApprovalsWithId, TrieOrChunk,
->>>>>>> 5e30245d
     },
 };
 
