--- conflicted
+++ resolved
@@ -427,11 +427,6 @@
         let mut have_hit_wasm_limit = false;
         let mut have_hit_install_upgrade_limit = false;
         let mut have_hit_auction_limit = false;
-<<<<<<< HEAD
-        let mut buckets = self.buckets(current_era_gas_price);
-        let mut body_hashes_queue: VecDeque<_> = buckets.keys().cloned().collect();
-=======
->>>>>>> 879c244d
 
         #[cfg(test)]
         let mut iter_counter = 0;
