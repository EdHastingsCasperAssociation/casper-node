<<<<<<< HEAD
use std::{collections::BTreeMap, convert::TryInto, sync::Arc, time::Instant};

use casper_executor_wasm::{ExecutorV2, WasmV2Request};
=======
>>>>>>> 9669f5b2
use itertools::Itertools;
use std::{collections::BTreeMap, convert::TryInto, sync::Arc, time::Instant};
use tracing::{debug, error, info, trace, warn};

use casper_execution_engine::engine_state::{
    BlockInfo, ExecutionEngineV1, WasmV1Request, WasmV1Result,
};
use casper_storage::{
    block_store::types::ApprovalsHashes,
    data_access_layer::{
        balance::BalanceHandling,
        forced_undelegate::{ForcedUndelegateRequest, ForcedUndelegateResult},
        mint::BalanceIdentifierTransferArgs,
        AuctionMethod, BalanceHoldKind, BalanceHoldRequest, BalanceIdentifier, BalanceRequest,
        BiddingRequest, BlockGlobalRequest, BlockGlobalResult, BlockRewardsRequest,
        BlockRewardsResult, DataAccessLayer, EraValidatorsRequest, EraValidatorsResult, EvictItem,
        FeeRequest, FeeResult, FlushRequest, HandleFeeMode, HandleFeeRequest, HandleRefundMode,
        HandleRefundRequest, InsufficientBalanceHandling, ProofHandling, PruneRequest, PruneResult,
        StepRequest, StepResult, TransferRequest,
    },
    global_state::state::{
        lmdb::LmdbGlobalState, scratch::ScratchGlobalState, CommitProvider, ScratchProvider,
        StateProvider, StateReader,
    },
    system::runtime_native::Config as NativeRuntimeConfig,
};
use casper_types::{
    bytesrepr::{self, ToBytes, U32_SERIALIZED_LENGTH},
    execution::{Effects, ExecutionResult, TransformKindV2, TransformV2},
    system::handle_payment::ARG_AMOUNT,
    BlockHash, BlockHeader, BlockTime, BlockV2, CLValue, Chainspec, ChecksumRegistry, Digest,
    EraEndV2, EraId, FeeHandling, Gas, Key, ProtocolVersion, PublicKey, RefundHandling,
    Transaction, AUCTION_LANE_ID, MINT_LANE_ID, U512,
};

use super::{
    types::{SpeculativeExecutionResult, StepOutcome},
    utils::{self, calculate_prune_eras},
    BlockAndExecutionArtifacts, BlockExecutionError, ExecutionPreState, Metrics,
    APPROVALS_CHECKSUM_NAME, EXECUTION_RESULTS_CHECKSUM_NAME,
};
use crate::{
    components::fetcher::FetchItem,
    contract_runtime::types::ExecutionArtifactBuilder,
    types::{self, Chunkable, ExecutableBlock, InternalEraReport, MetaTransaction},
};

/// Executes a finalized block.
#[allow(clippy::too_many_arguments)]
pub fn execute_finalized_block(
    data_access_layer: &DataAccessLayer<LmdbGlobalState>,
    execution_engine_v1: &ExecutionEngineV1,
    execution_engine_v2: ExecutorV2,
    chainspec: &Chainspec,
    metrics: Option<Arc<Metrics>>,
    execution_pre_state: ExecutionPreState,
    executable_block: ExecutableBlock,
    key_block_height_for_activation_point: u64,
    current_gas_price: u8,
    next_era_gas_price: Option<u8>,
    last_switch_block_hash: Option<BlockHash>,
) -> Result<BlockAndExecutionArtifacts, BlockExecutionError> {
    let block_height = executable_block.height;
    if block_height != execution_pre_state.next_block_height() {
        return Err(BlockExecutionError::WrongBlockHeight {
            executable_block: Box::new(executable_block),
            execution_pre_state: Box::new(execution_pre_state),
        });
    }
    if executable_block.era_report.is_some() && next_era_gas_price.is_none() {
        return Err(BlockExecutionError::FailedToGetNewEraGasPrice {
            era_id: executable_block.era_id.successor(),
        });
    }
    let start = Instant::now();
    let protocol_version = chainspec.protocol_version();
    let activation_point_era_id = chainspec.protocol_config.activation_point.era_id();
    let prune_batch_size = chainspec.core_config.prune_batch_size;
    let native_runtime_config = NativeRuntimeConfig::from_chainspec(chainspec);

    // scrape variables from execution pre state
    let parent_hash = execution_pre_state.parent_hash();
    let parent_seed = execution_pre_state.parent_seed();
    let parent_block_hash = execution_pre_state.parent_hash();
    let pre_state_root_hash = execution_pre_state.pre_state_root_hash();
    let mut state_root_hash = pre_state_root_hash; // initial state root is parent's state root

    // scrape variables from executable block
    let block_time = BlockTime::new(executable_block.timestamp.millis());

    let proposer = executable_block.proposer.clone();
    let era_id = executable_block.era_id;
    let mut artifacts = Vec::with_capacity(executable_block.transactions.len());

    // set up accounting variables / settings
    let insufficient_balance_handling = InsufficientBalanceHandling::HoldRemaining;
    let refund_handling = chainspec.core_config.refund_handling;
    let fee_handling = chainspec.core_config.fee_handling;
    let penalty_payment_amount = *casper_execution_engine::engine_state::MAX_PAYMENT;
    let balance_handling = BalanceHandling::Available;

    // get scratch state, which must be used for all processing and post processing data
    // requirements.
    let scratch_state = data_access_layer.get_scratch_global_state();

    // pre processing is finished
    if let Some(metrics) = metrics.as_ref() {
        metrics
            .exec_block_pre_processing
            .observe(start.elapsed().as_secs_f64());
    }

    // grabbing transaction id's now to avoid cloning transactions
    let transaction_ids = executable_block
        .transactions
        .iter()
        .map(Transaction::fetch_id)
        .collect_vec();

    // transaction processing starts now
    let txn_processing_start = Instant::now();

    // put block_time to global state
    // NOTE this must occur prior to any block processing as subsequent logic
    // will refer to the block time value being written to GS now.
    match scratch_state.block_global(BlockGlobalRequest::block_time(
        state_root_hash,
        protocol_version,
        block_time,
    )) {
        BlockGlobalResult::RootNotFound => {
            return Err(BlockExecutionError::RootNotFound(state_root_hash));
        }
        BlockGlobalResult::Failure(err) => {
            return Err(BlockExecutionError::BlockGlobal(format!("{:?}", err)));
        }
        BlockGlobalResult::Success {
            post_state_hash, ..
        } => {
            state_root_hash = post_state_hash;
        }
    }

    let transaction_config = &chainspec.transaction_config;

    for stored_transaction in executable_block.transactions {
        let mut artifact_builder = ExecutionArtifactBuilder::new(&stored_transaction);
        let transaction = MetaTransaction::from(&stored_transaction, transaction_config)
            .map_err(|err| BlockExecutionError::TransactionConversion(err.to_string()))?;
        let initiator_addr = transaction.initiator_addr();
        let transaction_hash = transaction.hash();
        let runtime_args = transaction.session_args().cloned();
        let entry_point = transaction.entry_point();
        let authorization_keys = transaction.signers();

        /*
        we solve for halting state using a `gas limit` which is the maximum amount of
        computation we will allow a given transaction to consume. the transaction itself
        provides a function to determine this if provided with the current cost tables
        gas_limit is ALWAYS calculated with price == 1.

        next there is the actual cost, i.e. how much we charge for that computation
        this is calculated by multiplying the gas limit by the current `gas_price`
        gas price has a floor of 1, and the ceiling is configured in the chainspec
        NOTE: when the gas price is 1, the gas limit and the cost are coincidentally
        equal because x == x * 1; thus it is recommended to run tests with
        price >1 to avoid being confused by this.

        the third important value is the amount of computation consumed by executing a
        transaction  for native transactions there is no wasm and the consumed always
        equals the limit  for bytecode / wasm based transactions the consumed is based on
        what opcodes were executed and can range from >=0 to <=gas_limit.
        consumed is determined after execution and is used for refund & fee post processing.
        */

        // NOTE: this is the allowed computation limit   (gas limit)
        let gas_limit =
            match stored_transaction.gas_limit(chainspec, transaction.transaction_lane()) {
                Ok(gas) => gas,
                Err(ite) => {
                    debug!(%transaction_hash, %ite, "invalid transaction (gas limit)");
                    artifact_builder.with_invalid_transaction(&ite);
                    artifacts.push(artifact_builder.build());
                    continue;
                }
            };
        artifact_builder.with_gas_limit(gas_limit);

        // NOTE: this is the actual adjusted cost that we charge for (gas limit * gas price)
        let cost = match stored_transaction.gas_cost(
            chainspec,
            transaction.transaction_lane(),
            current_gas_price,
        ) {
            Ok(motes) => motes.value(),
            Err(ite) => {
                debug!(%transaction_hash, "invalid transaction (motes conversion)");
                artifact_builder.with_invalid_transaction(&ite);
                artifacts.push(artifact_builder.build());
                continue;
            }
        };
        artifact_builder.with_added_cost(cost);

        let is_standard_payment = transaction.is_standard_payment();
        let is_v2_wasm = transaction.is_v2_wasm();
        let refund_purse_active = !is_standard_payment;
        if refund_purse_active {
            // if custom payment before doing any processing, initialize the initiator's main purse
            //  to be the refund purse for this transaction.
            // NOTE: when executed, custom payment logic has the option to call set_refund_purse
            //  on the handle payment contract to set up a different refund purse, if desired.
            let handle_refund_request = HandleRefundRequest::new(
                native_runtime_config.clone(),
                state_root_hash,
                protocol_version,
                transaction_hash,
                HandleRefundMode::SetRefundPurse {
                    target: Box::new(initiator_addr.clone().into()),
                },
            );
            let handle_refund_result = scratch_state.handle_refund(handle_refund_request);
            if let Err(root_not_found) =
                artifact_builder.with_set_refund_purse_result(&handle_refund_result)
            {
                if root_not_found {
                    return Err(BlockExecutionError::RootNotFound(state_root_hash));
                }
                artifacts.push(artifact_builder.build());
                continue; // don't commit effects, move on
            }
            state_root_hash = scratch_state
                .commit_effects(state_root_hash, handle_refund_result.effects().clone())?;
        }

        {
            // Ensure the initiator's main purse can cover the penalty payment before proceeding.
            let initial_balance_result = scratch_state.balance(BalanceRequest::new(
                state_root_hash,
                protocol_version,
                initiator_addr.clone().into(),
                balance_handling,
                ProofHandling::NoProofs,
            ));

            if let Err(root_not_found) = artifact_builder
                .with_initial_balance_result(initial_balance_result.clone(), penalty_payment_amount)
            {
                if root_not_found {
                    return Err(BlockExecutionError::RootNotFound(state_root_hash));
                }
                trace!(%transaction_hash, "insufficient initial balance");
                debug!(%transaction_hash, ?initial_balance_result, %penalty_payment_amount, "insufficient initial balance");
                artifacts.push(artifact_builder.build());
                // only reads have happened so far, and we can't charge due
                // to insufficient balance, so move on with no effects committed
                continue;
            }
        }

        let mut balance_identifier = {
            if is_standard_payment {
                // this is the typical scenario; the initiating account pays using its main
                // purse
                trace!(%transaction_hash, "account session with standard payment");
                initiator_addr.clone().into()
            } else if is_v2_wasm {
                // if transaction runtime is v2 then the initiating account will pay using
                // the refund purse
                BalanceIdentifier::PenalizedAccount(initiator_addr.account_hash())
            } else {
                // the initiating account will pay, but wants to do so with a different purse or
                // in a custom way. If anything goes wrong, penalize the sender, do not execute
                let custom_payment_gas_limit = Gas::new(
                    // TODO: this should have it's own chainspec value; in the meantime
                    // using a multiple of a small value.
                    chainspec.transaction_config.native_transfer_minimum_motes * 5,
                );
                let session_input_data = transaction.to_session_input_data();
                let pay_result = match WasmV1Request::new_custom_payment(
                    BlockInfo::new(state_root_hash, block_time, parent_block_hash, block_height),
                    custom_payment_gas_limit,
                    &session_input_data,
                ) {
                    Ok(mut pay_request) => {
                        // We'll send a hint to the custom payment logic on the amount
                        // it should pay for the transaction to be executed.
                        pay_request
                            .args
                            .insert(ARG_AMOUNT, cost)
                            .map_err(|e| BlockExecutionError::PaymentError(e.to_string()))?;
                        execution_engine_v1.execute(&scratch_state, pay_request)
                    }
                    Err(error) => {
                        WasmV1Result::invalid_executable_item(custom_payment_gas_limit, error)
                    }
                };
                let balance_identifier = {
                    if pay_result.error().is_some() {
                        // Charge initiator for the penalty payment amount
                        // the most expedient way to do this that aligns with later code
                        // is to transfer from the initiator's main purse to the payment purse
                        let transfer_result =
                            scratch_state.transfer(TransferRequest::new_indirect(
                                native_runtime_config.clone(),
                                state_root_hash,
                                protocol_version,
                                transaction_hash,
                                initiator_addr.clone(),
                                authorization_keys.clone(),
                                BalanceIdentifierTransferArgs::new(
                                    None,
                                    BalanceIdentifier::Account(initiator_addr.account_hash()),
                                    BalanceIdentifier::Payment,
                                    penalty_payment_amount,
                                    None,
                                ),
                            ));
                        artifact_builder
                            .with_transfer_result(transfer_result)
                            .map_err(|_| BlockExecutionError::RootNotFound(state_root_hash))?;
                        BalanceIdentifier::PenalizedPayment
                    } else {
                        BalanceIdentifier::Payment
                    }
                };
                state_root_hash =
                    scratch_state.commit_effects(state_root_hash, pay_result.effects().clone())?;
                artifact_builder
                    .with_wasm_v1_result(pay_result)
                    .map_err(|_| BlockExecutionError::RootNotFound(state_root_hash))?;
                trace!(%transaction_hash, ?balance_identifier, "account session with custom payment");
                balance_identifier
            }
        };

        let post_payment_balance_result = scratch_state.balance(BalanceRequest::new(
            state_root_hash,
            protocol_version,
            balance_identifier.clone(),
            balance_handling,
            ProofHandling::NoProofs,
        ));

<<<<<<< HEAD
        let lane = transaction.transaction_lane();

        let allow_execution = {
            let is_not_penalized = !balance_identifier.is_penalty();
            let sufficient_balance = initial_balance_result.is_sufficient(cost);
            let is_supported = chainspec.is_supported(lane);
=======
        let lane_id = transaction.transaction_lane();

        let allow_execution = {
            let is_not_penalized = !balance_identifier.is_penalty();
            let sufficient_balance = post_payment_balance_result.is_sufficient(cost);
            let is_supported = chainspec.is_supported(lane_id);
>>>>>>> 9669f5b2
            trace!(%transaction_hash, ?sufficient_balance, ?is_not_penalized, ?is_supported, "payment preprocessing");
            is_not_penalized && sufficient_balance && is_supported
        };

        if allow_execution {
            if is_standard_payment {
                // place a processing hold on the paying account to prevent double spend.
                let hold_amount = cost;
                let hold_request = BalanceHoldRequest::new_processing_hold(
                    state_root_hash,
                    protocol_version,
                    balance_identifier.clone(),
                    hold_amount,
                    insufficient_balance_handling,
                );
                let hold_result = scratch_state.balance_hold(hold_request);
                state_root_hash =
                    scratch_state.commit_effects(state_root_hash, hold_result.effects().clone())?;
                artifact_builder
                    .with_balance_hold_result(&hold_result)
                    .map_err(|_| BlockExecutionError::RootNotFound(state_root_hash))?;
            }

<<<<<<< HEAD
            trace!(%transaction_hash, ?lane, "eligible for execution");
            match lane {
                category if category == MINT_LANE_ID => {
                    let runtime_args = runtime_args.unwrap().clone();
=======
            trace!(%transaction_hash, ?lane_id, "eligible for execution");
            match lane_id {
                lane_id if lane_id == MINT_LANE_ID => {
>>>>>>> 9669f5b2
                    let transfer_result =
                        scratch_state.transfer(TransferRequest::with_runtime_args(
                            native_runtime_config.clone(),
                            state_root_hash,
                            protocol_version,
                            transaction_hash,
                            initiator_addr.clone(),
                            authorization_keys,
                            runtime_args,
                        ));
                    let consumed = gas_limit;
                    state_root_hash = scratch_state
                        .commit_effects(state_root_hash, transfer_result.effects().clone())?;
                    artifact_builder
                        .with_added_consumed(consumed)
                        .with_transfer_result(transfer_result)
                        .map_err(|_| BlockExecutionError::RootNotFound(state_root_hash))?;
                }
<<<<<<< HEAD
                category if category == AUCTION_LANE_ID => {
                    let runtime_args = runtime_args.unwrap();
=======
                lane_id if lane_id == AUCTION_LANE_ID => {
>>>>>>> 9669f5b2
                    match AuctionMethod::from_parts(entry_point, &runtime_args, chainspec) {
                        Ok(auction_method) => {
                            let bidding_result = scratch_state.bidding(BiddingRequest::new(
                                native_runtime_config.clone(),
                                state_root_hash,
                                protocol_version,
                                transaction_hash,
                                initiator_addr.clone(),
                                authorization_keys,
                                auction_method,
                            ));
                            let consumed = gas_limit;
                            state_root_hash = scratch_state.commit_effects(
                                state_root_hash,
                                bidding_result.effects().clone(),
                            )?;
                            artifact_builder
                                .with_added_consumed(consumed)
                                .with_bidding_result(bidding_result)
                                .map_err(|_| BlockExecutionError::RootNotFound(state_root_hash))?;
                        }
                        Err(ame) => {
                            error!(
                                %transaction_hash,
                                ?ame,
                                "failed to determine auction method"
                            );
                            artifact_builder.with_auction_method_error(&ame);
                        }
                    };
                }
                _ if is_v2_wasm => match WasmV2Request::new(
                    gas_limit,
                    chainspec.network_config.name.clone(),
                    &transaction,
                ) {
                    Ok(wasm_v2_request) => {
                        let result = execution_engine_v2.execute_wasm_v2_request(
                            state_root_hash,
                            &scratch_state,
                            wasm_v2_request,
                        );
                        match result {
                            Ok(wasm_v2_result) => {
                                state_root_hash = wasm_v2_result.state_root_hash();

                                artifact_builder.with_wasm_v2_result(wasm_v2_result);
                            }
                            Err(wasm_v2_error) => {
                                artifact_builder.with_wasm_v2_error(wasm_v2_error);
                            }
                        }
                    }
                    Err(ire) => {
                        debug!(%transaction_hash, ?lane, ?ire, "unable to get wasm v2 request");
                        artifact_builder.with_invalid_wasm_v2_request(&ire);
                    }
                },
                _ if !is_v2_wasm => {
                    let wasm_v1_start = Instant::now();
                    let session_input_data = transaction.to_session_input_data();
                    match WasmV1Request::new_session(
                        BlockInfo::new(
                            state_root_hash,
                            block_time,
                            parent_block_hash,
                            block_height,
                        ),
                        gas_limit,
                        &session_input_data,
                    ) {
                        Ok(wasm_v1_request) => {
<<<<<<< HEAD
                            trace!(%transaction_hash, ?lane, ?wasm_v1_request, "able to get wasm v1 request");
                            let wasm_v1_result =
                                execution_engine_v1.execute(&scratch_state, wasm_v1_request);
                            trace!(%transaction_hash, ?lane, ?wasm_v1_result, "able to get wasm v1 result");
=======
                            trace!(%transaction_hash, ?lane_id, ?wasm_v1_request, "able to get wasm v1 request");
                            let wasm_v1_result =
                                execution_engine_v1.execute(&scratch_state, wasm_v1_request);
                            trace!(%transaction_hash, ?lane_id, ?wasm_v1_result, "able to get wasm v1 result");
>>>>>>> 9669f5b2
                            state_root_hash = scratch_state.commit_effects(
                                state_root_hash,
                                wasm_v1_result.effects().clone(),
                            )?;
                            // note: consumed is scraped from wasm_v1_result along w/ other fields
                            artifact_builder
                                .with_wasm_v1_result(wasm_v1_result)
                                .map_err(|_| BlockExecutionError::RootNotFound(state_root_hash))?;
                        }
                        Err(ire) => {
<<<<<<< HEAD
                            debug!(%transaction_hash, ?lane, ?ire, "unable to get wasm v1  request");
=======
                            debug!(%transaction_hash, ?lane_id, ?ire, "unable to get wasm v1  request");
>>>>>>> 9669f5b2
                            artifact_builder.with_invalid_wasm_v1_request(&ire);
                        }
                    };
                    if let Some(metrics) = metrics.as_ref() {
                        metrics
                            .exec_wasm_v1
                            .observe(wasm_v1_start.elapsed().as_secs_f64());
                    }
                }
                _ => unreachable!("either v1 or v2 wasm"),
            }
        } else {
            debug!(%transaction_hash, "not eligible for execution");
        }

        // clear all holds on the balance_identifier purse before payment processing
        {
            let hold_request = BalanceHoldRequest::new_clear(
                state_root_hash,
                protocol_version,
                BalanceHoldKind::All,
                balance_identifier.clone(),
            );
            let hold_result = scratch_state.balance_hold(hold_request);
            state_root_hash =
                scratch_state.commit_effects(state_root_hash, hold_result.effects().clone())?;
            artifact_builder
                .with_balance_hold_result(&hold_result)
                .map_err(|_| BlockExecutionError::RootNotFound(state_root_hash))?;
        }

        // handle refunds per the chainspec determined setting.
        let refund_amount = {
            let consumed = artifact_builder.consumed();
            let refund_mode = match refund_handling {
                RefundHandling::NoRefund => {
                    if fee_handling.is_no_fee() && !transaction.is_standard_payment() {
                        // in no fee mode, we need to return the motes to the refund purse,
                        //  and then point the balance_identifier to the refund purse
                        // this will result in the downstream no fee handling logic
                        //  placing a hold on the correct purse.
                        balance_identifier = BalanceIdentifier::Refund;
                        Some(HandleRefundMode::CustomHold {
                            initiator_addr: Box::new(initiator_addr.clone()),
                            limit: gas_limit.value(),
                            gas_price: current_gas_price,
                            cost,
                        })
                    } else {
                        None
                    }
                }
                RefundHandling::Burn { refund_ratio } => Some(HandleRefundMode::Burn {
                    limit: gas_limit.value(),
                    gas_price: current_gas_price,
                    cost,
                    consumed,
                    source: Box::new(balance_identifier.clone()),
                    ratio: refund_ratio,
                }),
                RefundHandling::Refund { refund_ratio } => {
                    let source = Box::new(balance_identifier.clone());
                    if transaction.is_standard_payment() {
                        Some(HandleRefundMode::RefundAmount {
                            limit: gas_limit.value(),
                            gas_price: current_gas_price,
                            consumed,
                            cost,
                            ratio: refund_ratio,
                            source,
                        })
                    } else {
                        let target = Box::new(BalanceIdentifier::Refund);
                        Some(HandleRefundMode::Refund {
                            initiator_addr: Box::new(initiator_addr.clone()),
                            limit: gas_limit.value(),
                            gas_price: current_gas_price,
                            consumed,
                            cost,
                            ratio: refund_ratio,
                            source,
                            target,
                        })
                    }
                }
            };
            match refund_mode {
                Some(refund_mode) => {
                    let handle_refund_request = HandleRefundRequest::new(
                        native_runtime_config.clone(),
                        state_root_hash,
                        protocol_version,
                        transaction_hash,
                        refund_mode,
                    );
                    let handle_refund_result = scratch_state.handle_refund(handle_refund_request);
                    let refunded_amount = handle_refund_result.refund_amount();
                    state_root_hash = scratch_state
                        .commit_effects(state_root_hash, handle_refund_result.effects().clone())?;
                    artifact_builder
                        .with_handle_refund_result(&handle_refund_result)
                        .map_err(|_| BlockExecutionError::RootNotFound(state_root_hash))?;
                    refunded_amount
                }
                None => U512::zero(),
            }
        };

        // handle fees per the chainspec determined setting.
        let handle_fee_result = match fee_handling {
            FeeHandling::NoFee => {
                // in this mode, a gas hold for cost - refund (if any) is placed
                // on the payer's purse.
                let amount = cost.saturating_sub(refund_amount);
                let hold_request = BalanceHoldRequest::new_gas_hold(
                    state_root_hash,
                    protocol_version,
                    balance_identifier,
                    amount,
                    insufficient_balance_handling,
                );
                let hold_result = scratch_state.balance_hold(hold_request);
                state_root_hash =
                    scratch_state.commit_effects(state_root_hash, hold_result.effects().clone())?;
                artifact_builder
                    .with_balance_hold_result(&hold_result)
                    .map_err(|_| BlockExecutionError::RootNotFound(state_root_hash))?;
                let handle_fee_request = HandleFeeRequest::new(
                    native_runtime_config.clone(),
                    state_root_hash,
                    protocol_version,
                    transaction_hash,
                    HandleFeeMode::credit(proposer.clone(), amount, era_id),
                );
                scratch_state.handle_fee(handle_fee_request)
            }
            FeeHandling::Burn => {
                // in this mode, the fee portion is burned.
                let amount = cost.saturating_sub(refund_amount);
                let handle_fee_request = HandleFeeRequest::new(
                    native_runtime_config.clone(),
                    state_root_hash,
                    protocol_version,
                    transaction_hash,
                    HandleFeeMode::burn(balance_identifier, Some(amount)),
                );
                scratch_state.handle_fee(handle_fee_request)
            }
            FeeHandling::PayToProposer => {
                // in this mode, the consumed gas is paid as a fee to the block proposer
                let amount = cost.saturating_sub(refund_amount);
                let handle_fee_request = HandleFeeRequest::new(
                    native_runtime_config.clone(),
                    state_root_hash,
                    protocol_version,
                    transaction_hash,
                    HandleFeeMode::pay(
                        Box::new(initiator_addr),
                        balance_identifier,
                        BalanceIdentifier::Public(*(proposer.clone())),
                        amount,
                    ),
                );
                scratch_state.handle_fee(handle_fee_request)
            }
            FeeHandling::Accumulate => {
                // in this mode, consumed gas is accumulated into a single purse
                // for later distribution
                let amount = cost.saturating_sub(refund_amount);
                let handle_fee_request = HandleFeeRequest::new(
                    native_runtime_config.clone(),
                    state_root_hash,
                    protocol_version,
                    transaction_hash,
                    HandleFeeMode::pay(
                        Box::new(initiator_addr),
                        balance_identifier,
                        BalanceIdentifier::Accumulate,
                        amount,
                    ),
                );
                scratch_state.handle_fee(handle_fee_request)
            }
        };
        state_root_hash =
            scratch_state.commit_effects(state_root_hash, handle_fee_result.effects().clone())?;

        artifact_builder
            .with_handle_fee_result(&handle_fee_result)
            .map_err(|_| BlockExecutionError::RootNotFound(state_root_hash))?;

        // clear refund purse if it was set
        if refund_purse_active {
            // if refunds are turned on we initialize the refund purse to the initiator's main
            // purse before doing any processing. NOTE: when executed, custom payment logic
            // has the option to call set_refund_purse on the handle payment contract to set
            // up a different refund purse, if desired.
            let handle_refund_request = HandleRefundRequest::new(
                native_runtime_config.clone(),
                state_root_hash,
                protocol_version,
                transaction_hash,
                HandleRefundMode::ClearRefundPurse,
            );
            let handle_refund_result = scratch_state.handle_refund(handle_refund_request);
            if let Err(root_not_found) =
                artifact_builder.with_clear_refund_purse_result(&handle_refund_result)
            {
                if root_not_found {
                    return Err(BlockExecutionError::RootNotFound(state_root_hash));
                }
                warn!(
                    "{}",
                    artifact_builder.error_message().unwrap_or(
                        "unknown error encountered when attempting to clear refund purse"
                            .to_string()
                    )
                );
            }
            state_root_hash = scratch_state
                .commit_effects(state_root_hash, handle_refund_result.effects().clone())?;
        }

        artifacts.push(artifact_builder.build());
    }

    // transaction processing is finished
    if let Some(metrics) = metrics.as_ref() {
        metrics
            .exec_block_tnx_processing
            .observe(txn_processing_start.elapsed().as_secs_f64());
    }

    // post processing starts now
    let post_processing_start = Instant::now();

    // calculate and store checksums for approvals and execution effects across the transactions in
    // the block we do this so that the full set of approvals and the full set of effect meta
    // data can be verified if necessary for a given block. the block synchronizer in particular
    // depends on the existence of such checksums.
    let txns_approvals_hashes = {
        let approvals_checksum = types::compute_approvals_checksum(transaction_ids.clone())
            .map_err(BlockExecutionError::FailedToComputeApprovalsChecksum)?;
        let execution_results_checksum = compute_execution_results_checksum(
            artifacts.iter().map(|artifact| &artifact.execution_result),
        )?;
        let mut checksum_registry = ChecksumRegistry::new();
        checksum_registry.insert(APPROVALS_CHECKSUM_NAME, approvals_checksum);
        checksum_registry.insert(EXECUTION_RESULTS_CHECKSUM_NAME, execution_results_checksum);

        let mut effects = Effects::new();
        effects.push(TransformV2::new(
            Key::ChecksumRegistry,
            TransformKindV2::Write(
                CLValue::from_t(checksum_registry)
                    .map_err(BlockExecutionError::ChecksumRegistryToCLValue)?
                    .into(),
            ),
        ));
        scratch_state.commit_effects(state_root_hash, effects)?;
        transaction_ids
            .into_iter()
            .map(|id| id.approvals_hash())
            .collect()
    };

    if let Some(metrics) = metrics.as_ref() {
        metrics
            .txn_approvals_hashes_calculation
            .observe(post_processing_start.elapsed().as_secs_f64());
    }

    // Pay out  ̶b̶l̶o̶c̶k̶ e͇r͇a͇ rewards
    // NOTE: despite the name, these rewards are currently paid out per ERA not per BLOCK
    // at one point, they were going to be paid out per block (and might be in the future)
    // but it ended up settling on per era. the behavior is driven by Some / None
    // thus if in future the calling logic passes rewards per block it should just work as is.
    // This auto-commits.
    if let Some(rewards) = &executable_block.rewards {
        let block_rewards_payout_start = Instant::now();
        // Pay out block fees, if relevant. This auto-commits
        {
            let fee_req = FeeRequest::new(
                native_runtime_config.clone(),
                state_root_hash,
                protocol_version,
                block_time,
            );
            debug!(?fee_req, "distributing fees");
            match scratch_state.distribute_fees(fee_req) {
                FeeResult::RootNotFound => {
                    return Err(BlockExecutionError::RootNotFound(state_root_hash));
                }
                FeeResult::Failure(fer) => return Err(BlockExecutionError::DistributeFees(fer)),
                FeeResult::Success {
                    post_state_hash, ..
                } => {
                    debug!("fee distribution success");
                    state_root_hash = post_state_hash;
                }
            }
        }

        let rewards_req = BlockRewardsRequest::new(
            native_runtime_config.clone(),
            state_root_hash,
            protocol_version,
            block_time,
            rewards.clone(),
        );
        debug!(?rewards_req, "distributing rewards");
        match scratch_state.distribute_block_rewards(rewards_req) {
            BlockRewardsResult::RootNotFound => {
                return Err(BlockExecutionError::RootNotFound(state_root_hash));
            }
            BlockRewardsResult::Failure(bre) => {
                return Err(BlockExecutionError::DistributeBlockRewards(bre));
            }
            BlockRewardsResult::Success {
                post_state_hash, ..
            } => {
                debug!("rewards distribution success");
                state_root_hash = post_state_hash;
            }
        }
        if let Some(metrics) = metrics.as_ref() {
            metrics
                .block_rewards_payout
                .observe(block_rewards_payout_start.elapsed().as_secs_f64());
        }
    }

    // if era report is some, this is a switch block. a series of end-of-era extra processing must
    // transpire before this block is entirely finished.
    let step_outcome = if let Some(era_report) = &executable_block.era_report {
        // step processing starts now
        let step_processing_start = Instant::now();

        // force undelegate delegators outside delegation limits before the auction runs
        debug!("starting forced undelegations");
        let forced_undelegate_req = ForcedUndelegateRequest::new(
            native_runtime_config.clone(),
            state_root_hash,
            protocol_version,
            block_time,
        );
        match scratch_state.forced_undelegate(forced_undelegate_req) {
            ForcedUndelegateResult::RootNotFound => {
                return Err(BlockExecutionError::RootNotFound(state_root_hash))
            }
            ForcedUndelegateResult::Failure(err) => {
                return Err(BlockExecutionError::ForcedUndelegate(err))
            }
            ForcedUndelegateResult::Success {
                post_state_hash, ..
            } => {
                state_root_hash = post_state_hash;
            }
        }
        debug!("forced undelegations success");

        debug!("committing step");
        let step_effects = match commit_step(
            native_runtime_config,
            &scratch_state,
            metrics.clone(),
            protocol_version,
            state_root_hash,
            era_report.clone(),
            block_time.value(),
            executable_block.era_id.successor(),
        ) {
            StepResult::RootNotFound => {
                return Err(BlockExecutionError::RootNotFound(state_root_hash));
            }
            StepResult::Failure(err) => return Err(BlockExecutionError::Step(err)),
            StepResult::Success {
                effects,
                post_state_hash,
                ..
            } => {
                state_root_hash = post_state_hash;
                effects
            }
        };
        debug!("step committed");

        let era_validators_req = EraValidatorsRequest::new(state_root_hash, protocol_version);
        let era_validators_result = data_access_layer.era_validators(era_validators_req);

        let upcoming_era_validators = match era_validators_result {
            EraValidatorsResult::RootNotFound => {
                panic!("root not found");
            }
            EraValidatorsResult::AuctionNotFound => {
                panic!("auction not found");
            }
            EraValidatorsResult::ValueNotFound(msg) => {
                panic!("validator snapshot not found: {}", msg);
            }
            EraValidatorsResult::Failure(tce) => {
                return Err(BlockExecutionError::GetEraValidators(tce));
            }
            EraValidatorsResult::Success { era_validators } => era_validators,
        };

        // step processing is finished
        if let Some(metrics) = metrics.as_ref() {
            metrics
                .exec_block_step_processing
                .observe(step_processing_start.elapsed().as_secs_f64());
        }
        Some(StepOutcome {
            step_effects,
            upcoming_era_validators,
        })
    } else {
        None
    };

    // Pruning -- this is orthogonal to the contents of the block, but we deliberately do it
    // at the end to avoid an read ordering issue during block execution.
    if let Some(previous_block_height) = block_height.checked_sub(1) {
        if let Some(keys_to_prune) = calculate_prune_eras(
            activation_point_era_id,
            key_block_height_for_activation_point,
            previous_block_height,
            prune_batch_size,
        ) {
            let pruning_start = Instant::now();

            let first_key = keys_to_prune.first().copied();
            let last_key = keys_to_prune.last().copied();
            info!(
                previous_block_height,
                %key_block_height_for_activation_point,
                %state_root_hash,
                first_key=?first_key,
                last_key=?last_key,
                "commit prune: preparing prune config"
            );
            let request = PruneRequest::new(state_root_hash, keys_to_prune);
            match scratch_state.prune(request) {
                PruneResult::RootNotFound => {
                    error!(
                        previous_block_height,
                        %state_root_hash,
                        "commit prune: root not found"
                    );
                    panic!(
                        "Root {} not found while performing a prune.",
                        state_root_hash
                    );
                }
                PruneResult::MissingKey => {
                    warn!(
                        previous_block_height,
                        %state_root_hash,
                        "commit prune: key does not exist"
                    );
                }
                PruneResult::Success {
                    post_state_hash, ..
                } => {
                    info!(
                        previous_block_height,
                        %key_block_height_for_activation_point,
                        %state_root_hash,
                        %post_state_hash,
                        first_key=?first_key,
                        last_key=?last_key,
                        "commit prune: success"
                    );
                    state_root_hash = post_state_hash;
                }
                PruneResult::Failure(tce) => {
                    error!(?tce, "commit prune: failure");
                    return Err(tce.into());
                }
            }
            if let Some(metrics) = metrics.as_ref() {
                metrics
                    .pruning_time
                    .observe(pruning_start.elapsed().as_secs_f64());
            }
        }
    }

    {
        let database_write_start = Instant::now();
        // Finally, the new state-root-hash from the cumulative changes to global state is
        // returned when they are written to LMDB.
        state_root_hash = data_access_layer.write_scratch_to_db(state_root_hash, scratch_state)?;
        if let Some(metrics) = metrics.as_ref() {
            metrics
                .scratch_lmdb_write_time
                .observe(database_write_start.elapsed().as_secs_f64());
        }

        // Flush once, after all data mutation.
        let database_flush_start = Instant::now();
        let flush_req = FlushRequest::new();
        let flush_result = data_access_layer.flush(flush_req);
        if let Err(gse) = flush_result.as_error() {
            error!("failed to flush lmdb");
            return Err(BlockExecutionError::Lmdb(gse));
        }
        if let Some(metrics) = metrics.as_ref() {
            metrics
                .database_flush_time
                .observe(database_flush_start.elapsed().as_secs_f64());
        }
    }

    // the rest of this is post process, picking out data bits to return to caller
    let next_era_id = executable_block.era_id.successor();
    let maybe_next_era_validator_weights: Option<(BTreeMap<PublicKey, U512>, u8)> =
        match step_outcome.as_ref() {
            None => None,
            Some(effects_and_validators) => {
                match effects_and_validators
                    .upcoming_era_validators
                    .get(&next_era_id)
                    .cloned()
                {
                    Some(validators) => next_era_gas_price.map(|gas_price| (validators, gas_price)),
                    None => None,
                }
            }
        };

    let era_end = match (
        executable_block.era_report,
        maybe_next_era_validator_weights,
    ) {
        (None, None) => None,
        (
            Some(InternalEraReport {
                equivocators,
                inactive_validators,
            }),
            Some((next_era_validator_weights, next_era_gas_price)),
        ) => Some(EraEndV2::new(
            equivocators,
            inactive_validators,
            next_era_validator_weights,
            executable_block.rewards.unwrap_or_default(),
            next_era_gas_price,
        )),
        (maybe_era_report, maybe_next_era_validator_weights) => {
            if maybe_era_report.is_none() {
                error!(
                    "era_end {}: maybe_era_report is none",
                    executable_block.era_id
                );
            }
            if maybe_next_era_validator_weights.is_none() {
                error!(
                    "era_end {}: maybe_next_era_validator_weights is none",
                    executable_block.era_id
                );
            }
            return Err(BlockExecutionError::FailedToCreateEraEnd {
                maybe_era_report,
                maybe_next_era_validator_weights,
            });
        }
    };

    let block = Arc::new(BlockV2::new(
        parent_hash,
        parent_seed,
        state_root_hash,
        executable_block.random_bit,
        era_end,
        executable_block.timestamp,
        executable_block.era_id,
        block_height,
        protocol_version,
        (*proposer).clone(),
        executable_block.transaction_map,
        executable_block.rewarded_signatures,
        current_gas_price,
        last_switch_block_hash,
    ));

    // TODO: this should just use the data_access_layer.query mechanism to avoid
    // leaking data provisioning abstraction
    let proof_of_checksum_registry = match data_access_layer.tracking_copy(state_root_hash)? {
        Some(tc) => match tc.reader().read_with_proof(&Key::ChecksumRegistry)? {
            Some(proof) => proof,
            None => return Err(BlockExecutionError::MissingChecksumRegistry),
        },
        None => return Err(BlockExecutionError::RootNotFound(state_root_hash)),
    };

    let approvals_hashes = Box::new(ApprovalsHashes::new(
        *block.hash(),
        txns_approvals_hashes,
        proof_of_checksum_registry,
    ));

    // processing is finished now
    if let Some(metrics) = metrics.as_ref() {
        metrics
            .exec_block_post_processing
            .observe(post_processing_start.elapsed().as_secs_f64());
        metrics
            .exec_block_total
            .observe(start.elapsed().as_secs_f64());
    }

    Ok(BlockAndExecutionArtifacts {
        block,
        approvals_hashes,
        execution_artifacts: artifacts,
        step_outcome,
    })
}

/// Execute the transaction without committing the effects.
/// Intended to be used for discovery operations on read-only nodes.
///
/// Returns effects of the execution.
pub(super) fn speculatively_execute<S>(
    state_provider: &S,
    chainspec: &Chainspec,
    execution_engine_v1: &ExecutionEngineV1,
    block_header: BlockHeader,
    input_transaction: Transaction,
) -> SpeculativeExecutionResult
where
    S: StateProvider,
{
    let transaction_config = &chainspec.transaction_config;
    let maybe_transaction = MetaTransaction::from(&input_transaction, transaction_config);
    if let Err(error) = maybe_transaction {
        return SpeculativeExecutionResult::invalid_transaction(error);
    }
    let transaction = maybe_transaction.unwrap();
    let state_root_hash = block_header.state_root_hash();
    let parent_block_hash = block_header.block_hash();
    let block_height = block_header.height();
    let block_time = block_header
        .timestamp()
        .saturating_add(chainspec.core_config.minimum_block_time);
    let gas_limit = match input_transaction.gas_limit(chainspec, transaction.transaction_lane()) {
        Ok(gas_limit) => gas_limit,
        Err(_) => {
            return SpeculativeExecutionResult::invalid_gas_limit(input_transaction);
        }
    };

    if transaction.is_deploy() {
        if transaction.is_native() {
            let limit = Gas::from(chainspec.system_costs_config.mint_costs().transfer);
            let protocol_version = chainspec.protocol_version();
            let native_runtime_config = NativeRuntimeConfig::from_chainspec(chainspec);
            let transaction_hash = transaction.hash();
            let initiator_addr = transaction.initiator_addr();
            let authorization_keys = transaction.authorization_keys();
            let runtime_args = transaction.session_args().unwrap().clone();

            let result = state_provider.transfer(TransferRequest::with_runtime_args(
                native_runtime_config.clone(),
                *state_root_hash,
                protocol_version,
                transaction_hash,
                initiator_addr,
                authorization_keys,
                runtime_args,
            ));
            SpeculativeExecutionResult::WasmV1(utils::spec_exec_from_transfer_result(
                limit,
                result,
                block_header.block_hash(),
            ))
        } else {
            let block_info = BlockInfo::new(
                *state_root_hash,
                block_time.into(),
                parent_block_hash,
                block_height,
            );
            let session_input_data = transaction.to_session_input_data();
            let wasm_v1_result =
                match WasmV1Request::new_session(block_info, gas_limit, &session_input_data) {
                    Ok(wasm_v1_request) => {
                        execution_engine_v1.execute(state_provider, wasm_v1_request)
                    }
                    Err(error) => WasmV1Result::invalid_executable_item(gas_limit, error),
                };
            SpeculativeExecutionResult::WasmV1(utils::spec_exec_from_wasm_v1_result(
                wasm_v1_result,
                block_header.block_hash(),
            ))
        }
    } else {
        SpeculativeExecutionResult::ReceivedV1Transaction
    }
}

#[allow(clippy::too_many_arguments)]
fn commit_step(
    native_runtime_config: NativeRuntimeConfig,
    scratch_state: &ScratchGlobalState,
    maybe_metrics: Option<Arc<Metrics>>,
    protocol_version: ProtocolVersion,
    state_hash: Digest,
    InternalEraReport {
        equivocators,
        inactive_validators,
    }: InternalEraReport,
    era_end_timestamp_millis: u64,
    next_era_id: EraId,
) -> StepResult {
    // Both inactive validators and equivocators are evicted
    let evict_items = inactive_validators
        .into_iter()
        .chain(equivocators)
        .map(EvictItem::new)
        .collect();

    let step_request = StepRequest::new(
        native_runtime_config,
        state_hash,
        protocol_version,
        vec![], // <-- casper mainnet currently does not slash
        evict_items,
        next_era_id,
        era_end_timestamp_millis,
    );

    // Commit the step.
    let start = Instant::now();
    let result = scratch_state.step(step_request);
    debug_assert!(result.is_success(), "{:?}", result);
    if let Some(metrics) = maybe_metrics {
        let elapsed = start.elapsed().as_secs_f64();
        metrics.commit_step.observe(elapsed);
        metrics.latest_commit_step.set(elapsed);
    }
    trace!(?result, "step response");
    result
}

/// Computes the checksum of the given set of execution results.
///
/// This will either be a simple hash of the bytesrepr-encoded results (in the case that the
/// serialized results are not greater than `ChunkWithProof::CHUNK_SIZE_BYTES`), or otherwise will
/// be a Merkle root hash of the chunks derived from the serialized results.
pub(crate) fn compute_execution_results_checksum<'a>(
    execution_results_iter: impl Iterator<Item = &'a ExecutionResult> + Clone,
) -> Result<Digest, BlockExecutionError> {
    // Serialize the execution results as if they were `Vec<ExecutionResult>`.
    let serialized_length = U32_SERIALIZED_LENGTH
        + execution_results_iter
            .clone()
            .map(|exec_result| exec_result.serialized_length())
            .sum::<usize>();
    let mut serialized = vec![];
    serialized
        .try_reserve_exact(serialized_length)
        .map_err(|_| {
            BlockExecutionError::FailedToComputeApprovalsChecksum(bytesrepr::Error::OutOfMemory)
        })?;
    let item_count: u32 = execution_results_iter
        .clone()
        .count()
        .try_into()
        .map_err(|_| {
            BlockExecutionError::FailedToComputeApprovalsChecksum(
                bytesrepr::Error::NotRepresentable,
            )
        })?;
    item_count
        .write_bytes(&mut serialized)
        .map_err(BlockExecutionError::FailedToComputeExecutionResultsChecksum)?;
    for execution_result in execution_results_iter {
        execution_result
            .write_bytes(&mut serialized)
            .map_err(BlockExecutionError::FailedToComputeExecutionResultsChecksum)?;
    }

    // Now hash the serialized execution results, using the `Chunkable` trait's `hash` method to
    // chunk if required.
    serialized.hash().map_err(|_| {
        BlockExecutionError::FailedToComputeExecutionResultsChecksum(bytesrepr::Error::OutOfMemory)
    })
}<|MERGE_RESOLUTION|>--- conflicted
+++ resolved
@@ -1,12 +1,10 @@
-<<<<<<< HEAD
-use std::{collections::BTreeMap, convert::TryInto, sync::Arc, time::Instant};
-
-use casper_executor_wasm::{ExecutorV2, WasmV2Request};
-=======
->>>>>>> 9669f5b2
+pub(crate) mod wasm_v2_request;
+
+use casper_executor_wasm::ExecutorV2;
 use itertools::Itertools;
 use std::{collections::BTreeMap, convert::TryInto, sync::Arc, time::Instant};
 use tracing::{debug, error, info, trace, warn};
+use wasm_v2_request::WasmV2Request;
 
 use casper_execution_engine::engine_state::{
     BlockInfo, ExecutionEngineV1, WasmV1Request, WasmV1Result,
@@ -35,8 +33,8 @@
     execution::{Effects, ExecutionResult, TransformKindV2, TransformV2},
     system::handle_payment::ARG_AMOUNT,
     BlockHash, BlockHeader, BlockTime, BlockV2, CLValue, Chainspec, ChecksumRegistry, Digest,
-    EraEndV2, EraId, FeeHandling, Gas, Key, ProtocolVersion, PublicKey, RefundHandling,
-    Transaction, AUCTION_LANE_ID, MINT_LANE_ID, U512,
+    EraEndV2, EraId, FeeHandling, Gas, InvalidTransaction, InvalidTransactionV1, Key,
+    ProtocolVersion, PublicKey, RefundHandling, Transaction, AUCTION_LANE_ID, MINT_LANE_ID, U512,
 };
 
 use super::{
@@ -155,7 +153,7 @@
             .map_err(|err| BlockExecutionError::TransactionConversion(err.to_string()))?;
         let initiator_addr = transaction.initiator_addr();
         let transaction_hash = transaction.hash();
-        let runtime_args = transaction.session_args().cloned();
+        let transaction_args = transaction.session_args().clone();
         let entry_point = transaction.entry_point();
         let authorization_keys = transaction.signers();
 
@@ -348,21 +346,12 @@
             ProofHandling::NoProofs,
         ));
 
-<<<<<<< HEAD
-        let lane = transaction.transaction_lane();
-
-        let allow_execution = {
-            let is_not_penalized = !balance_identifier.is_penalty();
-            let sufficient_balance = initial_balance_result.is_sufficient(cost);
-            let is_supported = chainspec.is_supported(lane);
-=======
         let lane_id = transaction.transaction_lane();
 
         let allow_execution = {
             let is_not_penalized = !balance_identifier.is_penalty();
             let sufficient_balance = post_payment_balance_result.is_sufficient(cost);
             let is_supported = chainspec.is_supported(lane_id);
->>>>>>> 9669f5b2
             trace!(%transaction_hash, ?sufficient_balance, ?is_not_penalized, ?is_supported, "payment preprocessing");
             is_not_penalized && sufficient_balance && is_supported
         };
@@ -386,16 +375,12 @@
                     .map_err(|_| BlockExecutionError::RootNotFound(state_root_hash))?;
             }
 
-<<<<<<< HEAD
-            trace!(%transaction_hash, ?lane, "eligible for execution");
-            match lane {
-                category if category == MINT_LANE_ID => {
-                    let runtime_args = runtime_args.unwrap().clone();
-=======
             trace!(%transaction_hash, ?lane_id, "eligible for execution");
             match lane_id {
                 lane_id if lane_id == MINT_LANE_ID => {
->>>>>>> 9669f5b2
+                    let runtime_args = transaction_args
+                        .as_named()
+                        .ok_or(BlockExecutionError::InvalidTransactionArgs)?;
                     let transfer_result =
                         scratch_state.transfer(TransferRequest::with_runtime_args(
                             native_runtime_config.clone(),
@@ -404,7 +389,7 @@
                             transaction_hash,
                             initiator_addr.clone(),
                             authorization_keys,
-                            runtime_args,
+                            runtime_args.clone(),
                         ));
                     let consumed = gas_limit;
                     state_root_hash = scratch_state
@@ -414,13 +399,11 @@
                         .with_transfer_result(transfer_result)
                         .map_err(|_| BlockExecutionError::RootNotFound(state_root_hash))?;
                 }
-<<<<<<< HEAD
-                category if category == AUCTION_LANE_ID => {
-                    let runtime_args = runtime_args.unwrap();
-=======
                 lane_id if lane_id == AUCTION_LANE_ID => {
->>>>>>> 9669f5b2
-                    match AuctionMethod::from_parts(entry_point, &runtime_args, chainspec) {
+                    let runtime_args = transaction_args
+                        .as_named()
+                        .ok_or(BlockExecutionError::InvalidTransactionArgs)?;
+                    match AuctionMethod::from_parts(entry_point, runtime_args, chainspec) {
                         Ok(auction_method) => {
                             let bidding_result = scratch_state.bidding(BiddingRequest::new(
                                 native_runtime_config.clone(),
@@ -457,11 +440,7 @@
                     &transaction,
                 ) {
                     Ok(wasm_v2_request) => {
-                        let result = execution_engine_v2.execute_wasm_v2_request(
-                            state_root_hash,
-                            &scratch_state,
-                            wasm_v2_request,
-                        );
+                        let result = wasm_v2_request.execute(&execution_engine_v2, &scratch_state);
                         match result {
                             Ok(wasm_v2_result) => {
                                 state_root_hash = wasm_v2_result.state_root_hash();
@@ -474,8 +453,8 @@
                         }
                     }
                     Err(ire) => {
-                        debug!(%transaction_hash, ?lane, ?ire, "unable to get wasm v2 request");
-                        artifact_builder.with_invalid_wasm_v2_request(&ire);
+                        debug!(%transaction_hash, ?lane_id, ?ire, "unable to get wasm v2 request");
+                        artifact_builder.with_invalid_wasm_v2_request(ire);
                     }
                 },
                 _ if !is_v2_wasm => {
@@ -492,17 +471,10 @@
                         &session_input_data,
                     ) {
                         Ok(wasm_v1_request) => {
-<<<<<<< HEAD
-                            trace!(%transaction_hash, ?lane, ?wasm_v1_request, "able to get wasm v1 request");
-                            let wasm_v1_result =
-                                execution_engine_v1.execute(&scratch_state, wasm_v1_request);
-                            trace!(%transaction_hash, ?lane, ?wasm_v1_result, "able to get wasm v1 result");
-=======
                             trace!(%transaction_hash, ?lane_id, ?wasm_v1_request, "able to get wasm v1 request");
                             let wasm_v1_result =
                                 execution_engine_v1.execute(&scratch_state, wasm_v1_request);
                             trace!(%transaction_hash, ?lane_id, ?wasm_v1_result, "able to get wasm v1 result");
->>>>>>> 9669f5b2
                             state_root_hash = scratch_state.commit_effects(
                                 state_root_hash,
                                 wasm_v1_result.effects().clone(),
@@ -513,11 +485,7 @@
                                 .map_err(|_| BlockExecutionError::RootNotFound(state_root_hash))?;
                         }
                         Err(ire) => {
-<<<<<<< HEAD
-                            debug!(%transaction_hash, ?lane, ?ire, "unable to get wasm v1  request");
-=======
-                            debug!(%transaction_hash, ?lane_id, ?ire, "unable to get wasm v1  request");
->>>>>>> 9669f5b2
+                            debug!(%transaction_hash, ?lane_id, ?ire, "unable to get wasm v1 request");
                             artifact_builder.with_invalid_wasm_v1_request(&ire);
                         }
                     };
@@ -1171,7 +1139,7 @@
         }
     };
 
-    if transaction.is_deploy() {
+    if transaction.is_legacy_transaction() {
         if transaction.is_native() {
             let limit = Gas::from(chainspec.system_costs_config.mint_costs().transfer);
             let protocol_version = chainspec.protocol_version();
@@ -1179,7 +1147,14 @@
             let transaction_hash = transaction.hash();
             let initiator_addr = transaction.initiator_addr();
             let authorization_keys = transaction.authorization_keys();
-            let runtime_args = transaction.session_args().unwrap().clone();
+            let runtime_args = match transaction.session_args().as_named() {
+                Some(runtime_args) => runtime_args.clone(),
+                None => {
+                    return SpeculativeExecutionResult::InvalidTransaction(InvalidTransaction::V1(
+                        InvalidTransactionV1::ExpectedNamedArguments,
+                    ));
+                }
+            };
 
             let result = state_provider.transfer(TransferRequest::with_runtime_args(
                 native_runtime_config.clone(),
