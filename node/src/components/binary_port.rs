--- conflicted
+++ resolved
@@ -10,18 +10,11 @@
 
 use bytes::Bytes;
 use casper_binary_port::{
-<<<<<<< HEAD
     BalanceResponse, BinaryRequest, BinaryRequestHeader, BinaryRequestTag, BinaryResponse,
-    BinaryResponseAndRequest, DictionaryItemIdentifier, ErrorCode, GetRequest, GetTrieFullResult,
-    GlobalStateQueryResult, GlobalStateRequest, InformationRequest, InformationRequestTag,
-    NodeStatus, PayloadType, PurseIdentifier, ReactorStateName, RecordId,
+    BinaryResponseAndRequest, DictionaryItemIdentifier, DictionaryQueryResult, ErrorCode,
+    GetRequest, GetTrieFullResult, GlobalStateQueryResult, GlobalStateRequest, InformationRequest,
+    InformationRequestTag, NodeStatus, PayloadType, PurseIdentifier, ReactorStateName, RecordId,
     TransactionWithExecutionInfo,
-=======
-    BinaryRequest, BinaryRequestHeader, BinaryRequestTag, BinaryResponse, BinaryResponseAndRequest,
-    DictionaryItemIdentifier, DictionaryQueryResult, ErrorCode, GetRequest, GetTrieFullResult,
-    GlobalStateQueryResult, GlobalStateRequest, InformationRequest, InformationRequestTag,
-    NodeStatus, PayloadType, ReactorStateName, RecordId, TransactionWithExecutionInfo,
->>>>>>> 041fd594
 };
 use casper_storage::{
     data_access_layer::{
