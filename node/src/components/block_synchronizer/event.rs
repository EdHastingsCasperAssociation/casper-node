use std::fmt::{self, Display, Formatter};

use derive_more::From;
use either::Either;
use serde::Serialize;

use casper_execution_engine::core::engine_state;
use casper_types::{Block, BlockHash, BlockHeader, Deploy, Digest, FinalitySignature};

use super::GlobalStateSynchronizerEvent;
use crate::{
    components::{
        block_synchronizer::{GlobalStateSynchronizerError, GlobalStateSynchronizerResponse},
        fetcher::FetchResult,
    },
    effect::requests::BlockSynchronizerRequest,
    types::{
<<<<<<< HEAD
        ApprovalsHashes, BlockExecutionResultsOrChunk, BlockHash, BlockHeader, FinalitySignature,
        FinalizedBlock, LegacyDeploy, NodeId, SyncLeap, VersionedBlock,
=======
        ApprovalsHashes, BlockExecutionResultsOrChunk, FinalizedBlock, LegacyDeploy, NodeId,
        SyncLeap,
>>>>>>> 44babf93
    },
};

#[derive(From, Debug, Serialize)]
pub(crate) enum Event {
    Initialize,
    #[from]
    Request(BlockSynchronizerRequest),
    DisconnectFromPeer(NodeId),
    #[from]
    MadeFinalizedBlock {
        block_hash: BlockHash,
        result: Option<(FinalizedBlock, Vec<Deploy>)>,
    },
    MarkBlockExecutionEnqueued(BlockHash),
    MarkBlockExecuted(BlockHash),
    MarkBlockCompleted {
        block_hash: BlockHash,
        is_new: bool,
    },
    #[from]
    BlockHeaderFetched(FetchResult<BlockHeader>),
    #[from]
    BlockFetched(FetchResult<VersionedBlock>),
    #[from]
    ApprovalsHashesFetched(FetchResult<ApprovalsHashes>),
    #[from]
    FinalitySignatureFetched(FetchResult<FinalitySignature>),
    #[from]
    SyncLeapFetched(FetchResult<SyncLeap>),
    GlobalStateSynced {
        block_hash: BlockHash,
        #[serde(skip_serializing)]
        result: Result<GlobalStateSynchronizerResponse, GlobalStateSynchronizerError>,
    },
    GotExecutionResultsChecksum {
        block_hash: BlockHash,
        #[serde(skip_serializing)]
        result: Result<Option<Digest>, engine_state::Error>,
    },
    DeployFetched {
        block_hash: BlockHash,
        result: Either<FetchResult<LegacyDeploy>, FetchResult<Deploy>>,
    },
    ExecutionResultsFetched {
        block_hash: BlockHash,
        result: FetchResult<BlockExecutionResultsOrChunk>,
    },
    ExecutionResultsStored(BlockHash),
    AccumulatedPeers(BlockHash, Option<Vec<NodeId>>),
    NetworkPeers(BlockHash, Vec<NodeId>),
    #[from]
    GlobalStateSynchronizer(GlobalStateSynchronizerEvent),
}

impl Display for Event {
    fn fmt(&self, f: &mut Formatter<'_>) -> fmt::Result {
        match self {
            Event::Request(BlockSynchronizerRequest::NeedNext { .. }) => {
                write!(f, "block synchronizer need next request")
            }
            Event::Request(BlockSynchronizerRequest::SyncGlobalStates(global_states)) => {
                write!(f, "global states to be synced: [")?;
                for (block_hash, global_state_hash) in global_states {
                    write!(
                        f,
                        "(block {}, global state {}), ",
                        block_hash, global_state_hash
                    )?;
                }
                write!(f, "]")
            }
            Event::Request(_) => {
                write!(f, "block synchronizer request from effect builder")
            }
            Event::Initialize => {
                write!(f, "initialize this component")
            }
            Event::DisconnectFromPeer(peer) => {
                write!(f, "disconnected from peer {}", peer)
            }
            Event::BlockHeaderFetched(Ok(fetched_item)) => {
                write!(f, "{}", fetched_item)
            }
            Event::BlockHeaderFetched(Err(fetcher_error)) => {
                write!(f, "{}", fetcher_error)
            }
            Event::BlockFetched(Ok(fetched_item)) => {
                write!(f, "{}", fetched_item)
            }
            Event::BlockFetched(Err(fetcher_error)) => {
                write!(f, "{}", fetcher_error)
            }
            Event::ApprovalsHashesFetched(Ok(fetched_item)) => {
                write!(f, "{}", fetched_item)
            }
            Event::ApprovalsHashesFetched(Err(fetcher_error)) => {
                write!(f, "{}", fetcher_error)
            }
            Event::FinalitySignatureFetched(Ok(fetched_item)) => {
                write!(f, "{}", fetched_item)
            }
            Event::FinalitySignatureFetched(Err(fetcher_error)) => {
                write!(f, "{}", fetcher_error)
            }
            Event::SyncLeapFetched(Ok(fetched_item)) => {
                write!(f, "{}", fetched_item)
            }
            Event::SyncLeapFetched(Err(fetcher_error)) => {
                write!(f, "{}", fetcher_error)
            }
            Event::GlobalStateSynced {
                block_hash: _,
                result,
            } => match result {
                Ok(response) => write!(f, "synced global state under root {}", response.hash()),
                Err(error) => write!(f, "failed to sync global state: {}", error),
            },
            Event::GotExecutionResultsChecksum {
                block_hash: _,
                result,
            } => match result {
                Ok(Some(digest)) => write!(f, "got exec results checksum {}", digest),
                Ok(None) => write!(f, "got no exec results checksum"),
                Err(error) => write!(f, "failed to get exec results checksum: {}", error),
            },
            Event::DeployFetched {
                block_hash: _,
                result,
            } => match result {
                Either::Left(Ok(fetched_item)) => write!(f, "{}", fetched_item),
                Either::Left(Err(fetcher_error)) => write!(f, "{}", fetcher_error),
                Either::Right(Ok(fetched_item)) => write!(f, "{}", fetched_item),
                Either::Right(Err(fetcher_error)) => write!(f, "{}", fetcher_error),
            },
            Event::ExecutionResultsFetched {
                block_hash: _,
                result,
            } => match result {
                Ok(fetched_item) => write!(f, "{}", fetched_item),
                Err(fetcher_error) => write!(f, "{}", fetcher_error),
            },
            Event::ExecutionResultsStored { .. } => write!(f, "stored execution results"),
            Event::GlobalStateSynchronizer(event) => {
                write!(f, "{:?}", event)
            }
            Event::NetworkPeers(..) => {
                write!(f, "network peers")
            }
            Event::AccumulatedPeers(..) => {
                write!(f, "accumulated peers")
            }
            Event::MadeFinalizedBlock { .. } => {
                write!(f, "made finalized block")
            }
            Event::MarkBlockExecutionEnqueued(..) => {
                write!(f, "mark block enqueued for execution")
            }
            Event::MarkBlockExecuted(..) => {
                write!(f, "block execution complete")
            }
            Event::MarkBlockCompleted { .. } => {
                write!(f, "mark block completed")
            }
        }
    }
}<|MERGE_RESOLUTION|>--- conflicted
+++ resolved
@@ -15,13 +15,10 @@
     },
     effect::requests::BlockSynchronizerRequest,
     types::{
-<<<<<<< HEAD
         ApprovalsHashes, BlockExecutionResultsOrChunk, BlockHash, BlockHeader, FinalitySignature,
         FinalizedBlock, LegacyDeploy, NodeId, SyncLeap, VersionedBlock,
-=======
         ApprovalsHashes, BlockExecutionResultsOrChunk, FinalizedBlock, LegacyDeploy, NodeId,
         SyncLeap,
->>>>>>> 44babf93
     },
 };
 
