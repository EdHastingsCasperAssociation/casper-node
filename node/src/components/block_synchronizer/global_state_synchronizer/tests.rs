use std::time::Duration;

use futures::channel::oneshot;
use rand::Rng;

use casper_storage::global_state::error::Error as GlobalStateError;
use casper_types::{bytesrepr::Bytes, testing::TestRng, TestBlockBuilder};

use super::*;
use crate::{
    reactor::{EventQueueHandle, QueueKind, Scheduler},
    utils,
};

/// Event for the mock reactor.
#[derive(Debug)]
enum ReactorEvent {
    TrieAccumulatorRequest(TrieAccumulatorRequest),
    ContractRuntimeRequest(ContractRuntimeRequest),
}

impl From<ContractRuntimeRequest> for ReactorEvent {
    fn from(req: ContractRuntimeRequest) -> ReactorEvent {
        ReactorEvent::ContractRuntimeRequest(req)
    }
}

impl From<TrieAccumulatorRequest> for ReactorEvent {
    fn from(req: TrieAccumulatorRequest) -> ReactorEvent {
        ReactorEvent::TrieAccumulatorRequest(req)
    }
}

struct MockReactor {
    scheduler: &'static Scheduler<ReactorEvent>,
    effect_builder: EffectBuilder<ReactorEvent>,
}

impl MockReactor {
    fn new() -> Self {
        let scheduler = utils::leak(Scheduler::new(QueueKind::weights(), None));
        let event_queue_handle = EventQueueHandle::without_shutdown(scheduler);
        let effect_builder = EffectBuilder::new(event_queue_handle);
        MockReactor {
            scheduler,
            effect_builder,
        }
    }

    fn effect_builder(&self) -> EffectBuilder<ReactorEvent> {
        self.effect_builder
    }

    async fn expect_trie_accumulator_request(&self, hash: &Digest) {
        let ((_ancestor, reactor_event), _) = self.scheduler.pop().await;
        match reactor_event {
            ReactorEvent::TrieAccumulatorRequest(request) => {
                assert_eq!(request.hash, *hash);
            }
            _ => {
                unreachable!();
            }
        };
    }

    async fn expect_put_trie_request(&self, trie: &TrieRaw) {
        let ((_ancestor, reactor_event), _) = self.scheduler.pop().await;
        match reactor_event {
            ReactorEvent::ContractRuntimeRequest(ContractRuntimeRequest::PutTrie {
                request,
                responder: _,
            }) => {
                assert_eq!(request.raw(), trie);
            }
            _ => {
                unreachable!();
            }
        };
    }
}

fn random_test_trie(rng: &mut TestRng) -> TrieRaw {
    let data: Vec<u8> = (0..64).map(|_| rng.gen()).collect();
    TrieRaw::new(Bytes::from(data))
}

fn random_sync_global_state_request(
    rng: &mut TestRng,
    responder: Responder<Result<Response, Error>>,
) -> (SyncGlobalStateRequest, TrieRaw) {
    let block = TestBlockBuilder::new().build(rng);
    let trie = random_test_trie(rng);

    // Create a request
    (
        SyncGlobalStateRequest {
            block_hash: *block.hash(),
            state_root_hash: Digest::hash(trie.inner()),
            responder,
        },
        trie,
    )
}

#[tokio::test]
async fn fetch_request_without_peers_is_canceled() {
    let mut rng = TestRng::new();
    let reactor = MockReactor::new();
    let mut global_state_synchronizer = GlobalStateSynchronizer::new(rng.gen_range(2..10));

    // Create a responder to allow assertion of the error
    let (sender, receiver) = oneshot::channel();
    // Create a request without peers
    let (request, _) =
        random_sync_global_state_request(&mut rng, Responder::without_shutdown(sender));

    // Check how the request is handled by the block synchronizer.
    let mut effects = global_state_synchronizer.handle_request(request, reactor.effect_builder());
    assert_eq!(effects.len(), 1);
    assert!(global_state_synchronizer.request_state.is_some());
    assert_eq!(global_state_synchronizer.fetch_queue.queue.len(), 1);
    assert_eq!(global_state_synchronizer.in_flight.len(), 0);
    assert!(global_state_synchronizer.last_progress.is_some());

    let events = tokio::spawn(effects.remove(0)).await.unwrap();
    assert_eq!(events.len(), 1);
    assert!(matches!(events[0], Event::GetPeers(_)));

    let mut effects =
        global_state_synchronizer.parallel_fetch_with_peers(vec![], reactor.effect_builder());

    // Since the request does not have any peers, it should be canceled.
    assert_eq!(effects.len(), 1);
    assert!(global_state_synchronizer.request_state.is_none());
    // Fetch should be always 0 as long as we're below parallel_fetch_limit
    assert_eq!(global_state_synchronizer.fetch_queue.queue.len(), 0);
    assert_eq!(global_state_synchronizer.in_flight.len(), 0);

    // Check if the error is propagated on the channel
    tokio::spawn(effects.remove(0));
    let result = receiver.await.unwrap();
    assert!(result.is_err());
}

#[tokio::test]
async fn sync_global_state_request_starts_maximum_trie_fetches() {
    let mut rng = TestRng::new();
    let reactor = MockReactor::new();
    let parallel_fetch_limit = rng.gen_range(2..10);
    let mut global_state_synchronizer = GlobalStateSynchronizer::new(parallel_fetch_limit);

    let mut progress = Timestamp::now();

    let (request, trie_raw) = random_sync_global_state_request(
        &mut rng,
        Responder::without_shutdown(oneshot::channel().0),
    );
    let trie_hash = request.state_root_hash;
    tokio::time::sleep(Duration::from_millis(5)).await;
    let mut effects = global_state_synchronizer.handle_request(request, reactor.effect_builder());
    assert_eq!(effects.len(), 1);
    assert!(global_state_synchronizer.request_state.is_some());
    assert_eq!(global_state_synchronizer.fetch_queue.queue.len(), 1);
    // At first the synchronizer only fetches the root node.
    assert_eq!(global_state_synchronizer.in_flight.len(), 0);
    assert!(global_state_synchronizer.last_progress().unwrap() > progress);
    progress = global_state_synchronizer.last_progress().unwrap();

    let events = tokio::spawn(effects.remove(0)).await.unwrap();
    assert_eq!(events.len(), 1);
    assert!(matches!(events[0], Event::GetPeers(_)));

    let mut effects = global_state_synchronizer.parallel_fetch_with_peers(
        std::iter::repeat_with(|| NodeId::random(&mut rng))
            .take(2)
            .collect(),
        reactor.effect_builder(),
    );
    assert_eq!(effects.len(), 1);
    assert!(global_state_synchronizer.request_state.is_some());
    // Fetch should be always 0 as long as we're below parallel_fetch_limit
    assert_eq!(global_state_synchronizer.fetch_queue.queue.len(), 0);
    assert_eq!(global_state_synchronizer.in_flight.len(), 1);

    // Check if trie_accumulator requests were generated for all tries.
    tokio::spawn(effects.remove(0));
    reactor.expect_trie_accumulator_request(&trie_hash).await;

    // sleep a bit so that the next progress timestamp is different
    tokio::time::sleep(Duration::from_millis(2)).await;
    // simulate the fetch returning a trie
    let effects = global_state_synchronizer.handle_fetched_trie(
        trie_hash.into(),
        Ok(TrieAccumulatorResponse::new(trie_raw.clone(), vec![])),
        reactor.effect_builder(),
    );

    assert_eq!(effects.len(), 1);
    assert!(global_state_synchronizer.request_state.is_some());
    assert_eq!(global_state_synchronizer.fetch_queue.queue.len(), 0);
    // the fetch request is no longer in flight
    assert_eq!(global_state_synchronizer.in_flight.len(), 0);
    assert!(global_state_synchronizer.last_progress().unwrap() > progress);
    progress = global_state_synchronizer.last_progress().unwrap();

    // sleep a bit so that the next progress timestamp is different
    tokio::time::sleep(Duration::from_millis(2)).await;

    // root node would have some children that we haven't yet downloaded
    let missing_children = (0u8..255)
        .into_iter()
        // TODO: generate random hashes when `rng.gen` works
        .map(|i| Digest::hash([i; 32]))
        .collect();

    let trie_hash = trie_raw.hash();

    // simulate synchronizer processing the fetched trie
    let effects = global_state_synchronizer.handle_put_trie_result(
<<<<<<< HEAD
        trie_hash,
        PutTrieResult::Failure(GlobalStateError::MissingTrieNodeChildren(
            trie_hash,
            trie_raw,
            missing_children,
=======
        TrieHash(trie_hash),
        trie_raw,
        // root node would have some children that we haven't yet downloaded
        Err(engine_state::Error::MissingTrieNodeChildren(
            (0u8..255)
                // TODO: generate random hashes when `rng.gen` works
                .map(|i| Digest::hash([i; 32]))
                .collect(),
>>>>>>> e4e700e4
        )),
        reactor.effect_builder(),
    );

    assert_eq!(effects.len(), 2);
    for effect in effects {
        let events = tokio::spawn(effect).await.unwrap();
        assert_eq!(events.len(), 1);
        assert!(matches!(events[0], Event::GetPeers(_)));
    }

    let effects = global_state_synchronizer.parallel_fetch_with_peers(
        std::iter::repeat_with(|| NodeId::random(&mut rng))
            .take(2)
            .collect(),
        reactor.effect_builder(),
    );
    // The global state synchronizer should now start to get the missing tries and create a
    // trie_accumulator fetch request for each of the missing children.
    assert_eq!(effects.len(), parallel_fetch_limit);
    assert!(global_state_synchronizer.request_state.is_some());
    assert_eq!(
        global_state_synchronizer.fetch_queue.queue.len(),
        255 - parallel_fetch_limit
    );
    assert_eq!(
        global_state_synchronizer.in_flight.len(),
        parallel_fetch_limit
    );
    assert!(global_state_synchronizer.last_progress().unwrap() > progress);
}

#[tokio::test]
async fn trie_accumulator_error_cancels_request() {
    let mut rng = TestRng::new();
    let reactor = MockReactor::new();
    // Set the parallel fetch limit to allow only 1 fetch
    let mut global_state_synchronizer = GlobalStateSynchronizer::new(1);

    // Create and register one request
    let (sender, receiver1) = oneshot::channel();
    let (request1, _) =
        random_sync_global_state_request(&mut rng, Responder::without_shutdown(sender));
    let trie_hash1 = request1.state_root_hash;
    let mut effects = global_state_synchronizer.handle_request(request1, reactor.effect_builder());
    assert_eq!(effects.len(), 1);
    assert!(global_state_synchronizer.request_state.is_some());
    assert_eq!(global_state_synchronizer.fetch_queue.queue.len(), 1);
    assert_eq!(global_state_synchronizer.in_flight.len(), 0);

    let events = tokio::spawn(effects.remove(0)).await.unwrap();
    assert_eq!(events.len(), 1);
    assert!(matches!(events[0], Event::GetPeers(_)));

    let mut effects = global_state_synchronizer.parallel_fetch_with_peers(
        std::iter::repeat_with(|| NodeId::random(&mut rng))
            .take(2)
            .collect(),
        reactor.effect_builder(),
    );
    assert_eq!(effects.len(), 1);
    assert!(global_state_synchronizer.request_state.is_some());
    assert_eq!(global_state_synchronizer.fetch_queue.queue.len(), 0);
    assert_eq!(global_state_synchronizer.in_flight.len(), 1);

    // Validate that a trie accumulator request was created
    tokio::spawn(effects.remove(0));
    reactor.expect_trie_accumulator_request(&trie_hash1).await;

    // Create and register a second request
    let (sender, receiver2) = oneshot::channel();
    let (request2, _) =
        random_sync_global_state_request(&mut rng, Responder::without_shutdown(sender));
    let trie_hash2 = request2.state_root_hash;
    let mut effects = global_state_synchronizer.handle_request(request2, reactor.effect_builder());
    // This request should generate an error response
    assert_eq!(effects.len(), 1);
    assert!(global_state_synchronizer.request_state.is_some());
    assert_eq!(global_state_synchronizer.fetch_queue.queue.len(), 0);
    // First request is in flight
    assert_eq!(global_state_synchronizer.in_flight.len(), 1);

    tokio::spawn(effects.remove(0));
    match receiver2.await.unwrap() {
        // the synchronizer should say that it's already processing a different request
        Err(Error::ProcessingAnotherRequest {
            hash_being_synced,
            hash_requested,
        }) => {
            assert_eq!(hash_being_synced, trie_hash1);
            assert_eq!(hash_requested, trie_hash2);
        }
        res => panic!("unexpected result: {:?}", res),
    }

    // Simulate a trie_accumulator error for the first trie
    let trie_accumulator_result = Err(TrieAccumulatorError::Absent(trie_hash1, 0, vec![]));
    let mut effects = global_state_synchronizer.handle_fetched_trie(
        trie_hash1.into(),
        trie_accumulator_result,
        reactor.effect_builder(),
    );
    assert_eq!(effects.len(), 1);
    assert!(global_state_synchronizer.request_state.is_none());
    assert_eq!(global_state_synchronizer.in_flight.len(), 0);

    let cancel_effect = effects.pop().unwrap();

    // Check if we got the error for the first trie on the channel
    tokio::spawn(cancel_effect);
    let result = receiver1.await.unwrap();
    assert!(result.is_err());
}

#[tokio::test]
async fn successful_trie_fetch_puts_trie_to_store() {
    let mut rng = TestRng::new();
    let reactor = MockReactor::new();
    let mut global_state_synchronizer = GlobalStateSynchronizer::new(rng.gen_range(2..10));

    // Create a request
    let (request, trie) = random_sync_global_state_request(
        &mut rng,
        Responder::without_shutdown(oneshot::channel().0),
    );
    let state_root_hash = request.state_root_hash;

    let mut effects = global_state_synchronizer.handle_request(request, reactor.effect_builder());
    assert_eq!(effects.len(), 1);
    assert!(global_state_synchronizer.request_state.is_some());
    assert_eq!(global_state_synchronizer.in_flight.len(), 0);

    let events = tokio::spawn(effects.remove(0)).await.unwrap();
    assert_eq!(events.len(), 1);
    assert!(matches!(events[0], Event::GetPeers(_)));

    let mut effects = global_state_synchronizer.parallel_fetch_with_peers(
        std::iter::repeat_with(|| NodeId::random(&mut rng))
            .take(2)
            .collect(),
        reactor.effect_builder(),
    );
    assert_eq!(effects.len(), 1);
    assert!(global_state_synchronizer.request_state.is_some());
    assert_eq!(global_state_synchronizer.fetch_queue.queue.len(), 0);
    assert_eq!(global_state_synchronizer.in_flight.len(), 1);
    // Validate that we got a trie_accumulator request
    tokio::spawn(effects.remove(0));
    reactor
        .expect_trie_accumulator_request(&state_root_hash)
        .await;

    // Simulate a successful trie fetch
    let trie_accumulator_result = Ok(TrieAccumulatorResponse::new(trie.clone(), Vec::new()));
    let mut effects = global_state_synchronizer.handle_fetched_trie(
        state_root_hash.into(),
        trie_accumulator_result,
        reactor.effect_builder(),
    );
    assert_eq!(effects.len(), 1);
    assert!(global_state_synchronizer.request_state.is_some());
    assert_eq!(global_state_synchronizer.in_flight.len(), 0);

    // Should attempt to put the trie to the trie store
    tokio::spawn(effects.remove(0));
    reactor.expect_put_trie_request(&trie).await;
}

#[tokio::test]
async fn trie_store_error_cancels_request() {
    let mut rng = TestRng::new();
    let reactor = MockReactor::new();
    let mut global_state_synchronizer = GlobalStateSynchronizer::new(rng.gen_range(2..10));

    // Create a request
    let (sender, receiver) = oneshot::channel();
    let (request, trie) =
        random_sync_global_state_request(&mut rng, Responder::without_shutdown(sender));
    let state_root_hash = request.state_root_hash;

    let mut effects = global_state_synchronizer.handle_request(request, reactor.effect_builder());
    assert_eq!(effects.len(), 1);
    assert!(global_state_synchronizer.request_state.is_some());
    assert_eq!(global_state_synchronizer.in_flight.len(), 0);

    let events = tokio::spawn(effects.remove(0)).await.unwrap();
    assert_eq!(events.len(), 1);
    assert!(matches!(events[0], Event::GetPeers(_)));

    let mut effects = global_state_synchronizer.parallel_fetch_with_peers(
        std::iter::repeat_with(|| NodeId::random(&mut rng))
            .take(2)
            .collect(),
        reactor.effect_builder(),
    );
    assert_eq!(effects.len(), 1);
    assert!(global_state_synchronizer.request_state.is_some());
    assert_eq!(global_state_synchronizer.fetch_queue.queue.len(), 0);
    assert_eq!(global_state_synchronizer.in_flight.len(), 1);

    // Validate that we got a trie_accumulator request
    tokio::spawn(effects.remove(0));
    reactor
        .expect_trie_accumulator_request(&state_root_hash)
        .await;

    // Assuming we received the trie from the accumulator, check the behavior when we an error
    // is returned when trying to put the trie to the store.
    let mut effects = global_state_synchronizer.handle_put_trie_result(
        trie.hash(),
        PutTrieResult::Failure(GlobalStateError::RootNotFound),
        reactor.effect_builder(),
    );
    assert_eq!(effects.len(), 1);
    // Request should be canceled.
    assert!(global_state_synchronizer.request_state.is_none());
    tokio::spawn(effects.remove(0));
    let result = receiver.await.unwrap();
    assert!(result.is_err());
}

#[tokio::test]
async fn missing_trie_node_children_triggers_fetch() {
    let mut rng = TestRng::new();
    let reactor = MockReactor::new();
    let parallel_fetch_limit = rng.gen_range(2..10);
    let mut global_state_synchronizer = GlobalStateSynchronizer::new(parallel_fetch_limit);

    // Create a request
    let (request, request_trie) = random_sync_global_state_request(
        &mut rng,
        Responder::without_shutdown(oneshot::channel().0),
    );
    let trie_hash = Digest::hash(request_trie.clone().inner());
    let state_root_hash = request.state_root_hash;

    let mut effects = global_state_synchronizer.handle_request(request, reactor.effect_builder());
    assert_eq!(effects.len(), 1);
    assert!(global_state_synchronizer.request_state.is_some());
    assert_eq!(global_state_synchronizer.in_flight.len(), 0);

    let events = tokio::spawn(effects.remove(0)).await.unwrap();
    assert_eq!(events.len(), 1);
    assert!(matches!(events[0], Event::GetPeers(_)));

    let mut effects = global_state_synchronizer.parallel_fetch_with_peers(
        std::iter::repeat_with(|| NodeId::random(&mut rng))
            .take(2)
            .collect(),
        reactor.effect_builder(),
    );
    assert_eq!(effects.len(), 1);
    assert!(global_state_synchronizer.request_state.is_some());
    assert_eq!(global_state_synchronizer.in_flight.len(), 1);

    // Validate that we got a trie_accumulator request
    tokio::spawn(effects.remove(0));
    reactor
        .expect_trie_accumulator_request(&state_root_hash)
        .await;

    // Simulate a successful trie fetch from the accumulator
    let trie_accumulator_result = Ok(TrieAccumulatorResponse::new(
        request_trie.clone(),
        Vec::new(),
    ));
    let mut effects = global_state_synchronizer.handle_fetched_trie(
        state_root_hash.into(),
        trie_accumulator_result,
        reactor.effect_builder(),
    );
    assert_eq!(effects.len(), 1);
    assert!(global_state_synchronizer.request_state.is_some());
    assert_eq!(global_state_synchronizer.in_flight.len(), 0);

    // Should try to put the trie in the store.
    tokio::spawn(effects.remove(0));
    reactor.expect_put_trie_request(&request_trie).await;

    // Simulate an error from the trie store where the trie is missing children.
    // We generate more than the parallel_fetch_limit.
    let num_missing_trie_nodes = rng.gen_range(12..20);
    let missing_tries: Vec<TrieRaw> = (0..num_missing_trie_nodes)
        .map(|_| random_test_trie(&mut rng))
        .collect();
    let missing_trie_nodes_hashes: Vec<Digest> = missing_tries
        .iter()
        .map(|missing_trie| Digest::hash(missing_trie.inner()))
        .collect();

    let effects = global_state_synchronizer.handle_put_trie_result(
        trie_hash,
        PutTrieResult::Failure(GlobalStateError::MissingTrieNodeChildren(
            trie_hash,
            request_trie.clone(),
            missing_trie_nodes_hashes.clone(),
        )),
        reactor.effect_builder(),
    );

    assert_eq!(effects.len(), 2);
    for effect in effects {
        let events = tokio::spawn(effect).await.unwrap();
        assert_eq!(events.len(), 1);
        assert!(matches!(events[0], Event::GetPeers(_)));
    }

    let mut effects = global_state_synchronizer.parallel_fetch_with_peers(
        std::iter::repeat_with(|| NodeId::random(&mut rng))
            .take(2)
            .collect(),
        reactor.effect_builder(),
    );
    // The global state synchronizer should now start to get the missing tries and create a
    // trie_accumulator fetch request for each of the missing children.
    assert_eq!(effects.len(), parallel_fetch_limit);
    assert_eq!(global_state_synchronizer.tries_awaiting_children.len(), 1);
    assert!(global_state_synchronizer.request_state.is_some());
    assert_eq!(
        global_state_synchronizer.in_flight.len(),
        parallel_fetch_limit
    );
    // There are still tries that were not issued a fetch since it would exceed the limit.
    assert_eq!(
        global_state_synchronizer.fetch_queue.queue.len(),
        num_missing_trie_nodes - parallel_fetch_limit
    );

    // Check the requests that were issued.
    for (idx, effect) in effects.drain(0..).rev().enumerate() {
        tokio::spawn(effect);
        reactor
            .expect_trie_accumulator_request(
                &missing_trie_nodes_hashes[num_missing_trie_nodes - idx - 1],
            )
            .await;
    }

    // Now handle a successful fetch from the trie_accumulator for one of the missing children.
    let trie_hash = missing_trie_nodes_hashes[num_missing_trie_nodes - 1];
    let trie_accumulator_result = Ok(TrieAccumulatorResponse::new(
        missing_tries[num_missing_trie_nodes - 1].clone(),
        Vec::new(),
    ));
    let mut effects = global_state_synchronizer.handle_fetched_trie(
        trie_hash.into(),
        trie_accumulator_result,
        reactor.effect_builder(),
    );
    assert_eq!(effects.len(), 1);
    assert!(global_state_synchronizer.request_state.is_some());
    assert_eq!(
        global_state_synchronizer.in_flight.len(),
        parallel_fetch_limit - 1
    );
    assert_eq!(
        global_state_synchronizer.fetch_queue.queue.len(),
        num_missing_trie_nodes - parallel_fetch_limit
    );
    tokio::spawn(effects.remove(0));
    reactor
        .expect_put_trie_request(&missing_tries[num_missing_trie_nodes - 1])
        .await;

    let trie_hash =
        Digest::hash_into_chunks_if_necessary(missing_tries[num_missing_trie_nodes - 1].inner());

    // Handle put trie to store for the missing child
    let mut effects = global_state_synchronizer.handle_put_trie_result(
        trie_hash,
        PutTrieResult::Success { hash: trie_hash },
        reactor.effect_builder(),
    );

    assert_eq!(effects.len(), 1);
    assert_eq!(global_state_synchronizer.tries_awaiting_children.len(), 1);
    assert!(global_state_synchronizer.request_state.is_some());
    // The in flight value should still be 1 below the limit - the effects should contain a request
    // for peers.
    assert_eq!(
        global_state_synchronizer.in_flight.len(),
        parallel_fetch_limit - 1
    );

    let events = tokio::spawn(effects.remove(0)).await.unwrap();
    assert_eq!(events.len(), 1);
    assert!(matches!(events[0], Event::GetPeers(_)));

    let mut effects = global_state_synchronizer.parallel_fetch_with_peers(
        std::iter::repeat_with(|| NodeId::random(&mut rng))
            .take(2)
            .collect(),
        reactor.effect_builder(),
    );
    assert_eq!(effects.len(), 1);
    assert!(global_state_synchronizer.request_state.is_some());
    // Check if one of the pending fetches for the missing children was picked up.
    assert_eq!(
        global_state_synchronizer.in_flight.len(),
        parallel_fetch_limit
    );

    // Should have one less missing child than before.
    assert_eq!(
        global_state_synchronizer
            .tries_awaiting_children
            .get(&Digest::hash(request_trie.inner()).into())
            .unwrap()
            .missing_children
            .len(),
        num_missing_trie_nodes - 1
    );

    // Check that a fetch was created for the next missing child.
    tokio::spawn(effects.remove(0));
    reactor
        .expect_trie_accumulator_request(
            &missing_trie_nodes_hashes[num_missing_trie_nodes - parallel_fetch_limit - 1],
        )
        .await;
}

#[tokio::test]
async fn stored_trie_finalizes_request() {
    let mut rng = TestRng::new();
    let reactor = MockReactor::new();
    let parallel_fetch_limit = rng.gen_range(2..10);
    let mut global_state_synchronizer = GlobalStateSynchronizer::new(parallel_fetch_limit);

    // Create a request
    let (sender, receiver) = oneshot::channel();
    let (request, trie) =
        random_sync_global_state_request(&mut rng, Responder::without_shutdown(sender));
    let state_root_hash = request.state_root_hash;

    let mut effects = global_state_synchronizer.handle_request(request, reactor.effect_builder());
    assert_eq!(effects.len(), 1);
    assert!(global_state_synchronizer.request_state.is_some());
    assert_eq!(global_state_synchronizer.in_flight.len(), 0);

    let events = tokio::spawn(effects.remove(0)).await.unwrap();
    assert_eq!(events.len(), 1);
    assert!(matches!(events[0], Event::GetPeers(_)));

    let mut effects = global_state_synchronizer.parallel_fetch_with_peers(
        std::iter::repeat_with(|| NodeId::random(&mut rng))
            .take(2)
            .collect(),
        reactor.effect_builder(),
    );
    assert_eq!(effects.len(), 1);
    assert!(global_state_synchronizer.request_state.is_some());
    assert_eq!(global_state_synchronizer.in_flight.len(), 1);

    // Validate that we got a trie_accumulator request
    tokio::spawn(effects.remove(0));
    reactor
        .expect_trie_accumulator_request(&state_root_hash)
        .await;

    // Handle a successful fetch from the trie_accumulator for one of the missing children.
    let trie_hash = Digest::hash(trie.inner());
    let trie_accumulator_result = Ok(TrieAccumulatorResponse::new(trie.clone(), Vec::new()));
    let mut effects = global_state_synchronizer.handle_fetched_trie(
        trie_hash.into(),
        trie_accumulator_result,
        reactor.effect_builder(),
    );
    assert_eq!(effects.len(), 1);
    assert!(global_state_synchronizer.request_state.is_some());
    assert_eq!(global_state_synchronizer.in_flight.len(), 0);
    tokio::spawn(effects.remove(0));
    reactor.expect_put_trie_request(&trie).await;

    // Generate a successful trie store
    let mut effects = global_state_synchronizer.handle_put_trie_result(
        trie_hash,
        PutTrieResult::Success { hash: trie_hash },
        reactor.effect_builder(),
    );
    // Assert request was successful and global synchronizer is finished.
    assert_eq!(effects.len(), 1);
    assert_eq!(global_state_synchronizer.tries_awaiting_children.len(), 0);
    assert!(global_state_synchronizer.request_state.is_none());
    assert_eq!(global_state_synchronizer.in_flight.len(), 0);
    assert_eq!(global_state_synchronizer.fetch_queue.queue.len(), 0);
    tokio::spawn(effects.remove(0));
    let result = receiver.await.unwrap();
    assert!(result.is_ok());
}<|MERGE_RESOLUTION|>--- conflicted
+++ resolved
@@ -217,22 +217,11 @@
 
     // simulate synchronizer processing the fetched trie
     let effects = global_state_synchronizer.handle_put_trie_result(
-<<<<<<< HEAD
         trie_hash,
         PutTrieResult::Failure(GlobalStateError::MissingTrieNodeChildren(
             trie_hash,
             trie_raw,
             missing_children,
-=======
-        TrieHash(trie_hash),
-        trie_raw,
-        // root node would have some children that we haven't yet downloaded
-        Err(engine_state::Error::MissingTrieNodeChildren(
-            (0u8..255)
-                // TODO: generate random hashes when `rng.gen` works
-                .map(|i| Digest::hash([i; 32]))
-                .collect(),
->>>>>>> e4e700e4
         )),
         reactor.effect_builder(),
     );
