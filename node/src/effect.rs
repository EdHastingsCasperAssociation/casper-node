//! Effects subsystem.
//!
//! Effects describe things that the creator of the effect intends to happen, producing a value upon
//! completion (they actually are boxed futures).
//!
//! A pinned, boxed future returning an event is called an effect and typed as an `Effect<Ev>`,
//! where `Ev` is the event's type, as every effect must have its return value either wrapped in an
//! event through [`EffectExt::event`](crate::effect::EffectExt::event) or ignored using
//! [`EffectExt::ignore`](crate::effect::EffectExt::ignore). As an example, the
//! [`handle_event`](crate::components::Component::handle_event) function of a component always
//! returns `Effect<Self::Event>`.
//!
//! # A primer on events
//!
//! There are three distinct groups of events found around the node:
//!
//! * (unbound) events: These events are not associated with a particular reactor or component and
//!   represent information or requests by themselves. An example is the
//!   [`PeerBehaviorAnnouncement`](`crate::effect::announcements::PeerBehaviorAnnouncement`), it can
//!   be emitted through an effect by different components and contains the ID of a peer that should
//!   be shunned. It is not associated with a particular reactor or component though.
//!
//!   While the node is running, these unbound events cannot exist on their own, instead they are
//!   typically converted into a concrete reactor event by the effect builder as soon as they are
//!   created.
//!
//! * reactor events: A running reactor has a single event type that encompasses all possible
//!   unbound events that can occur during its operation and all component events of components it
//!   is made of. Usually they are implemented as one large `enum` with only newtype-variants.
//!
//! * component events: Every component defines its own set of events, typically for internal use.
//!   If the component is able to process unbound events like announcements or requests, it will
//!   have a `From` implementation that allows converting them into a suitable component event.
//!
//!   Component events are also created from the return values of effects: While effects do not
//!   return events themselves when called, their return values are turned first into component
//!   events through the [`event`](crate::effect::EffectExt) method. In a second step, inside the
//!   reactors routing code, `wrap_effect` will then convert from component to reactor event.
//!
//! # Using effects
//!
//! To create an effect, an `EffectBuilder` will be passed in by the calling reactor runner. For
//! example, given an effect builder `effect_builder`, we can create a `set_timeout` future and turn
//! it into an effect:
//!
//! ```ignore
//! use std::time::Duration;
//! use casper_node::effect::EffectExt;
//!
//! // Note: This is our "component" event.
//! enum Event {
//!     ThreeSecondsElapsed(Duration)
//! }
//!
//! effect_builder
//!     .set_timeout(Duration::from_secs(3))
//!     .event(Event::ThreeSecondsElapsed);
//! ```
//!
//! This example will produce an effect that, after three seconds, creates an
//! `Event::ThreeSecondsElapsed`. Note that effects do nothing on their own, they need to be passed
//! to a [`reactor`](../reactor/index.html) to be executed.
//!
//! # Arbitrary effects
//!
//! While it is technically possible to turn any future into an effect, it is in general advisable
//! to only use the methods on [`EffectBuilder`] or short, anonymous futures to create effects.
//!
//! # Announcements and requests
//!
//! Events are usually classified into either announcements or requests, although these properties
//! are not reflected in the type system.
//!
//! **Announcements** are events that are essentially "fire-and-forget"; the component that created
//! the effect resulting in the creation of the announcement will never expect an "answer".
//! Announcements are often dispatched to multiple components by the reactor; since that usually
//! involves a [`clone`](`Clone::clone`), they should be kept light.
//!
//! A good example is the arrival of a new deploy passed in by a client. Depending on the setup it
//! may be stored, buffered or, in certain testing setups, just discarded. None of this is a concern
//! of the component that talks to the client and deserializes the incoming deploy though, instead
//! it simply returns an effect that produces an announcement.
//!
//! **Requests** are complex events that are used when a component needs something from other
//! components. Typically, an effect (which uses [`EffectBuilder::make_request`] in its
//! implementation) is called resulting in the actual request being scheduled and handled. In
//! contrast to announcements, requests must always be handled by exactly one component.
//!
//! Every request has a [`Responder`]-typed field, which a handler of a request calls to produce
//! another effect that will send the return value to the original requesting component. Failing to
//! call the [`Responder::respond`] function will result in a runtime warning.

pub(crate) mod announcements;
pub(crate) mod diagnostics_port;
pub(crate) mod incoming;
pub(crate) mod requests;

use std::{
    any::type_name,
    borrow::Cow,
    collections::{BTreeMap, HashMap, HashSet},
    fmt::{self, Debug, Display, Formatter},
    future::Future,
    mem,
    sync::Arc,
    time::{Duration, Instant},
};

use datasize::DataSize;
use futures::{channel::oneshot, future::BoxFuture, FutureExt};
use once_cell::sync::Lazy;
use serde::{Serialize, Serializer};
use smallvec::{smallvec, SmallVec};
use tokio::{sync::Semaphore, time};
use tracing::{debug, error, warn};

<<<<<<< HEAD
use casper_execution_engine::engine_state::{
    self, era_validators::GetEraValidatorsError, get_all_values::GetAllValuesRequest,
    BalanceRequest, BalanceResult, QueryRequest, QueryResult,
=======
use casper_execution_engine::engine_state::{self};
use casper_storage::data_access_layer::{
    BalanceRequest, BalanceResult, BidsRequest, BidsResult, QueryRequest, QueryResult,
};

use casper_storage::data_access_layer::{
    AddressableEntityResult, EraValidatorsRequest, EraValidatorsResult,
    ExecutionResultsChecksumResult, PutTrieRequest, PutTrieResult, RoundSeigniorageRateRequest,
    RoundSeigniorageRateResult, TotalSupplyRequest, TotalSupplyResult, TrieRequest, TrieResult,
>>>>>>> 12889f40
};
use casper_types::{
<<<<<<< HEAD
    binary_port::{
        ConsensusStatus, ConsensusValidatorChanges, DbRawBytesSpec, GetAllValuesResult,
        GetTrieFullResult, LastProgress, NetworkName, RecordId, SpeculativeExecutionResult, Uptime,
    },
    execution::{Effects as ExecutionEffects, ExecutionResult},
    package::Package,
    system::auction::EraValidators,
    AddressableEntity, AvailableBlockRange, Block, BlockHash, BlockHeader, BlockSignatures,
    BlockSynchronizerStatus, BlockV2, ChainspecRawBytes, DeployHash, Digest, EraId, ExecutionInfo,
    FinalitySignature, FinalitySignatureId, FinalizedApprovals, Key, NextUpgrade, ProtocolVersion,
    PublicKey, ReactorState, Timestamp, Transaction, TransactionHash, TransactionHeader,
    TransactionId, Transfer, U512,
=======
    contract_messages::Messages,
    execution::{Effects as ExecutionEffects, ExecutionResult, ExecutionResultV2},
    package::Package,
    Block, BlockHash, BlockHeader, BlockSignatures, BlockV2, ChainspecRawBytes, DeployHash, Digest,
    EraId, FinalitySignature, FinalitySignatureId, Key, PublicKey, TimeDiff, Timestamp,
    Transaction, TransactionHash, TransactionHeader, TransactionId, Transfer, U512,
>>>>>>> 12889f40
};

use crate::{
    components::{
        block_synchronizer::{
            GlobalStateSynchronizerError, GlobalStateSynchronizerResponse, TrieAccumulatorError,
            TrieAccumulatorResponse,
        },
<<<<<<< HEAD
        consensus::{ClContext, EraDump, ProposedBlock},
        contract_runtime::{ContractRuntimeError, EraValidatorsRequest},
=======
        consensus::{ClContext, EraDump, ProposedBlock, ValidatorChange},
>>>>>>> 12889f40
        diagnostics_port::StopAtSpec,
        fetcher::{FetchItem, FetchResult},
        gossiper::GossipItem,
        network::{blocklist::BlocklistJustification, FromIncoming, NetworkInsights},
        transaction_acceptor,
    },
    contract_runtime::SpeculativeExecutionState,
    failpoints::FailpointActivation,
    reactor::{EventQueueHandle, QueueKind},
    types::{
<<<<<<< HEAD
        appendable_block::AppendableBlock, ApprovalsHashes, BlockExecutionResultsOrChunk,
        BlockExecutionResultsOrChunkId, BlockWithMetadata, ExecutableBlock, FinalizedBlock,
        LegacyDeploy, MetaBlock, MetaBlockState, NodeId, TransactionWithFinalizedApprovals,
        TrieOrChunk, TrieOrChunkId,
=======
        appendable_block::AppendableBlock, ApprovalsHashes, AvailableBlockRange,
        BlockExecutionResultsOrChunk, BlockExecutionResultsOrChunkId, BlockWithMetadata,
        ExecutableBlock, ExecutionInfo, FinalizedApprovals, FinalizedBlock, LegacyDeploy,
        MetaBlock, MetaBlockState, NodeId, SignedBlock, TransactionWithFinalizedApprovals,
>>>>>>> 12889f40
    },
    utils::{fmt_limit::FmtLimit, SharedFlag, Source},
};
use announcements::{
    BlockAccumulatorAnnouncement, ConsensusAnnouncement, ContractRuntimeAnnouncement,
    ControlAnnouncement, DeployBufferAnnouncement, FatalAnnouncement, FetchedNewBlockAnnouncement,
    FetchedNewFinalitySignatureAnnouncement, GossiperAnnouncement, MetaBlockAnnouncement,
    PeerBehaviorAnnouncement, QueueDumpFormat, TransactionAcceptorAnnouncement,
    UnexecutedBlockAnnouncement, UpgradeWatcherAnnouncement,
};
use diagnostics_port::DumpConsensusStateRequest;
use requests::{
    AcceptTransactionRequest, BeginGossipRequest, BlockAccumulatorRequest,
    BlockSynchronizerRequest, BlockValidationRequest, ChainspecRawBytesRequest, ConsensusRequest,
    ContractRuntimeRequest, DeployBufferRequest, FetcherRequest, MakeBlockExecutableRequest,
    MarkBlockCompletedRequest, MetricsRequest, NetworkInfoRequest, NetworkRequest,
    ReactorInfoRequest, SetNodeStopRequest, StorageRequest, SyncGlobalStateRequest,
    TrieAccumulatorRequest, UpgradeWatcherRequest,
};

/// A resource that will never be available, thus trying to acquire it will wait forever.
static UNOBTAINABLE: Lazy<Semaphore> = Lazy::new(|| Semaphore::new(0));

/// A pinned, boxed future that produces one or more events.
pub(crate) type Effect<Ev> = BoxFuture<'static, Multiple<Ev>>;

/// Multiple effects in a container.
pub(crate) type Effects<Ev> = Multiple<Effect<Ev>>;

/// A small collection of rarely more than two items.
///
/// Stored in a `SmallVec` to avoid allocations in case there are less than three items grouped. The
/// size of two items is chosen because one item is the most common use case, and large items are
/// typically boxed. In the latter case two pointers and one enum variant discriminator is almost
/// the same size as an empty vec, which is two pointers.
pub(crate) type Multiple<T> = SmallVec<[T; 2]>;

/// The type of peers that should receive the gossip message.
#[derive(Debug, Serialize, PartialEq, Eq, Hash, Copy, Clone, DataSize)]
pub(crate) enum GossipTarget {
    /// Both validators and non validators.
    Mixed(EraId),
    /// All peers.
    All,
}

impl Display for GossipTarget {
    fn fmt(&self, formatter: &mut Formatter<'_>) -> fmt::Result {
        match self {
            GossipTarget::Mixed(era_id) => write!(formatter, "gossip target mixed for {}", era_id),
            GossipTarget::All => write!(formatter, "gossip target all"),
        }
    }
}

/// A responder satisfying a request.
#[must_use]
#[derive(DataSize)]
pub(crate) struct Responder<T> {
    /// Sender through which the response ultimately should be sent.
    sender: Option<oneshot::Sender<T>>,
    /// Reactor flag indicating shutdown.
    is_shutting_down: SharedFlag,
}

/// A responder that will automatically send a `None` on drop.
#[must_use]
#[derive(DataSize, Debug)]
pub(crate) struct AutoClosingResponder<T>(Responder<Option<T>>);

impl<T> AutoClosingResponder<T> {
    /// Creates a new auto closing responder from a responder of `Option<T>`.
    pub(crate) fn from_opt_responder(responder: Responder<Option<T>>) -> Self {
        AutoClosingResponder(responder)
    }

    /// Extracts the inner responder.
    fn into_inner(mut self) -> Responder<Option<T>> {
        let is_shutting_down = self.0.is_shutting_down;
        mem::replace(
            &mut self.0,
            Responder {
                sender: None,
                is_shutting_down,
            },
        )
    }
}

impl<T: Debug> AutoClosingResponder<T> {
    /// Send `Some(data)` to the origin of the request.
    pub(crate) async fn respond(self, data: T) {
        self.into_inner().respond(Some(data)).await
    }

    /// Send `None` to the origin of the request.
    pub(crate) async fn respond_none(self) {
        self.into_inner().respond(None).await
    }
}

impl<T> Drop for AutoClosingResponder<T> {
    fn drop(&mut self) {
        if let Some(sender) = self.0.sender.take() {
            debug!(
                sending_value = %self.0,
                "responding None by dropping auto-close responder"
            );
            // We still haven't answered, send an answer.
            if let Err(_unsent_value) = sender.send(None) {
                debug!(
                    unsent_value = %self.0,
                    "failed to auto-close responder, ignoring"
                )
            }
        }
    }
}

impl<T: 'static + Send> Responder<T> {
    /// Creates a new `Responder`.
    #[inline]
    fn new(sender: oneshot::Sender<T>, is_shutting_down: SharedFlag) -> Self {
        Responder {
            sender: Some(sender),
            is_shutting_down,
        }
    }

    /// Helper method for tests.
    ///
    /// Allows creating a responder manually, without observing the shutdown flag. This function
    /// should not be used, unless you are writing alternative infrastructure, e.g. for tests.
    #[cfg(test)]
    #[inline]
    pub(crate) fn without_shutdown(sender: oneshot::Sender<T>) -> Self {
        Responder::new(sender, SharedFlag::global_shared())
    }
}

impl<T: Debug> Responder<T> {
    /// Send `data` to the origin of the request.
    pub(crate) async fn respond(mut self, data: T) {
        if let Some(sender) = self.sender.take() {
            if let Err(data) = sender.send(data) {
                // If we cannot send a response down the channel, it means the original requester is
                // no longer interested in our response. This typically happens during shutdowns, or
                // in cases where an originating external request has been cancelled.

                debug!(
                    data=?FmtLimit::new(1000, &data),
                    "ignored failure to send response to request down oneshot channel"
                );
            }
        } else {
            error!(
                data=?FmtLimit::new(1000, &data),
                "tried to send a value down a responder channel, but it was already used"
            );
        }
    }
}

impl<T> Debug for Responder<T> {
    fn fmt(&self, formatter: &mut Formatter<'_>) -> fmt::Result {
        write!(formatter, "Responder<{}>", type_name::<T>(),)
    }
}

impl<T> Display for Responder<T> {
    fn fmt(&self, formatter: &mut Formatter<'_>) -> fmt::Result {
        write!(formatter, "responder({})", type_name::<T>(),)
    }
}

impl<T> Drop for Responder<T> {
    fn drop(&mut self) {
        if self.sender.is_some() {
            if self.is_shutting_down.is_set() {
                debug!(
                    responder=?self,
                    "ignored dropping of responder during shutdown"
                );
            } else {
                // This is usually a very serious error, as another component will now be stuck.
                //
                // See the code `make_request` for more details.
                error!(
                    responder=?self,
                    "dropped without being responded to outside of shutdown"
                );
            }
        }
    }
}

impl<T> Serialize for Responder<T> {
    fn serialize<S: Serializer>(&self, serializer: S) -> Result<S::Ok, S::Error> {
        serializer.serialize_str(&format!("{:?}", self))
    }
}

impl<T> Serialize for AutoClosingResponder<T> {
    fn serialize<S: Serializer>(&self, serializer: S) -> Result<S::Ok, S::Error> {
        self.0.serialize(serializer)
    }
}

/// Effect extension for futures, used to convert futures into actual effects.
pub(crate) trait EffectExt: Future + Send {
    /// Finalizes a future into an effect that returns a single event.
    ///
    /// The function `f` is used to translate the returned value from an effect into an event.
    fn event<U, F>(self, f: F) -> Effects<U>
    where
        F: FnOnce(Self::Output) -> U + 'static + Send,
        U: 'static,
        Self: Sized;

    /// Finalizes a future into an effect that returns an iterator of events.
    ///
    /// The function `f` is used to translate the returned value from an effect into an iterator of
    /// events.
    fn events<U, F, I>(self, f: F) -> Effects<U>
    where
        F: FnOnce(Self::Output) -> I + 'static + Send,
        U: 'static,
        I: Iterator<Item = U>,
        Self: Sized;

    /// Finalizes a future into an effect that runs but drops the result.
    fn ignore<Ev>(self) -> Effects<Ev>;
}

/// Effect extension for futures, used to convert futures returning a `Result` into two different
/// effects.
pub(crate) trait EffectResultExt {
    /// The type the future will return if `Ok`.
    type Value;
    /// The type the future will return if `Err`.
    type Error;

    /// Finalizes a future returning a `Result` into two different effects.
    ///
    /// The function `f_ok` is used to translate the returned value from an effect into an event,
    /// while the function `f_err` does the same for a potential error.
    fn result<U, F, G>(self, f_ok: F, f_err: G) -> Effects<U>
    where
        F: FnOnce(Self::Value) -> U + 'static + Send,
        G: FnOnce(Self::Error) -> U + 'static + Send,
        U: 'static;
}

/// Effect extension for futures, used to convert futures returning an `Option` into two different
/// effects.
pub(crate) trait EffectOptionExt {
    /// The type the future will return if `Some`.
    type Value;

    /// Finalizes a future returning an `Option` into two different effects.
    ///
    /// The function `f_some` is used to translate the returned value from an effect into an event,
    /// while the function `f_none` does the same for a returned `None`.
    fn map_or_else<U, F, G>(self, f_some: F, f_none: G) -> Effects<U>
    where
        F: FnOnce(Self::Value) -> U + 'static + Send,
        G: FnOnce() -> U + 'static + Send,
        U: 'static;

    /// Finalizes a future returning an `Option` into two different effects.
    ///
    /// The function `f` is used to translate the returned value from an effect into an event,
    /// In the case of `None`, empty vector of effects is returned.
    fn map_some<U, F>(self, f: F) -> Effects<U>
    where
        F: FnOnce(Self::Value) -> U + 'static + Send,
        U: 'static;
}

impl<T: ?Sized> EffectExt for T
where
    T: Future + Send + 'static + Sized,
{
    fn event<U, F>(self, f: F) -> Effects<U>
    where
        F: FnOnce(Self::Output) -> U + 'static + Send,
        U: 'static,
    {
        smallvec![self.map(f).map(|item| smallvec![item]).boxed()]
    }

    fn events<U, F, I>(self, f: F) -> Effects<U>
    where
        F: FnOnce(Self::Output) -> I + 'static + Send,
        U: 'static,
        I: Iterator<Item = U>,
    {
        smallvec![self.map(f).map(|iter| iter.collect()).boxed()]
    }

    fn ignore<Ev>(self) -> Effects<Ev> {
        smallvec![self.map(|_| Multiple::new()).boxed()]
    }
}

impl<T, V, E> EffectResultExt for T
where
    T: Future<Output = Result<V, E>> + Send + 'static + Sized,
    T: ?Sized,
{
    type Value = V;
    type Error = E;

    fn result<U, F, G>(self, f_ok: F, f_err: G) -> Effects<U>
    where
        F: FnOnce(V) -> U + 'static + Send,
        G: FnOnce(E) -> U + 'static + Send,
        U: 'static,
    {
        smallvec![self
            .map(|result| result.map_or_else(f_err, f_ok))
            .map(|item| smallvec![item])
            .boxed()]
    }
}

impl<T, V> EffectOptionExt for T
where
    T: Future<Output = Option<V>> + Send + 'static + Sized,
    T: ?Sized,
{
    type Value = V;

    fn map_or_else<U, F, G>(self, f_some: F, f_none: G) -> Effects<U>
    where
        F: FnOnce(V) -> U + 'static + Send,
        G: FnOnce() -> U + 'static + Send,
        U: 'static,
    {
        smallvec![self
            .map(|option| option.map_or_else(f_none, f_some))
            .map(|item| smallvec![item])
            .boxed()]
    }

    /// Finalizes a future returning an `Option`.
    ///
    /// The function `f` is used to translate the returned value from an effect into an event,
    /// In the case of `None`, empty vector is returned.
    fn map_some<U, F>(self, f: F) -> Effects<U>
    where
        F: FnOnce(Self::Value) -> U + 'static + Send,
        U: 'static,
    {
        smallvec![self
            .map(|option| option
                .map(|el| smallvec![f(el)])
                .unwrap_or_else(|| smallvec![]))
            .boxed()]
    }
}

/// A builder for [`Effect`](type.Effect.html)s.
///
/// Provides methods allowing the creation of effects which need to be scheduled on the reactor's
/// event queue, without giving direct access to this queue.
///
/// The `REv` type parameter indicates which reactor event effects created by this builder will
/// produce as side-effects.
#[derive(Debug)]
pub(crate) struct EffectBuilder<REv: 'static> {
    /// A handle to the referenced event queue.
    event_queue: EventQueueHandle<REv>,
}

// Implement `Clone` and `Copy` manually, as `derive` will make it depend on `REv` otherwise.
impl<REv> Clone for EffectBuilder<REv> {
    fn clone(&self) -> Self {
        EffectBuilder {
            event_queue: self.event_queue,
        }
    }
}

impl<REv> Copy for EffectBuilder<REv> {}

impl<REv> EffectBuilder<REv> {
    /// Creates a new effect builder.
    pub(crate) fn new(event_queue: EventQueueHandle<REv>) -> Self {
        EffectBuilder { event_queue }
    }

    /// Extract the event queue handle out of the effect builder.
    pub(crate) fn into_inner(self) -> EventQueueHandle<REv> {
        self.event_queue
    }

    /// Performs a request.
    ///
    /// Given a request `Q`, that when completed will yield a result of `T`, produces a future that
    /// will
    ///
    /// 1. create an event to send the request to the respective component (thus `Q: Into<REv>`),
    /// 2. wait for a response and return it.
    ///
    /// This function is usually only used internally by effects implemented on the effects builder,
    /// but IO components may also make use of it.
    ///
    /// # Cancellation safety
    ///
    /// This future is cancellation safe: If it is dropped without being polled, it merely indicates
    /// the original requester is not longer interested in the result, which will be discarded.
    pub(crate) async fn make_request<T, Q, F>(self, f: F, queue_kind: QueueKind) -> T
    where
        T: Send + 'static,
        Q: Into<REv>,
        F: FnOnce(Responder<T>) -> Q,
    {
        let (event, wait_future) = self.create_request_parts(f);

        // Schedule the request before awaiting the response.
        self.event_queue.schedule(event, queue_kind).await;
        wait_future.await
    }

    /// Creates the part necessary to make a request.
    ///
    /// A request usually consists of two parts: The request event that needs to be scheduled on the
    /// reactor queue and associated future that allows waiting for the response. This function
    /// creates both of them without processing or spawning either.
    ///
    /// Usually you will want to call the higher level `make_request` function.
    pub(crate) fn create_request_parts<T, Q, F>(self, f: F) -> (REv, impl Future<Output = T>)
    where
        T: Send + 'static,
        Q: Into<REv>,
        F: FnOnce(Responder<T>) -> Q,
    {
        // Prepare a channel.
        let (sender, receiver) = oneshot::channel();

        // Create response function.
        let responder = Responder::new(sender, self.event_queue.shutdown_flag());

        // Now inject the request event into the event loop.
        let request_event = f(responder).into();

        let fut = async move {
            match receiver.await {
                Ok(value) => value,
                Err(err) => {
                    // The channel should usually not be closed except during shutdowns, as it
                    // indicates a panic or disappearance of the remote that is
                    // supposed to process the request.
                    //
                    // If it does happen, we pretend nothing happened instead of crashing.
                    if self.event_queue.shutdown_flag().is_set() {
                        debug!(%err, channel=?type_name::<T>(), "ignoring closed channel due to shutdown")
                    } else {
                        error!(%err, channel=?type_name::<T>(), "request for channel closed, this may be a bug? \
                            check if a component is stuck from now on");
                    }

                    // We cannot produce any value to satisfy the request, so we just abandon this
                    // task by waiting on a resource we can never acquire.
                    let _ = UNOBTAINABLE.acquire().await;
                    panic!("should never obtain unobtainable semaphore");
                }
            }
        };

        (request_event, fut)
    }

    /// Run and end effect immediately.
    ///
    /// Can be used to trigger events from effects when combined with `.event`. Do not use this to
    /// "do nothing", as it will still cause a task to be spawned.
    #[inline(always)]
    #[allow(clippy::manual_async_fn)]
    pub(crate) fn immediately(self) -> impl Future<Output = ()> + Send {
        // Note: This function is implemented manually without `async` sugar because the `Send`
        // inference seems to not work in all cases otherwise.
        async {}
    }

    /// Reports a fatal error.  Normally called via the `crate::fatal!()` macro.
    ///
    /// Usually causes the node to cease operations quickly and exit/crash.
    pub(crate) async fn fatal(self, file: &'static str, line: u32, msg: String)
    where
        REv: From<FatalAnnouncement>,
    {
        self.event_queue
            .schedule(FatalAnnouncement { file, line, msg }, QueueKind::Control)
            .await
    }

    /// Sets a timeout.
    pub(crate) async fn set_timeout(self, timeout: Duration) -> Duration {
        let then = Instant::now();
        time::sleep(timeout).await;
        Instant::now() - then
    }

    /// Retrieve a snapshot of the nodes current metrics formatted as string.
    ///
    /// If an error occurred producing the metrics, `None` is returned.
    pub(crate) async fn get_metrics(self) -> Option<String>
    where
        REv: From<MetricsRequest>,
    {
        self.make_request(
            |responder| MetricsRequest::RenderNodeMetricsText { responder },
            QueueKind::Api,
        )
        .await
    }

    /// Sends a network message.
    ///
    /// The message is queued and sent, but no delivery guaranteed. Will return after the message
    /// has been buffered in the outgoing kernel buffer and thus is subject to backpressure.
    pub(crate) async fn send_message<P>(self, dest: NodeId, payload: P)
    where
        REv: From<NetworkRequest<P>>,
    {
        self.make_request(
            |responder| NetworkRequest::SendMessage {
                dest: Box::new(dest),
                payload: Box::new(payload),
                respond_after_queueing: false,
                auto_closing_responder: AutoClosingResponder::from_opt_responder(responder),
            },
            QueueKind::Network,
        )
        .await;
    }

    /// Enqueues a network message.
    ///
    /// The message is queued in "fire-and-forget" fashion, there is no guarantee that the peer
    /// will receive it. Returns as soon as the message is queued inside the networking component.
    pub(crate) async fn enqueue_message<P>(self, dest: NodeId, payload: P)
    where
        REv: From<NetworkRequest<P>>,
    {
        self.make_request(
            |responder| NetworkRequest::SendMessage {
                dest: Box::new(dest),
                payload: Box::new(payload),
                respond_after_queueing: true,
                auto_closing_responder: AutoClosingResponder::from_opt_responder(responder),
            },
            QueueKind::Network,
        )
        .await;
    }

    /// Broadcasts a network message to validator peers in the given era.
    pub(crate) async fn broadcast_message_to_validators<P>(self, payload: P, era_id: EraId)
    where
        REv: From<NetworkRequest<P>>,
    {
        self.make_request(
            |responder| {
                debug!("validator broadcast for {}", era_id);
                NetworkRequest::ValidatorBroadcast {
                    payload: Box::new(payload),
                    era_id,
                    auto_closing_responder: AutoClosingResponder::from_opt_responder(responder),
                }
            },
            QueueKind::Network,
        )
        .await;
    }

    /// Gossips a network message.
    ///
    /// A low-level "gossip" function, selects `count` randomly chosen nodes on the network,
    /// excluding the indicated ones, and sends each a copy of the message.
    ///
    /// Returns the IDs of the chosen nodes.
    pub(crate) async fn gossip_message<P>(
        self,
        payload: P,
        gossip_target: GossipTarget,
        count: usize,
        exclude: HashSet<NodeId>,
    ) -> HashSet<NodeId>
    where
        REv: From<NetworkRequest<P>>,
        P: Send,
    {
        self.make_request(
            |responder| NetworkRequest::Gossip {
                payload: Box::new(payload),
                gossip_target,
                count,
                exclude,
                auto_closing_responder: AutoClosingResponder::from_opt_responder(responder),
            },
            QueueKind::Network,
        )
        .await
        .unwrap_or_default()
    }

    /// Gets a structure describing the current network status.
    pub(crate) async fn get_network_insights(self) -> NetworkInsights
    where
        REv: From<NetworkInfoRequest>,
    {
        self.make_request(
            |responder| NetworkInfoRequest::Insight { responder },
            QueueKind::Regular,
        )
        .await
    }

    /// Gets a map of the current network peers to their socket addresses.
    pub(crate) async fn network_peers(self) -> BTreeMap<NodeId, String>
    where
        REv: From<NetworkInfoRequest>,
    {
        self.make_request(
            |responder| NetworkInfoRequest::Peers { responder },
            QueueKind::Api,
        )
        .await
    }

    /// Gets up to `count` fully-connected network peers in random order.
    pub async fn get_fully_connected_peers(self, count: usize) -> Vec<NodeId>
    where
        REv: From<NetworkInfoRequest>,
    {
        self.make_request(
            |responder| NetworkInfoRequest::FullyConnectedPeers { count, responder },
            QueueKind::NetworkInfo,
        )
        .await
    }

    /// Announces which deploys have expired.
    pub(crate) async fn announce_expired_deploys(self, hashes: Vec<DeployHash>)
    where
        REv: From<DeployBufferAnnouncement>,
    {
        self.event_queue
            .schedule(
                DeployBufferAnnouncement::DeploysExpired(hashes),
                QueueKind::Validation,
            )
            .await;
    }

    /// Announces an incoming network message.
    pub(crate) async fn announce_incoming<P>(self, sender: NodeId, payload: P)
    where
        REv: FromIncoming<P>,
    {
        self.event_queue
            .schedule(
                <REv as FromIncoming<P>>::from_incoming(sender, payload),
                QueueKind::NetworkIncoming,
            )
            .await
    }

    /// Announces that a gossiper has received a new item, where the item's ID is the complete item.
    pub(crate) async fn announce_complete_item_received_via_gossip<T: GossipItem>(self, item: T::Id)
    where
        REv: From<GossiperAnnouncement<T>>,
    {
        assert!(
            T::ID_IS_COMPLETE_ITEM,
            "{} must be an item where the ID _is_ the complete item",
            item
        );
        self.event_queue
            .schedule(
                GossiperAnnouncement::NewCompleteItem(item),
                QueueKind::Gossip,
            )
            .await;
    }

    /// Announces that a gossiper has received a full item, where the item's ID is NOT the complete
    /// item.
    pub(crate) async fn announce_item_body_received_via_gossip<T: GossipItem>(
        self,
        item: Box<T>,
        sender: NodeId,
    ) where
        REv: From<GossiperAnnouncement<T>>,
    {
        self.event_queue
            .schedule(
                GossiperAnnouncement::NewItemBody { item, sender },
                QueueKind::Gossip,
            )
            .await;
    }

    /// Announces that the block accumulator has received and stored a new finality signature.
    pub(crate) async fn announce_finality_signature_accepted(
        self,
        finality_signature: Box<FinalitySignature>,
    ) where
        REv: From<BlockAccumulatorAnnouncement>,
    {
        self.event_queue
            .schedule(
                BlockAccumulatorAnnouncement::AcceptedNewFinalitySignature { finality_signature },
                QueueKind::FinalitySignature,
            )
            .await;
    }

    /// Request that a block be made executable, if able to: `ExecutableBlock`.
    ///
    /// Completion means that the block can be enqueued for processing by the execution engine via
    /// the contract_runtime component.
    pub(crate) async fn make_block_executable(
        self,
        block_hash: BlockHash,
    ) -> Option<ExecutableBlock>
    where
        REv: From<MakeBlockExecutableRequest>,
    {
        self.make_request(
            |responder| MakeBlockExecutableRequest {
                block_hash,
                responder,
            },
            QueueKind::FromStorage,
        )
        .await
    }

    /// Request that a block with a specific height be marked completed.
    ///
    /// Completion means that the block itself (along with its header) and all of its deploys have
    /// been persisted to storage and its global state root hash is missing no dependencies in the
    /// global state.
    pub(crate) async fn mark_block_completed(self, block_height: u64) -> bool
    where
        REv: From<MarkBlockCompletedRequest>,
    {
        self.make_request(
            |responder| MarkBlockCompletedRequest {
                block_height,
                responder,
            },
            QueueKind::FromStorage,
        )
        .await
    }

    /// Try to accept a transaction received from the JSON-RPC server.
    pub(crate) async fn try_accept_transaction(
        self,
        transaction: Transaction,
        speculative_exec_at_block: Option<Box<BlockHeader>>,
    ) -> Result<(), transaction_acceptor::Error>
    where
        REv: From<AcceptTransactionRequest>,
    {
        self.make_request(
            |responder| AcceptTransactionRequest {
                transaction,
                speculative_exec_at_block,
                responder,
            },
            QueueKind::Api,
        )
        .await
    }

    /// Announces that a transaction not previously stored has now been accepted and stored.
    pub(crate) fn announce_new_transaction_accepted(
        self,
        transaction: Arc<Transaction>,
        source: Source,
    ) -> impl Future<Output = ()>
    where
        REv: From<TransactionAcceptorAnnouncement>,
    {
        self.event_queue.schedule(
            TransactionAcceptorAnnouncement::AcceptedNewTransaction {
                transaction,
                source,
            },
            QueueKind::Validation,
        )
    }

    /// Announces that we have received a gossip message from this peer,
    /// implying the peer holds the indicated item.
    pub(crate) async fn announce_gossip_received<T>(self, item_id: T::Id, sender: NodeId)
    where
        REv: From<GossiperAnnouncement<T>>,
        T: GossipItem,
    {
        self.event_queue
            .schedule(
                GossiperAnnouncement::GossipReceived { item_id, sender },
                QueueKind::Gossip,
            )
            .await;
    }

    /// Announces that we have finished gossiping the indicated item.
    pub(crate) async fn announce_finished_gossiping<T>(self, item_id: T::Id)
    where
        REv: From<GossiperAnnouncement<T>>,
        T: GossipItem,
    {
        self.event_queue
            .schedule(
                GossiperAnnouncement::FinishedGossiping(item_id),
                QueueKind::Gossip,
            )
            .await;
    }

    pub(crate) fn announce_invalid_transaction(
        self,
        transaction: Transaction,
        source: Source,
    ) -> impl Future<Output = ()>
    where
        REv: From<TransactionAcceptorAnnouncement>,
    {
        self.event_queue.schedule(
            TransactionAcceptorAnnouncement::InvalidTransaction {
                transaction,
                source,
            },
            QueueKind::Validation,
        )
    }

    /// Announces upgrade activation point read.
    pub(crate) async fn announce_upgrade_activation_point_read(self, next_upgrade: NextUpgrade)
    where
        REv: From<UpgradeWatcherAnnouncement>,
    {
        self.event_queue
            .schedule(
                UpgradeWatcherAnnouncement::UpgradeActivationPointRead(next_upgrade),
                QueueKind::Control,
            )
            .await
    }

    /// Announces a committed Step success.
    pub(crate) async fn announce_commit_step_success(self, era_id: EraId, effects: ExecutionEffects)
    where
        REv: From<ContractRuntimeAnnouncement>,
    {
        self.event_queue
            .schedule(
                ContractRuntimeAnnouncement::CommitStepSuccess { era_id, effects },
                QueueKind::ContractRuntime,
            )
            .await
    }

    /// Announces validators for upcoming era.
    pub(crate) async fn announce_upcoming_era_validators(
        self,
        era_that_is_ending: EraId,
        upcoming_era_validators: BTreeMap<EraId, BTreeMap<PublicKey, U512>>,
    ) where
        REv: From<ContractRuntimeAnnouncement>,
    {
        self.event_queue
            .schedule(
                ContractRuntimeAnnouncement::UpcomingEraValidators {
                    era_that_is_ending,
                    upcoming_era_validators,
                },
                QueueKind::ContractRuntime,
            )
            .await
    }

    /// Begins gossiping an item.
    pub(crate) async fn begin_gossip<T>(self, item_id: T::Id, source: Source, target: GossipTarget)
    where
        T: GossipItem,
        REv: From<BeginGossipRequest<T>>,
    {
        self.make_request(
            |responder| BeginGossipRequest {
                item_id,
                source,
                target,
                responder,
            },
            QueueKind::Gossip,
        )
        .await
    }

    /// Puts the given block into the linear block store.
    pub(crate) async fn put_block_to_storage(self, block: Arc<Block>) -> bool
    where
        REv: From<StorageRequest>,
    {
        self.make_request(
            |responder| StorageRequest::PutBlock { block, responder },
            QueueKind::ToStorage,
        )
        .await
    }

    /// Puts the given approvals hashes into the linear block store.
    pub(crate) async fn put_approvals_hashes_to_storage(
        self,
        approvals_hashes: Box<ApprovalsHashes>,
    ) -> bool
    where
        REv: From<StorageRequest>,
    {
        self.make_request(
            |responder| StorageRequest::PutApprovalsHashes {
                approvals_hashes,
                responder,
            },
            QueueKind::ToStorage,
        )
        .await
    }

    /// Puts the given block and approvals hashes into the linear block store.
    pub(crate) async fn put_executed_block_to_storage(
        self,
        block: Arc<BlockV2>,
        approvals_hashes: Box<ApprovalsHashes>,
        execution_results: HashMap<TransactionHash, ExecutionResult>,
    ) -> bool
    where
        REv: From<StorageRequest>,
    {
        self.make_request(
            |responder| StorageRequest::PutExecutedBlock {
                block,
                approvals_hashes,
                execution_results,
                responder,
            },
            QueueKind::ToStorage,
        )
        .await
    }

    /// Gets the requested block from the linear block store.
    pub(crate) async fn get_block_from_storage(self, block_hash: BlockHash) -> Option<Block>
    where
        REv: From<StorageRequest>,
    {
        self.make_request(
            |responder| StorageRequest::GetBlock {
                block_hash,
                responder,
            },
            QueueKind::FromStorage,
        )
        .await
    }

    pub(crate) async fn is_block_stored(self, block_hash: BlockHash) -> bool
    where
        REv: From<StorageRequest>,
    {
        self.make_request(
            |responder| StorageRequest::IsBlockStored {
                block_hash,
                responder,
            },
            QueueKind::FromStorage,
        )
        .await
    }

    /// Gets the requested `ApprovalsHashes` from storage.
    pub(crate) async fn get_approvals_hashes_from_storage(
        self,
        block_hash: BlockHash,
    ) -> Option<ApprovalsHashes>
    where
        REv: From<StorageRequest>,
    {
        self.make_request(
            |responder| StorageRequest::GetApprovalsHashes {
                block_hash,
                responder,
            },
            QueueKind::FromStorage,
        )
        .await
    }

    pub(crate) async fn get_raw_data(
        self,
        record_id: RecordId,
        key: Vec<u8>,
    ) -> Option<DbRawBytesSpec>
    where
        REv: From<StorageRequest>,
    {
        self.make_request(
            |responder| StorageRequest::GetRawData {
                record_id,
                key,
                responder,
            },
            QueueKind::FromStorage,
        )
        .await
    }

    /// Gets the requested block header from the linear block store.
    pub(crate) async fn get_block_header_from_storage(
        self,
        block_hash: BlockHash,
        only_from_available_block_range: bool,
    ) -> Option<BlockHeader>
    where
        REv: From<StorageRequest>,
    {
        self.make_request(
            |responder| StorageRequest::GetBlockHeader {
                block_hash,
                only_from_available_block_range,
                responder,
            },
            QueueKind::FromStorage,
        )
        .await
    }

    pub(crate) async fn get_block_header_at_height_from_storage(
        self,
        block_height: u64,
        only_from_available_block_range: bool,
    ) -> Option<BlockHeader>
    where
        REv: From<StorageRequest>,
    {
        self.make_request(
            |responder| StorageRequest::GetBlockHeaderByHeight {
                block_height,
                only_from_available_block_range,
                responder,
            },
            QueueKind::FromStorage,
        )
        .await
    }

    pub(crate) async fn get_switch_block_header_by_era_id_from_storage(
        self,
        era_id: EraId,
    ) -> Option<BlockHeader>
    where
        REv: From<StorageRequest>,
    {
        self.make_request(
            |responder| StorageRequest::GetSwitchBlockHeaderByEra { era_id, responder },
            QueueKind::FromStorage,
        )
        .await
    }

    /// Gets the requested signature for a given block hash.
    pub(crate) async fn get_signature_from_storage(
        self,
        block_hash: BlockHash,
        public_key: PublicKey,
    ) -> Option<FinalitySignature>
    where
        REv: From<StorageRequest>,
    {
        self.make_request(
            |responder| StorageRequest::GetBlockSignature {
                block_hash,
                public_key: Box::new(public_key),
                responder,
            },
            QueueKind::FromStorage,
        )
        .await
    }

    pub(crate) async fn get_execution_results_from_storage(
        self,
        block_hash: BlockHash,
    ) -> Option<Vec<(TransactionHash, TransactionHeader, ExecutionResult)>>
    where
        REv: From<StorageRequest>,
    {
        self.make_request(
            |responder| StorageRequest::GetExecutionResults {
                block_hash,
                responder,
            },
            QueueKind::FromStorage,
        )
        .await
    }

    /// Puts a block header to storage.
    pub(crate) async fn put_block_header_to_storage(self, block_header: Box<BlockHeader>) -> bool
    where
        REv: From<StorageRequest>,
    {
        self.make_request(
            |responder| StorageRequest::PutBlockHeader {
                block_header,
                responder,
            },
            QueueKind::ToStorage,
        )
        .await
    }

    /// Puts the requested block signatures into storage.
    ///
    /// If `signatures.proofs` is empty, no attempt to store will be made, an error will be logged,
    /// and this function will return `false`.
    pub(crate) async fn put_signatures_to_storage(self, signatures: BlockSignatures) -> bool
    where
        REv: From<StorageRequest>,
    {
        self.make_request(
            |responder| StorageRequest::PutBlockSignatures {
                signatures,
                responder,
            },
            QueueKind::ToStorage,
        )
        .await
    }

    pub(crate) async fn put_finality_signature_to_storage(
        self,
        signature: FinalitySignature,
    ) -> bool
    where
        REv: From<StorageRequest>,
    {
        self.make_request(
            |responder| StorageRequest::PutFinalitySignature {
                signature: Box::new(signature),
                responder,
            },
            QueueKind::ToStorage,
        )
        .await
    }

    /// Gets the requested block's transfers from storage.
    pub(crate) async fn get_block_transfers_from_storage(
        self,
        block_hash: BlockHash,
    ) -> Option<Vec<Transfer>>
    where
        REv: From<StorageRequest>,
    {
        self.make_request(
            |responder| StorageRequest::GetBlockTransfers {
                block_hash,
                responder,
            },
            QueueKind::FromStorage,
        )
        .await
    }

    /// Returns the era IDs of the blocks in which the given transactions were executed.  If none
    /// of the transactions have been executed yet, an empty set will be returned.
    pub(crate) async fn get_transactions_era_ids(
        self,
        transaction_hashes: HashSet<TransactionHash>,
    ) -> HashSet<EraId>
    where
        REv: From<StorageRequest>,
    {
        self.make_request(
            |responder| StorageRequest::GetTransactionsEraIds {
                transaction_hashes,
                responder,
            },
            QueueKind::FromStorage,
        )
        .await
    }

    /// Requests the highest complete block.
    pub(crate) async fn get_highest_complete_block_from_storage(self) -> Option<Block>
    where
        REv: From<StorageRequest>,
    {
        self.make_request(
            |responder| StorageRequest::GetHighestCompleteBlock { responder },
            QueueKind::FromStorage,
        )
        .await
    }

    /// Requests the highest complete block header.
    pub(crate) async fn get_highest_complete_block_header_from_storage(self) -> Option<BlockHeader>
    where
        REv: From<StorageRequest>,
    {
        self.make_request(
            |responder| StorageRequest::GetHighestCompleteBlockHeader { responder },
            QueueKind::FromStorage,
        )
        .await
    }

    /// Requests the height range of fully available blocks (not just block headers).
    pub(crate) async fn get_available_block_range_from_storage(self) -> AvailableBlockRange
    where
        REv: From<StorageRequest>,
    {
        self.make_request(
            |responder| StorageRequest::GetAvailableBlockRange { responder },
            QueueKind::FromStorage,
        )
        .await
    }

    /// Synchronize global state under the given root hash.
    pub(crate) async fn sync_global_state(
        self,
        block_hash: BlockHash,
        state_root_hash: Digest,
    ) -> Result<GlobalStateSynchronizerResponse, GlobalStateSynchronizerError>
    where
        REv: From<SyncGlobalStateRequest>,
    {
        self.make_request(
            |responder| SyncGlobalStateRequest {
                block_hash,
                state_root_hash,
                responder,
            },
            QueueKind::SyncGlobalState,
        )
        .await
    }

<<<<<<< HEAD
    /// Get a trie or chunk by its ID.
    pub(crate) async fn get_trie(
        self,
        trie_or_chunk_id: TrieOrChunkId,
    ) -> Result<Option<TrieOrChunk>, ContractRuntimeError>
    where
        REv: From<ContractRuntimeRequest>,
    {
        self.make_request(
            |responder| ContractRuntimeRequest::GetTrie {
                trie_or_chunk_id,
                responder,
            },
            QueueKind::ContractRuntime,
        )
        .await
    }

    pub(crate) async fn get_reactor_state(self) -> ReactorState
=======
    pub(crate) async fn get_reactor_status(self) -> (ReactorState, Timestamp)
>>>>>>> 12889f40
    where
        REv: From<ReactorInfoRequest>,
    {
        self.make_request(
            |responder| ReactorInfoRequest::ReactorState { responder },
            QueueKind::Regular,
        )
        .await
    }

    pub(crate) async fn get_last_progress(self) -> LastProgress
    where
        REv: From<ReactorInfoRequest>,
    {
        self.make_request(
            |responder| ReactorInfoRequest::LastProgress { responder },
            QueueKind::Regular,
        )
        .await
    }

    pub(crate) async fn get_uptime(self) -> Uptime
    where
        REv: From<ReactorInfoRequest>,
    {
        self.make_request(
            |responder| ReactorInfoRequest::Uptime { responder },
            QueueKind::Regular,
        )
        .await
    }

    pub(crate) async fn get_network_name(self) -> NetworkName
    where
        REv: From<ReactorInfoRequest>,
    {
        self.make_request(
            |responder| ReactorInfoRequest::NetworkName { responder },
            QueueKind::Regular,
        )
        .await
    }

    pub(crate) async fn get_protocol_version(self) -> ProtocolVersion
    where
        REv: From<ReactorInfoRequest>,
    {
        self.make_request(
            |responder| ReactorInfoRequest::ProtocolVersion { responder },
            QueueKind::Regular,
        )
        .await
    }

    pub(crate) async fn get_block_synchronizer_status(self) -> BlockSynchronizerStatus
    where
        REv: From<BlockSynchronizerRequest>,
    {
        self.make_request(
            |responder| BlockSynchronizerRequest::Status { responder },
            QueueKind::Regular,
        )
        .await
    }

<<<<<<< HEAD
    /// Get a trie by its hash key.
    pub(crate) async fn get_trie_full(
        self,
        trie_key: Digest,
    ) -> Result<GetTrieFullResult, engine_state::Error>
=======
    /// Get a trie or chunk by its ID.
    pub(crate) async fn get_trie(self, request: TrieRequest) -> TrieResult
>>>>>>> 12889f40
    where
        REv: From<ContractRuntimeRequest>,
    {
        self.make_request(
            |responder| ContractRuntimeRequest::GetTrie { request, responder },
            QueueKind::ContractRuntime,
        )
        .await
    }

    /// Puts a trie into the trie store; succeeds only if all the children of the trie are already
    /// present in the store.
    /// Returns the digest under which the trie was stored if successful.
    pub(crate) async fn put_trie_if_all_children_present(
        self,
        request: PutTrieRequest,
    ) -> PutTrieResult
    where
        REv: From<ContractRuntimeRequest>,
    {
        self.make_request(
            |responder| ContractRuntimeRequest::PutTrie { request, responder },
            QueueKind::ContractRuntime,
        )
        .await
    }

    pub(crate) async fn put_transaction_to_storage(self, transaction: Transaction) -> bool
    where
        REv: From<StorageRequest>,
    {
        self.make_request(
            |responder| StorageRequest::PutTransaction {
                transaction: Arc::new(transaction),
                responder,
            },
            QueueKind::ToStorage,
        )
        .await
    }

    /// Gets the requested transactions from storage.
    ///
    /// Returns the "original" transactions, which are the first received by the node, along with a
    /// potentially different set of approvals used during execution of the recorded block.
    pub(crate) async fn get_transactions_from_storage(
        self,
        transaction_hashes: Vec<TransactionHash>,
    ) -> SmallVec<[Option<TransactionWithFinalizedApprovals>; 1]>
    where
        REv: From<StorageRequest>,
    {
        self.make_request(
            |responder| StorageRequest::GetTransactions {
                transaction_hashes,
                responder,
            },
            QueueKind::FromStorage,
        )
        .await
    }

    /// Gets the requested transaction from storage by TransactionHash.
    pub(crate) async fn get_transaction_by_hash_from_storage(
        self,
        transaction_hash: TransactionHash,
    ) -> Option<Transaction>
    where
        REv: From<StorageRequest>,
    {
        self.make_request(
            |responder| StorageRequest::GetTransactionByHash {
                transaction_hash,
                responder,
            },
            QueueKind::FromStorage,
        )
        .await
    }

    /// Gets execution info for the requested transaction from storage by TransactionHash.
    pub(crate) async fn get_transaction_execution_info_from_storage(
        self,
        transaction_hash: TransactionHash,
    ) -> Option<ExecutionInfo>
    where
        REv: From<StorageRequest>,
    {
        self.make_request(
            |responder| StorageRequest::GetTransactionExecutionInfo {
                transaction_hash,
                responder,
            },
            QueueKind::FromStorage,
        )
        .await
    }

    /// Gets the requested deploy from the deploy store by DeployHash only.
    ///
    /// Returns the legacy deploy containing the set of approvals used during execution of the
    /// recorded block, if known.
    pub(crate) async fn get_stored_legacy_deploy(
        self,
        deploy_hash: DeployHash,
    ) -> Option<LegacyDeploy>
    where
        REv: From<StorageRequest>,
    {
        self.make_request(
            |responder| StorageRequest::GetLegacyDeploy {
                deploy_hash,
                responder,
            },
            QueueKind::FromStorage,
        )
        .await
    }

    /// Gets the requested transaction from storage by TransactionId.
    ///
    /// Returns the "original" transaction, which is the first received by the node, along with a
    /// potentially different set of approvals used during execution of the recorded block.
    pub(crate) async fn get_stored_transaction(
        self,
        transaction_id: TransactionId,
    ) -> Option<Transaction>
    where
        REv: From<StorageRequest>,
    {
        self.make_request(
            |responder| StorageRequest::GetTransaction {
                transaction_id,
                responder,
            },
            QueueKind::FromStorage,
        )
        .await
    }

    pub(crate) async fn is_transaction_stored(self, transaction_id: TransactionId) -> bool
    where
        REv: From<StorageRequest>,
    {
        self.make_request(
            |responder| StorageRequest::IsTransactionStored {
                transaction_id,
                responder,
            },
            QueueKind::FromStorage,
        )
        .await
    }

    /// Stores the given execution results for the deploys in the given block in the linear block
    /// store.
    pub(crate) async fn put_execution_results_to_storage(
        self,
        block_hash: BlockHash,
        block_height: u64,
        era_id: EraId,
        execution_results: HashMap<TransactionHash, ExecutionResult>,
    ) where
        REv: From<StorageRequest>,
    {
        self.make_request(
            |responder| StorageRequest::PutExecutionResults {
                block_hash: Box::new(block_hash),
                block_height,
                era_id,
                execution_results,
                responder,
            },
            QueueKind::ToStorage,
        )
        .await
    }

    /// Gets the requested block and its finality signatures.
    pub(crate) async fn get_block_at_height_with_metadata_from_storage(
        self,
        block_height: u64,
        only_from_available_block_range: bool,
    ) -> Option<BlockWithMetadata>
    where
        REv: From<StorageRequest>,
    {
        self.make_request(
            |responder| StorageRequest::GetBlockAndMetadataByHeight {
                block_height,
                only_from_available_block_range,
                responder,
            },
            QueueKind::FromStorage,
        )
        .await
    }

    pub(crate) async fn collect_past_blocks_with_metadata(
        self,
        range: std::ops::Range<u64>,
        only_from_available_block_range: bool,
    ) -> Vec<Option<BlockWithMetadata>>
    where
        REv: From<StorageRequest>,
    {
        futures::future::join_all(range.into_iter().map(|block_height| {
            self.get_block_at_height_with_metadata_from_storage(
                block_height,
                only_from_available_block_range,
            )
        }))
        .await
        .into_iter()
        .collect()
    }

    /// Gets the requested finality signature from storage.
    pub(crate) async fn get_finality_signature_from_storage(
        self,
        id: Box<FinalitySignatureId>,
    ) -> Option<FinalitySignature>
    where
        REv: From<StorageRequest>,
    {
        self.make_request(
            |responder| StorageRequest::GetFinalitySignature { id, responder },
            QueueKind::FromStorage,
        )
        .await
    }

    pub(crate) async fn is_finality_signature_stored(self, id: Box<FinalitySignatureId>) -> bool
    where
        REv: From<StorageRequest>,
    {
        self.make_request(
            |responder| StorageRequest::IsFinalitySignatureStored { id, responder },
            QueueKind::FromStorage,
        )
        .await
    }

    /// Fetches an item from a fetcher.
    pub(crate) async fn fetch<T>(
        self,
        id: T::Id,
        peer: NodeId,
        validation_metadata: Box<T::ValidationMetadata>,
    ) -> FetchResult<T>
    where
        REv: From<FetcherRequest<T>>,
        T: FetchItem + 'static,
    {
        self.make_request(
            |responder| FetcherRequest {
                id,
                peer,
                validation_metadata,
                responder,
            },
            QueueKind::Fetch,
        )
        .await
    }

    pub(crate) async fn fetch_trie(
        self,
        hash: Digest,
        peers: Vec<NodeId>,
    ) -> Result<TrieAccumulatorResponse, TrieAccumulatorError>
    where
        REv: From<TrieAccumulatorRequest>,
    {
        self.make_request(
            |responder| TrieAccumulatorRequest {
                hash,
                peers,
                responder,
            },
            QueueKind::SyncGlobalState,
        )
        .await
    }

    /// Passes the timestamp of a future block for which deploys are to be proposed.
    pub(crate) async fn request_appendable_block(self, timestamp: Timestamp) -> AppendableBlock
    where
        REv: From<DeployBufferRequest>,
    {
        self.make_request(
            |responder| DeployBufferRequest::GetAppendableBlock {
                timestamp,
                responder,
            },
            QueueKind::Consensus,
        )
        .await
    }

    /// Enqueues a finalized block execution.
    pub(crate) async fn enqueue_block_for_execution(
        self,
        executable_block: ExecutableBlock,
        meta_block_state: MetaBlockState,
    ) where
        REv: From<StorageRequest> + From<ContractRuntimeRequest>,
    {
        // Get the key block height for the current protocol version's activation point, i.e. the
        // height of the final block of the previous protocol version.
        let key_block_height_for_activation_point = self
            .make_request(
                |responder| StorageRequest::GetKeyBlockHeightForActivationPoint { responder },
                QueueKind::FromStorage,
            )
            .await
            .unwrap_or_else(|| {
                warn!("key block height for current activation point unknown");
                0
            });

        self.event_queue
            .schedule(
                ContractRuntimeRequest::EnqueueBlockForExecution {
                    executable_block,
                    key_block_height_for_activation_point,
                    meta_block_state,
                },
                QueueKind::ContractRuntime,
            )
            .await
    }

    /// Checks whether the deploys included in the block exist on the network and the block is
    /// valid.
    pub(crate) async fn validate_block(
        self,
        sender: NodeId,
        proposed_block_height: u64,
        block: ProposedBlock<ClContext>,
    ) -> bool
    where
        REv: From<BlockValidationRequest>,
    {
        self.make_request(
            |responder| BlockValidationRequest {
                proposed_block_height,
                block,
                sender,
                responder,
            },
            QueueKind::Regular,
        )
        .await
    }

    /// Announces that a block has been proposed.
    pub(crate) async fn announce_proposed_block(self, proposed_block: ProposedBlock<ClContext>)
    where
        REv: From<ConsensusAnnouncement>,
    {
        self.event_queue
            .schedule(
                ConsensusAnnouncement::Proposed(Box::new(proposed_block)),
                QueueKind::Consensus,
            )
            .await
    }

    /// Announces that a block has been finalized.
    pub(crate) async fn announce_finalized_block(self, finalized_block: FinalizedBlock)
    where
        REv: From<ConsensusAnnouncement>,
    {
        self.event_queue
            .schedule(
                ConsensusAnnouncement::Finalized(Box::new(finalized_block)),
                QueueKind::Consensus,
            )
            .await
    }

    /// Announces that a meta block has been created or its state has changed.
    pub(crate) async fn announce_meta_block(self, meta_block: MetaBlock)
    where
        REv: From<MetaBlockAnnouncement>,
    {
        self.event_queue
            .schedule(MetaBlockAnnouncement(meta_block), QueueKind::Regular)
            .await
    }

    /// Announces that a finalized block has been created, but it was not
    /// executed.
    pub(crate) async fn announce_unexecuted_block(self, block_height: u64)
    where
        REv: From<UnexecutedBlockAnnouncement>,
    {
        self.event_queue
            .schedule(
                UnexecutedBlockAnnouncement(block_height),
                QueueKind::Regular,
            )
            .await
    }

    /// An equivocation has been detected.
    pub(crate) async fn announce_fault_event(
        self,
        era_id: EraId,
        public_key: PublicKey,
        timestamp: Timestamp,
    ) where
        REv: From<ConsensusAnnouncement>,
    {
        self.event_queue
            .schedule(
                ConsensusAnnouncement::Fault {
                    era_id,
                    public_key: Box::new(public_key),
                    timestamp,
                },
                QueueKind::Consensus,
            )
            .await
    }

    /// Blocks a specific peer due to a transgression.
    ///
    /// This function will also emit a log message for the block.
    pub(crate) async fn announce_block_peer_with_justification(
        self,
        offender: NodeId,
        justification: BlocklistJustification,
    ) where
        REv: From<PeerBehaviorAnnouncement>,
    {
        warn!(%offender, %justification, "banning peer");
        self.event_queue
            .schedule(
                PeerBehaviorAnnouncement::OffenseCommitted {
                    offender: Box::new(offender),
                    justification: Box::new(justification),
                },
                QueueKind::NetworkInfo,
            )
            .await
    }

    /// Gets the next scheduled upgrade, if any.
    pub(crate) async fn get_next_upgrade(self) -> Option<NextUpgrade>
    where
        REv: From<UpgradeWatcherRequest> + Send,
    {
        self.make_request(UpgradeWatcherRequest, QueueKind::Control)
            .await
    }

    /// Requests a query be executed on the Contract Runtime component.
    pub(crate) async fn query_global_state(self, request: QueryRequest) -> QueryResult
    where
        REv: From<ContractRuntimeRequest>,
    {
        self.make_request(
            |responder| ContractRuntimeRequest::Query { request, responder },
            QueueKind::ContractRuntime,
        )
        .await
    }

    /// Retrieves an `AddressableEntity` from under the given key in global state if present.
    pub(crate) async fn get_addressable_entity(
        self,
        state_root_hash: Digest,
        key: Key,
    ) -> AddressableEntityResult
    where
        REv: From<ContractRuntimeRequest>,
    {
        self.make_request(
            |responder| ContractRuntimeRequest::GetAddressableEntity {
                state_root_hash,
                key,
                responder,
            },
            QueueKind::ContractRuntime,
        )
        .await
    }

    /// Retrieves a `Package` from under the given key in global state if present.
    pub(crate) async fn get_package(self, state_root_hash: Digest, key: Key) -> Option<Box<Package>>
    where
        REv: From<ContractRuntimeRequest>,
    {
        let query_request = QueryRequest::new(state_root_hash, key, vec![]);

        if let QueryResult::Success { value, .. } = self.query_global_state(query_request).await {
            value.into_package().map(Box::new)
        } else {
            None
        }
    }

    /// Requests a query be executed on the Contract Runtime component.
    pub(crate) async fn get_balance(self, request: BalanceRequest) -> BalanceResult
    where
        REv: From<ContractRuntimeRequest>,
    {
        self.make_request(
            |responder| ContractRuntimeRequest::GetBalance { request, responder },
            QueueKind::ContractRuntime,
        )
        .await
    }

    /// Returns a map of validators weights for all eras as known from `root_hash`.
    ///
    /// This operation is read only.
    pub(crate) async fn get_era_validators_from_contract_runtime(
        self,
        request: EraValidatorsRequest,
    ) -> EraValidatorsResult
    where
        REv: From<ContractRuntimeRequest>,
    {
        self.make_request(
            |responder| ContractRuntimeRequest::GetEraValidators { request, responder },
            QueueKind::ContractRuntime,
        )
        .await
    }

    /// Returns the total supply from the given `root_hash`.
    ///
    /// This operation is read only.
    pub(crate) async fn get_total_supply(self, state_hash: Digest) -> TotalSupplyResult
    where
        REv: From<ContractRuntimeRequest>,
    {
        let request = TotalSupplyRequest::new(state_hash);
        self.make_request(
            move |responder| ContractRuntimeRequest::GetTotalSupply { request, responder },
            QueueKind::ContractRuntime,
        )
        .await
    }

    /// Returns the seigniorage rate from the given `root_hash`.
    ///
    /// This operation is read only.
    pub(crate) async fn get_round_seigniorage_rate(
        self,
        state_hash: Digest,
    ) -> RoundSeigniorageRateResult
    where
        REv: From<ContractRuntimeRequest>,
    {
        let request = RoundSeigniorageRateRequest::new(state_hash);
        self.make_request(
            move |responder| ContractRuntimeRequest::GetRoundSeigniorageRate { request, responder },
            QueueKind::ContractRuntime,
        )
        .await
    }

    /// Requests a query be executed on the Contract Runtime component.
<<<<<<< HEAD
    pub(crate) async fn get_all_values(
        self,
        get_all_values_request: GetAllValuesRequest,
    ) -> Result<GetAllValuesResult, engine_state::Error>
=======
    pub(crate) async fn get_bids(self, request: BidsRequest) -> BidsResult
>>>>>>> 12889f40
    where
        REv: From<ContractRuntimeRequest>,
    {
        self.make_request(
<<<<<<< HEAD
            |responder| ContractRuntimeRequest::GetAllValues {
                get_all_values_request,
                responder,
            },
=======
            |responder| ContractRuntimeRequest::GetBids { request, responder },
>>>>>>> 12889f40
            QueueKind::ContractRuntime,
        )
        .await
    }

    /// Returns the value of the execution results checksum stored in the ChecksumRegistry for the
    /// given state root hash.
    pub(crate) async fn get_execution_results_checksum(
        self,
        state_root_hash: Digest,
    ) -> ExecutionResultsChecksumResult
    where
        REv: From<ContractRuntimeRequest>,
    {
        self.make_request(
            |responder| ContractRuntimeRequest::GetExecutionResultsChecksum {
                state_root_hash,
                responder,
            },
            QueueKind::ContractRuntime,
        )
        .await
    }

    /// Get our public key from consensus, and if we're a validator, the next round length.
    pub(crate) async fn consensus_status(self) -> Option<ConsensusStatus>
    where
        REv: From<ConsensusRequest>,
    {
        self.make_request(ConsensusRequest::Status, QueueKind::Consensus)
            .await
    }

    /// Returns a list of validator status changes, by public key.
    pub(crate) async fn get_consensus_validator_changes(self) -> ConsensusValidatorChanges
    where
        REv: From<ConsensusRequest>,
    {
        self.make_request(ConsensusRequest::ValidatorChanges, QueueKind::Consensus)
            .await
    }

    /// Dump consensus state for a specific era, using the supplied function to serialize the
    /// output.
    pub(crate) async fn diagnostics_port_dump_consensus_state(
        self,
        era_id: Option<EraId>,
        serialize: fn(&EraDump<'_>) -> Result<Vec<u8>, Cow<'static, str>>,
    ) -> Result<Vec<u8>, Cow<'static, str>>
    where
        REv: From<DumpConsensusStateRequest>,
    {
        self.make_request(
            |responder| DumpConsensusStateRequest {
                era_id,
                serialize,
                responder,
            },
            QueueKind::Control,
        )
        .await
    }

    /// Dump the event queue contents to the diagnostics port, using the given serializer.
    pub(crate) async fn diagnostics_port_dump_queue(self, dump_format: QueueDumpFormat)
    where
        REv: From<ControlAnnouncement>,
    {
        self.make_request(
            |responder| ControlAnnouncement::QueueDumpRequest {
                dump_format,
                finished: responder,
            },
            QueueKind::Control,
        )
        .await
    }

    /// Activates/deactivates a failpoint from a given activation.
    pub(crate) async fn activate_failpoint(self, activation: FailpointActivation)
    where
        REv: From<ControlAnnouncement>,
    {
        self.event_queue
            .schedule(
                ControlAnnouncement::ActivateFailpoint { activation },
                QueueKind::Control,
            )
            .await;
    }

    /// Announce that the node be shut down due to a request from a user.
    pub(crate) async fn announce_user_shutdown_request(self)
    where
        REv: From<ControlAnnouncement>,
    {
        self.event_queue
            .schedule(
                ControlAnnouncement::ShutdownDueToUserRequest,
                QueueKind::Control,
            )
            .await;
    }

    /// Announce that a block which wasn't previously stored on this node has been fetched and
    /// stored.
    pub(crate) async fn announce_fetched_new_block(self, block: Arc<Block>, peer: NodeId)
    where
        REv: From<FetchedNewBlockAnnouncement>,
    {
        self.event_queue
            .schedule(
                FetchedNewBlockAnnouncement { block, peer },
                QueueKind::Fetch,
            )
            .await;
    }

    /// Announce that a finality signature which wasn't previously stored on this node has been
    /// fetched and stored.
    pub(crate) async fn announce_fetched_new_finality_signature(
        self,
        finality_signature: Box<FinalitySignature>,
        peer: NodeId,
    ) where
        REv: From<FetchedNewFinalitySignatureAnnouncement>,
    {
        self.event_queue
            .schedule(
                FetchedNewFinalitySignatureAnnouncement {
                    finality_signature,
                    peer,
                },
                QueueKind::Fetch,
            )
            .await;
    }

    /// Get the bytes for the chainspec file and genesis_accounts
    /// and global_state bytes if the files are present.
    pub(crate) async fn get_chainspec_raw_bytes(self) -> Arc<ChainspecRawBytes>
    where
        REv: From<ChainspecRawBytesRequest> + Send,
    {
        self.make_request(
            ChainspecRawBytesRequest::GetChainspecRawBytes,
            QueueKind::NetworkInfo,
        )
        .await
    }

    /// Stores a set of given finalized approvals in storage.
    ///
    /// Any previously stored finalized approvals for the given hash are quietly overwritten
    pub(crate) async fn store_finalized_approvals(
        self,
        transaction_hash: TransactionHash,
        finalized_approvals: FinalizedApprovals,
    ) -> bool
    where
        REv: From<StorageRequest>,
    {
        self.make_request(
            |responder| StorageRequest::StoreFinalizedApprovals {
                transaction_hash,
                finalized_approvals,
                responder,
            },
            QueueKind::ToStorage,
        )
        .await
    }

    /// Requests execution of a single transaction, without committing its effects.  Intended to be
    /// used for debugging & discovery purposes.
    pub(crate) async fn speculatively_execute(
        self,
        execution_prestate: SpeculativeExecutionState,
        transaction: Box<Transaction>,
    ) -> Result<SpeculativeExecutionResult, engine_state::Error>
    where
        REv: From<ContractRuntimeRequest>,
    {
        self.make_request(
            |responder| ContractRuntimeRequest::SpeculativelyExecute {
                execution_prestate,
                transaction,
                responder,
            },
            QueueKind::ContractRuntime,
        )
        .await
    }

    /// Reads block execution results (or chunk) from Storage component.
    pub(crate) async fn get_block_execution_results_or_chunk_from_storage(
        self,
        id: BlockExecutionResultsOrChunkId,
    ) -> Option<BlockExecutionResultsOrChunk>
    where
        REv: From<StorageRequest>,
    {
        self.make_request(
            |responder| StorageRequest::GetBlockExecutionResultsOrChunk { id, responder },
            QueueKind::FromStorage,
        )
        .await
    }

    /// Gets peers for a given block from the block accumulator.
    pub(crate) async fn get_block_accumulated_peers(
        self,
        block_hash: BlockHash,
    ) -> Option<Vec<NodeId>>
    where
        REv: From<BlockAccumulatorRequest>,
    {
        self.make_request(
            |responder| BlockAccumulatorRequest::GetPeersForBlock {
                block_hash,
                responder,
            },
            QueueKind::NetworkInfo,
        )
        .await
    }

    /// Set a new stopping point for the node.
    ///
    /// Returns a potentially previously set stop-at spec.
    pub(crate) async fn set_node_stop_at(self, stop_at: Option<StopAtSpec>) -> Option<StopAtSpec>
    where
        REv: From<SetNodeStopRequest>,
    {
        self.make_request(
            |responder| SetNodeStopRequest { stop_at, responder },
            QueueKind::Control,
        )
        .await
    }
}

/// Construct a fatal error effect.
///
/// This macro is a convenient wrapper around `EffectBuilder::fatal` that inserts the `file!()` and
/// `line!()` number automatically.
#[macro_export]
macro_rules! fatal {
    ($effect_builder:expr, $($arg:tt)*) => {
        $effect_builder.fatal(file!(), line!(), format!($($arg)*))
    };
}<|MERGE_RESOLUTION|>--- conflicted
+++ resolved
@@ -114,44 +114,29 @@
 use tokio::{sync::Semaphore, time};
 use tracing::{debug, error, warn};
 
-<<<<<<< HEAD
-use casper_execution_engine::engine_state::{
-    self, era_validators::GetEraValidatorsError, get_all_values::GetAllValuesRequest,
-    BalanceRequest, BalanceResult, QueryRequest, QueryResult,
-=======
 use casper_execution_engine::engine_state::{self};
 use casper_storage::data_access_layer::{
-    BalanceRequest, BalanceResult, BidsRequest, BidsResult, QueryRequest, QueryResult,
+    get_all_values::{AllValuesRequest, AllValuesResult},
+    BalanceRequest, BalanceResult, QueryRequest, QueryResult,
 };
 
 use casper_storage::data_access_layer::{
     AddressableEntityResult, EraValidatorsRequest, EraValidatorsResult,
     ExecutionResultsChecksumResult, PutTrieRequest, PutTrieResult, RoundSeigniorageRateRequest,
     RoundSeigniorageRateResult, TotalSupplyRequest, TotalSupplyResult, TrieRequest, TrieResult,
->>>>>>> 12889f40
 };
 use casper_types::{
-<<<<<<< HEAD
     binary_port::{
-        ConsensusStatus, ConsensusValidatorChanges, DbRawBytesSpec, GetAllValuesResult,
-        GetTrieFullResult, LastProgress, NetworkName, RecordId, SpeculativeExecutionResult, Uptime,
+        ConsensusStatus, ConsensusValidatorChanges, DbRawBytesSpec, LastProgress, NetworkName,
+        RecordId, SpeculativeExecutionResult, Uptime,
     },
     execution::{Effects as ExecutionEffects, ExecutionResult},
     package::Package,
-    system::auction::EraValidators,
-    AddressableEntity, AvailableBlockRange, Block, BlockHash, BlockHeader, BlockSignatures,
-    BlockSynchronizerStatus, BlockV2, ChainspecRawBytes, DeployHash, Digest, EraId, ExecutionInfo,
-    FinalitySignature, FinalitySignatureId, FinalizedApprovals, Key, NextUpgrade, ProtocolVersion,
-    PublicKey, ReactorState, Timestamp, Transaction, TransactionHash, TransactionHeader,
-    TransactionId, Transfer, U512,
-=======
-    contract_messages::Messages,
-    execution::{Effects as ExecutionEffects, ExecutionResult, ExecutionResultV2},
-    package::Package,
-    Block, BlockHash, BlockHeader, BlockSignatures, BlockV2, ChainspecRawBytes, DeployHash, Digest,
-    EraId, FinalitySignature, FinalitySignatureId, Key, PublicKey, TimeDiff, Timestamp,
-    Transaction, TransactionHash, TransactionHeader, TransactionId, Transfer, U512,
->>>>>>> 12889f40
+    AvailableBlockRange, Block, BlockHash, BlockHeader, BlockSignatures, BlockSynchronizerStatus,
+    BlockV2, ChainspecRawBytes, DeployHash, Digest, EraId, ExecutionInfo, FinalitySignature,
+    FinalitySignatureId, FinalizedApprovals, Key, NextUpgrade, ProtocolVersion, PublicKey,
+    ReactorState, Timestamp, Transaction, TransactionHash, TransactionHeader, TransactionId,
+    Transfer, U512,
 };
 
 use crate::{
@@ -160,12 +145,7 @@
             GlobalStateSynchronizerError, GlobalStateSynchronizerResponse, TrieAccumulatorError,
             TrieAccumulatorResponse,
         },
-<<<<<<< HEAD
         consensus::{ClContext, EraDump, ProposedBlock},
-        contract_runtime::{ContractRuntimeError, EraValidatorsRequest},
-=======
-        consensus::{ClContext, EraDump, ProposedBlock, ValidatorChange},
->>>>>>> 12889f40
         diagnostics_port::StopAtSpec,
         fetcher::{FetchItem, FetchResult},
         gossiper::GossipItem,
@@ -176,17 +156,9 @@
     failpoints::FailpointActivation,
     reactor::{EventQueueHandle, QueueKind},
     types::{
-<<<<<<< HEAD
         appendable_block::AppendableBlock, ApprovalsHashes, BlockExecutionResultsOrChunk,
         BlockExecutionResultsOrChunkId, BlockWithMetadata, ExecutableBlock, FinalizedBlock,
         LegacyDeploy, MetaBlock, MetaBlockState, NodeId, TransactionWithFinalizedApprovals,
-        TrieOrChunk, TrieOrChunkId,
-=======
-        appendable_block::AppendableBlock, ApprovalsHashes, AvailableBlockRange,
-        BlockExecutionResultsOrChunk, BlockExecutionResultsOrChunkId, BlockWithMetadata,
-        ExecutableBlock, ExecutionInfo, FinalizedApprovals, FinalizedBlock, LegacyDeploy,
-        MetaBlock, MetaBlockState, NodeId, SignedBlock, TransactionWithFinalizedApprovals,
->>>>>>> 12889f40
     },
     utils::{fmt_limit::FmtLimit, SharedFlag, Source},
 };
@@ -1446,29 +1418,19 @@
         .await
     }
 
-<<<<<<< HEAD
     /// Get a trie or chunk by its ID.
-    pub(crate) async fn get_trie(
-        self,
-        trie_or_chunk_id: TrieOrChunkId,
-    ) -> Result<Option<TrieOrChunk>, ContractRuntimeError>
+    pub(crate) async fn get_trie(self, request: TrieRequest) -> TrieResult
     where
         REv: From<ContractRuntimeRequest>,
     {
         self.make_request(
-            |responder| ContractRuntimeRequest::GetTrie {
-                trie_or_chunk_id,
-                responder,
-            },
+            |responder| ContractRuntimeRequest::GetTrie { request, responder },
             QueueKind::ContractRuntime,
         )
         .await
     }
 
     pub(crate) async fn get_reactor_state(self) -> ReactorState
-=======
-    pub(crate) async fn get_reactor_status(self) -> (ReactorState, Timestamp)
->>>>>>> 12889f40
     where
         REv: From<ReactorInfoRequest>,
     {
@@ -1530,26 +1492,6 @@
         self.make_request(
             |responder| BlockSynchronizerRequest::Status { responder },
             QueueKind::Regular,
-        )
-        .await
-    }
-
-<<<<<<< HEAD
-    /// Get a trie by its hash key.
-    pub(crate) async fn get_trie_full(
-        self,
-        trie_key: Digest,
-    ) -> Result<GetTrieFullResult, engine_state::Error>
-=======
-    /// Get a trie or chunk by its ID.
-    pub(crate) async fn get_trie(self, request: TrieRequest) -> TrieResult
->>>>>>> 12889f40
-    where
-        REv: From<ContractRuntimeRequest>,
-    {
-        self.make_request(
-            |responder| ContractRuntimeRequest::GetTrie { request, responder },
-            QueueKind::ContractRuntime,
         )
         .await
     }
@@ -2111,26 +2053,18 @@
     }
 
     /// Requests a query be executed on the Contract Runtime component.
-<<<<<<< HEAD
     pub(crate) async fn get_all_values(
         self,
-        get_all_values_request: GetAllValuesRequest,
-    ) -> Result<GetAllValuesResult, engine_state::Error>
-=======
-    pub(crate) async fn get_bids(self, request: BidsRequest) -> BidsResult
->>>>>>> 12889f40
+        all_values_request: AllValuesRequest,
+    ) -> AllValuesResult
     where
         REv: From<ContractRuntimeRequest>,
     {
         self.make_request(
-<<<<<<< HEAD
             |responder| ContractRuntimeRequest::GetAllValues {
-                get_all_values_request,
-                responder,
-            },
-=======
-            |responder| ContractRuntimeRequest::GetBids { request, responder },
->>>>>>> 12889f40
+                all_values_request,
+                responder,
+            },
             QueueKind::ContractRuntime,
         )
         .await
