//! # Casper node client library
#![doc(
    html_root_url = "https://docs.rs/casper-client/0.1.0",
    html_favicon_url = "https://raw.githubusercontent.com/CasperLabs/casper-node/master/images/CasperLabs_Logo_Favicon_RGB_50px.png",
    html_logo_url = "https://raw.githubusercontent.com/CasperLabs/casper-node/master/images/CasperLabs_Logo_Symbol_RGB.png",
    test(attr(forbid(warnings)))
)]
#![warn(
    missing_docs,
    trivial_casts,
    trivial_numeric_casts,
    unused_qualifications
)]

mod cl_type;
mod deploy;
mod error;
#[cfg(feature = "ffi")]
pub mod ffi;
pub mod keygen;
mod parsing;
mod rpc;
mod validation;

use std::{convert::TryInto, fs, io::Cursor};

use jsonrpc_lite::JsonRpc;
use serde::Serialize;

use casper_execution_engine::core::engine_state::ExecutableDeployItem;
use casper_node::{rpcs::state::DictionaryIdentifier, types::Deploy};
use casper_types::Key;

pub use cl_type::help;
pub use deploy::ListDeploysResult;
use deploy::{DeployExt, DeployParams, OutputKind};
pub use error::Error;
use error::Result;
use rpc::{RpcCall, TransferTarget};
pub use validation::ValidateResponseError;

/// Creates a `Deploy` and sends it to the network for execution.
///
/// * `maybe_rpc_id` is the JSON-RPC identifier, applied to the request and returned in the
///   response. If it can be parsed as an `i64` it will be used as a JSON integer. If empty, a
///   random `i64` will be assigned. Otherwise the provided string will be used verbatim.
/// * `node_address` is the hostname or IP and port of the node on which the HTTP service is
///   running, e.g. `"http://127.0.0.1:7777"`.
/// * When `verbosity_level` is `1`, the JSON-RPC request will be printed to `stdout` with long
///   string fields (e.g. hex-formatted raw Wasm bytes) shortened to a string indicating the char
///   count of the field.  When `verbosity_level` is greater than `1`, the request will be printed
///   to `stdout` with no abbreviation of long fields.  When `verbosity_level` is `0`, the request
///   will not be printed to `stdout`.
/// * `deploy_params` contains deploy-related options for this `Deploy`. See
///   [`DeployStrParams`](struct.DeployStrParams.html) for more details.
/// * `session_params` contains session-related options for this `Deploy`. See
///   [`SessionStrParams`](struct.SessionStrParams.html) for more details.
/// * `payment_params` contains payment-related options for this `Deploy`. See
///   [`PaymentStrParams`](struct.PaymentStrParams.html) for more details.
pub async fn put_deploy(
    maybe_rpc_id: &str,
    node_address: &str,
    verbosity_level: u64,
    deploy_params: DeployStrParams<'_>,
    session_params: SessionStrParams<'_>,
    payment_params: PaymentStrParams<'_>,
) -> Result<JsonRpc> {
    let deploy = Deploy::with_payment_and_session(
        deploy_params.try_into()?,
        payment_params.try_into()?,
        session_params.try_into()?,
    )?;
    RpcCall::new(maybe_rpc_id, node_address, verbosity_level)
        .put_deploy(deploy)
        .await
}

/// Creates a `Deploy` and outputs it to a file or stdout.
///
/// As a file, the `Deploy` can subsequently be signed by other parties using
/// [`sign_deploy_file()`](fn.sign_deploy_file.html) and then sent to the network for execution
/// using [`send_deploy_file()`](fn.send_deploy_file.html).
///
/// * `maybe_output_path` specifies the output file, or if empty, will print it to `stdout`.
/// * `deploy_params` contains deploy-related options for this `Deploy`. See
///   [`DeployStrParams`](struct.DeployStrParams.html) for more details.
/// * `session_params` contains session-related options for this `Deploy`. See
///   [`SessionStrParams`](struct.SessionStrParams.html) for more details.
/// * `payment_params` contains payment-related options for this `Deploy`. See
///   [`PaymentStrParams`](struct.PaymentStrParams.html) for more details.
/// * If `force` is true, and a file exists at `maybe_output_path`, it will be overwritten. If
///   `force` is false and a file exists at `maybe_output_path`,
///   [`Error::FileAlreadyExists`](enum.Error.html#variant.FileAlreadyExists) is returned and a file
///   will not be written.
pub fn make_deploy(
    maybe_output_path: &str,
    deploy_params: DeployStrParams<'_>,
    session_params: SessionStrParams<'_>,
    payment_params: PaymentStrParams<'_>,
    force: bool,
) -> Result<()> {
    let output = if maybe_output_path.is_empty() {
        OutputKind::Stdout
    } else {
        OutputKind::file(maybe_output_path, force)
    };

    Deploy::with_payment_and_session(
        deploy_params.try_into()?,
        payment_params.try_into()?,
        session_params.try_into()?,
    )?
    .write_deploy(output.get()?)?;

    output.commit()
}

/// Reads a previously-saved `Deploy` from a file, cryptographically signs it, and outputs it to a
/// file or stdout.
///
/// * `input_path` specifies the path to the previously-saved `Deploy` file.
/// * `secret_key` specifies the path to the secret key with which to sign the `Deploy`.
/// * `maybe_output_path` specifies the output file, or if empty, will print it to `stdout`.
/// * If `force` is true, and a file exists at `maybe_output_path`, it will be overwritten. If
///   `force` is false and a file exists at `maybe_output_path`,
///   [`Error::FileAlreadyExists`](enum.Error.html#variant.FileAlreadyExists) is returned and a file
///   will not be written.
pub fn sign_deploy_file(
    input_path: &str,
    secret_key: &str,
    maybe_output_path: &str,
    force: bool,
) -> Result<()> {
    let secret_key = parsing::secret_key(secret_key)?;

    let input = fs::read(input_path).map_err(|error| Error::IoError {
        context: format!("unable to read deploy file at '{}'", input_path),
        error,
    })?;

    let output = if maybe_output_path.is_empty() {
        OutputKind::Stdout
    } else {
        OutputKind::file(maybe_output_path, force)
    };

    Deploy::sign_and_write_deploy(Cursor::new(input), secret_key, output.get()?)?;

    output.commit()
}

/// Reads a previously-saved `Deploy` from a file and sends it to the network for execution.
///
/// * `maybe_rpc_id` is the JSON-RPC identifier, applied to the request and returned in the
///   response. If it can be parsed as an `i64` it will be used as a JSON integer. If empty, a
///   random `i64` will be assigned. Otherwise the provided string will be used verbatim.
/// * `node_address` is the hostname or IP and port of the node on which the HTTP service is
///   running, e.g. `"http://127.0.0.1:7777"`.
/// * When `verbosity_level` is `1`, the JSON-RPC request will be printed to `stdout` with long
///   string fields (e.g. hex-formatted raw Wasm bytes) shortened to a string indicating the char
///   count of the field.  When `verbosity_level` is greater than `1`, the request will be printed
///   to `stdout` with no abbreviation of long fields.  When `verbosity_level` is `0`, the request
///   will not be printed to `stdout`.
/// * `input_path` specifies the path to the previously-saved `Deploy` file.
pub async fn send_deploy_file(
    maybe_rpc_id: &str,
    node_address: &str,
    verbosity_level: u64,
    input_path: &str,
) -> Result<JsonRpc> {
    RpcCall::new(maybe_rpc_id, node_address, verbosity_level)
        .send_deploy_file(input_path)
        .await
}

/// Transfers funds between purses.
///
/// * `maybe_rpc_id` is the JSON-RPC identifier, applied to the request and returned in the
///   response. If it can be parsed as an `i64` it will be used as a JSON integer. If empty, a
///   random `i64` will be assigned. Otherwise the provided string will be used verbatim.
/// * `node_address` is the hostname or IP and port of the node on which the HTTP service is
///   running, e.g. `"http://127.0.0.1:7777"`.
/// * When `verbosity_level` is `1`, the JSON-RPC request will be printed to `stdout` with long
///   string fields (e.g. hex-formatted raw Wasm bytes) shortened to a string indicating the char
///   count of the field.  When `verbosity_level` is greater than `1`, the request will be printed
///   to `stdout` with no abbreviation of long fields.  When `verbosity_level` is `0`, the request
///   will not be printed to `stdout`.
/// * `amount` is a string to be parsed as a `U512` specifying the amount to be transferred.
/// * `target_account` is the account `PublicKey` into which the funds will be transferred,
///   formatted as a hex-encoded string. The account's main purse will receive the funds.
/// * `transfer_id` is a string to be parsed as a `u64` representing a user-defined identifier which
///   will be permanently associated with the transfer.
/// * `deploy_params` contains deploy-related options for this `Deploy`. See
///   [`DeployStrParams`](struct.DeployStrParams.html) for more details.
/// * `payment_params` contains payment-related options for this `Deploy`. See
///   [`PaymentStrParams`](struct.PaymentStrParams.html) for more details.
#[allow(clippy::too_many_arguments)]
pub async fn transfer(
    maybe_rpc_id: &str,
    node_address: &str,
    verbosity_level: u64,
    amount: &str,
    target_account: &str,
    transfer_id: &str,
    deploy_params: DeployStrParams<'_>,
    payment_params: PaymentStrParams<'_>,
) -> Result<JsonRpc> {
<<<<<<< HEAD
    RpcCall::new(maybe_rpc_id, node_address, verbosity_level).transfer(
        amount,
        None,
        target_account,
        transfer_id,
        deploy_params.try_into()?,
        payment_params.try_into()?,
    )
=======
    let amount = U512::from_dec_str(amount)
        .map_err(|err| Error::FailedToParseUint("amount", UIntParseError::FromDecStr(err)))?;
    let source_purse = None;
    let target = parsing::get_transfer_target(target_account)?;
    let transfer_id = parsing::transfer_id(transfer_id)?;

    RpcCall::new(maybe_rpc_id, node_address, verbosity_level)
        .transfer(
            amount,
            source_purse,
            target,
            transfer_id,
            deploy_params.try_into()?,
            payment_params.try_into()?,
        )
        .await
>>>>>>> 59ae1954
}

/// Creates a transfer `Deploy` and outputs it to a file or stdout.
///
/// As a file, the transfer `Deploy` can subsequently be signed by other parties using
/// [`sign_deploy_file()`](fn.sign_deploy_file.html) and then sent to the network for execution
/// using [`send_deploy_file()`](fn.send_deploy_file.html).
///
/// * `maybe_output_path` specifies the output file, or if empty, will print it to `stdout`.
/// * `amount` is a string to be parsed as a `U512` specifying the amount to be transferred.
/// * `target_account` is the account `PublicKey` into which the funds will be transferred,
///   formatted as a hex-encoded string. The account's main purse will receive the funds.
/// * `transfer_id` is a string to be parsed as a `u64` representing a user-defined identifier which
///   will be permanently associated with the transfer.
/// * `deploy_params` contains deploy-related options for this `Deploy`. See
///   [`DeployStrParams`](struct.DeployStrParams.html) for more details.
/// * `payment_params` contains payment-related options for this `Deploy`. See
///   [`PaymentStrParams`](struct.PaymentStrParams.html) for more details.
/// * If `force` is true, and a file exists at `maybe_output_path`, it will be overwritten. If
///   `force` is false and a file exists at `maybe_output_path`,
///   [`Error::FileAlreadyExists`](enum.Error.html#variant.FileAlreadyExists) is returned and a file
///   will not be written.
pub fn make_transfer(
    maybe_output_path: &str,
    amount: &str,
    target_account: &str,
    transfer_id: &str,
    deploy_params: DeployStrParams<'_>,
    payment_params: PaymentStrParams<'_>,
    force: bool,
) -> Result<()> {
    let output = if maybe_output_path.is_empty() {
        OutputKind::Stdout
    } else {
        OutputKind::file(maybe_output_path, force)
    };

    Deploy::new_transfer(
        amount,
        None,
        target_account,
        transfer_id,
        deploy_params.try_into()?,
        payment_params.try_into()?,
    )?
    .write_deploy(output.get()?)?;

    output.commit()
}

/// Retrieves a `Deploy` from the network.
///
/// * `maybe_rpc_id` is the JSON-RPC identifier, applied to the request and returned in the
///   response. If it can be parsed as an `i64` it will be used as a JSON integer. If empty, a
///   random `i64` will be assigned. Otherwise the provided string will be used verbatim.
/// * `node_address` is the hostname or IP and port of the node on which the HTTP service is
///   running, e.g. `"http://127.0.0.1:7777"`.
/// * When `verbosity_level` is `1`, the JSON-RPC request will be printed to `stdout` with long
///   string fields (e.g. hex-formatted raw Wasm bytes) shortened to a string indicating the char
///   count of the field.  When `verbosity_level` is greater than `1`, the request will be printed
///   to `stdout` with no abbreviation of long fields.  When `verbosity_level` is `0`, the request
///   will not be printed to `stdout`.
/// * `deploy_hash` must be a hex-encoded, 32-byte hash digest.
pub async fn get_deploy(
    maybe_rpc_id: &str,
    node_address: &str,
    verbosity_level: u64,
    deploy_hash: &str,
) -> Result<JsonRpc> {
    RpcCall::new(maybe_rpc_id, node_address, verbosity_level)
        .get_deploy(deploy_hash)
        .await
}

/// Retrieves a `Block` from the network.
///
/// * `maybe_rpc_id` is the JSON-RPC identifier, applied to the request and returned in the
///   response. If it can be parsed as an `i64` it will be used as a JSON integer. If empty, a
///   random `i64` will be assigned. Otherwise the provided string will be used verbatim.
/// * `node_address` is the hostname or IP and port of the node on which the HTTP service is
///   running, e.g. `"http://127.0.0.1:7777"`.
/// * When `verbosity_level` is `1`, the JSON-RPC request will be printed to `stdout` with long
///   string fields (e.g. hex-formatted raw Wasm bytes) shortened to a string indicating the char
///   count of the field.  When `verbosity_level` is greater than `1`, the request will be printed
///   to `stdout` with no abbreviation of long fields.  When `verbosity_level` is `0`, the request
///   will not be printed to `stdout`.
/// * `maybe_block_id` must be a hex-encoded, 32-byte hash digest or a `u64` representing the
///   `Block` height or empty. If empty, the latest `Block` will be retrieved.
pub async fn get_block(
    maybe_rpc_id: &str,
    node_address: &str,
    verbosity_level: u64,
    maybe_block_id: &str,
) -> Result<JsonRpc> {
    RpcCall::new(maybe_rpc_id, node_address, verbosity_level)
        .get_block(maybe_block_id)
        .await
}

/// Retrieves all `Transfer` items for a `Block` from the network.
///
/// * `maybe_rpc_id` is the JSON-RPC identifier, applied to the request and returned in the
///   response. If it can be parsed as an `i64` it will be used as a JSON integer. If empty, a
///   random `i64` will be assigned. Otherwise the provided string will be used verbatim.
/// * `node_address` is the hostname or IP and port of the node on which the HTTP service is
///   running, e.g. `"http://127.0.0.1:7777"`.
/// * When `verbosity_level` is `1`, the JSON-RPC request will be printed to `stdout` with long
///   string fields (e.g. hex-formatted raw Wasm bytes) shortened to a string indicating the char
///   count of the field.  When `verbosity_level` is greater than `1`, the request will be printed
///   to `stdout` with no abbreviation of long fields.  When `verbosity_level` is `0`, the request
///   will not be printed to `stdout`.
/// * `maybe_block_id` must be a hex-encoded, 32-byte hash digest or a `u64` representing the
///   `Block` height or empty. If empty, the latest `Block` transfers will be retrieved.
pub async fn get_block_transfers(
    maybe_rpc_id: &str,
    node_address: &str,
    verbosity_level: u64,
    maybe_block_id: &str,
) -> Result<JsonRpc> {
    RpcCall::new(maybe_rpc_id, node_address, verbosity_level)
        .get_block_transfers(maybe_block_id)
        .await
}

/// Retrieves a state root hash at a given `Block`.
///
/// * `maybe_rpc_id` is the JSON-RPC identifier, applied to the request and returned in the
///   response. If it can be parsed as an `i64` it will be used as a JSON integer. If empty, a
///   random `i64` will be assigned. Otherwise the provided string will be used verbatim.
/// * `node_address` is the hostname or IP and port of the node on which the HTTP service is
///   running, e.g. `"http://127.0.0.1:7777"`.
/// * When `verbosity_level` is `1`, the JSON-RPC request will be printed to `stdout` with long
///   string fields (e.g. hex-formatted raw Wasm bytes) shortened to a string indicating the char
///   count of the field.  When `verbosity_level` is greater than `1`, the request will be printed
///   to `stdout` with no abbreviation of long fields.  When `verbosity_level` is `0`, the request
///   will not be printed to `stdout`.
/// * `maybe_block_id` must be a hex-encoded, 32-byte hash digest or a `u64` representing the
///   `Block` height or empty. If empty, the latest `Block` will be used.
pub async fn get_state_root_hash(
    maybe_rpc_id: &str,
    node_address: &str,
    verbosity_level: u64,
    maybe_block_id: &str,
) -> Result<JsonRpc> {
    RpcCall::new(maybe_rpc_id, node_address, verbosity_level)
        .get_state_root_hash(maybe_block_id)
        .await
}

/// Retrieves a stored value from the network.
///
/// * `maybe_rpc_id` is the JSON-RPC identifier, applied to the request and returned in the
///   response. If it can be parsed as an `i64` it will be used as a JSON integer. If empty, a
///   random `i64` will be assigned. Otherwise the provided string will be used verbatim.
/// * `node_address` is the hostname or IP and port of the node on which the HTTP service is
///   running, e.g. `"http://127.0.0.1:7777"`.
/// * When `verbosity_level` is `1`, the JSON-RPC request will be printed to `stdout` with long
///   string fields (e.g. hex-formatted raw Wasm bytes) shortened to a string indicating the char
///   count of the field.  When `verbosity_level` is greater than `1`, the request will be printed
///   to `stdout` with no abbreviation of long fields.  When `verbosity_level` is `0`, the request
///   will not be printed to `stdout`.
/// * `state_root_hash` must be a hex-encoded, 32-byte hash digest.
/// * `key` must be a formatted [`PublicKey`](https://docs.rs/casper-node/latest/casper-node/crypto/asymmetric_key/enum.PublicKey.html)
///   or [`Key`](https://docs.rs/casper-types/latest/casper-types/enum.PublicKey.html). This will
///   take one of the following forms:
/// ```text
/// 01c9e33693951aaac23c49bee44ad6f863eedcd38c084a3a8f11237716a3df9c2c           # PublicKey
/// account-hash-0102030405060708090a0b0c0d0e0f101112131415161718191a1b1c1d1e1f20  # Key::Account
/// hash-0102030405060708090a0b0c0d0e0f101112131415161718191a1b1c1d1e1f20        # Key::Hash
/// uref-0102030405060708090a0b0c0d0e0f101112131415161718191a1b1c1d1e1f20-007    # Key::URef
/// transfer-0102030405060708090a0b0c0d0e0f101112131415161718191a1b1c1d1e1f20    # Key::Transfer
/// deploy-0102030405060708090a0b0c0d0e0f101112131415161718191a1b1c1d1e1f20      # Key::DeployInfo
/// ```
/// * `path` is comprised of components starting from the `key`, separated by `/`s.
pub async fn get_item(
    maybe_rpc_id: &str,
    node_address: &str,
    verbosity_level: u64,
    state_root_hash: &str,
    key: &str,
    path: &str,
) -> Result<JsonRpc> {
    RpcCall::new(maybe_rpc_id, node_address, verbosity_level)
        .get_item(state_root_hash, key, path)
        .await
}

/// Retrieves a purse's balance from the network.
///
/// * `maybe_rpc_id` is the JSON-RPC identifier, applied to the request and returned in the
///   response. If it can be parsed as an `i64` it will be used as a JSON integer. If empty, a
///   random `i64` will be assigned. Otherwise the provided string will be used verbatim.
/// * `node_address` is the hostname or IP and port of the node on which the HTTP service is
///   running, e.g. `"http://127.0.0.1:7777"`.
/// * When `verbosity_level` is `1`, the JSON-RPC request will be printed to `stdout` with long
///   string fields (e.g. hex-formatted raw Wasm bytes) shortened to a string indicating the char
///   count of the field.  When `verbosity_level` is greater than `1`, the request will be printed
///   to `stdout` with no abbreviation of long fields.  When `verbosity_level` is `0`, the request
///   will not be printed to `stdout`.
/// * `state_root_hash` must be a hex-encoded, 32-byte hash digest.
/// * `purse` is a URef, formatted as e.g.
/// ```text
/// uref-0102030405060708090a0b0c0d0e0f101112131415161718191a1b1c1d1e1f20-007
/// ```
pub async fn get_balance(
    maybe_rpc_id: &str,
    node_address: &str,
    verbosity_level: u64,
    state_root_hash: &str,
    purse: &str,
) -> Result<JsonRpc> {
    RpcCall::new(maybe_rpc_id, node_address, verbosity_level)
        .get_balance(state_root_hash, purse)
        .await
}

/// Retrieves era information from the network.
///
/// * `maybe_rpc_id` is the JSON-RPC identifier, applied to the request and returned in the
///   response. If it can be parsed as an `i64` it will be used as a JSON integer. If empty, a
///   random `i64` will be assigned. Otherwise the provided string will be used verbatim.
/// * `node_address` is the hostname or IP and port of the node on which the HTTP service is
///   running, e.g. `"http://127.0.0.1:7777"`.
/// * When `verbosity_level` is `1`, the JSON-RPC request will be printed to `stdout` with long
///   string fields (e.g. hex-formatted raw Wasm bytes) shortened to a string indicating the char
///   count of the field.  When `verbosity_level` is greater than `1`, the request will be printed
///   to `stdout` with no abbreviation of long fields.  When `verbosity_level` is `0`, the request
///   will not be printed to `stdout`.
/// * `maybe_block_id` must be a hex-encoded, 32-byte hash digest or a `u64` representing the
///   `Block` height or empty. If empty, era information from the latest block will be returned if
///   available.
pub async fn get_era_info_by_switch_block(
    maybe_rpc_id: &str,
    node_address: &str,
    verbosity_level: u64,
    maybe_block_id: &str,
) -> Result<JsonRpc> {
    RpcCall::new(maybe_rpc_id, node_address, verbosity_level)
        .get_era_info_by_switch_block(maybe_block_id)
        .await
}

/// Retrieves the bids and validators as of the most recently added `Block`.
///
/// * `maybe_rpc_id` is the JSON-RPC identifier, applied to the request and returned in the
///   response. If it can be parsed as an `i64` it will be used as a JSON integer. If empty, a
///   random `i64` will be assigned. Otherwise the provided string will be used verbatim.
/// * `node_address` is the hostname or IP and port of the node on which the HTTP service is
///   running, e.g. `"http://127.0.0.1:7777"`.
/// * When `verbosity_level` is `1`, the JSON-RPC request will be printed to `stdout` with long
///   string fields (e.g. hex-formatted raw Wasm bytes) shortened to a string indicating the char
///   count of the field.  When `verbosity_level` is greater than `1`, the request will be printed
///   to `stdout` with no abbreviation of long fields.  When `verbosity_level` is `0`, the request
///   will not be printed to `stdout`.
/// * `maybe_block_id` must be a hex-encoded, 32-byte hash digest or a `u64` representing the
///   `Block` height or empty. If empty, era information from the latest block will be returned if
///   available.
pub async fn get_auction_info(
    maybe_rpc_id: &str,
    node_address: &str,
    verbosity_level: u64,
    maybe_block_id: &str,
) -> Result<JsonRpc> {
    RpcCall::new(maybe_rpc_id, node_address, verbosity_level)
        .get_auction_info(maybe_block_id)
        .await
}

/// Retrieves an Account from the network.
///
/// * `maybe_rpc_id` is the JSON-RPC identifier, applied to the request and returned in the
///   response. If it can be parsed as an `i64` it will be used as a JSON integer. If empty, a
///   random `i64` will be assigned. Otherwise the provided string will be used verbatim.
/// * `node_address` is the hostname or IP and port of the node on which the HTTP service is
///   running, e.g. `"http://127.0.0.1:7777"`.
/// * When `verbosity_level` is `1`, the JSON-RPC request will be printed to `stdout` with long
///   string fields (e.g. hex-formatted raw Wasm bytes) shortened to a string indicating the char
///   count of the field.  When `verbosity_level` is greater than `1`, the request will be printed
///   to `stdout` with no abbreviation of long fields.  When `verbosity_level` is `0`, the request
///   will not be printed to `stdout`.
/// * `public_key` the public key associated with the `Account`
/// * `maybe_block_id` must be a hex-encoded, 32-byte hash digest or a `u64` representing the
///   `Block` height or empty. If empty, the latest `Block` will be retrieved.
pub async fn get_account_info(
    maybe_rpc_id: &str,
    node_address: &str,
    verbosity_level: u64,
    public_key: &str,
    maybe_block_id: &str,
) -> Result<JsonRpc> {
    RpcCall::new(maybe_rpc_id, node_address, verbosity_level)
        .get_account_info(public_key, maybe_block_id)
        .await
}

/// Retrieves information and examples for all currently supported RPCs.
///
/// * `maybe_rpc_id` is the JSON-RPC identifier, applied to the request and returned in the
///   response. If it can be parsed as an `i64` it will be used as a JSON integer. If empty, a
///   random `i64` will be assigned. Otherwise the provided string will be used verbatim.
/// * `node_address` is the hostname or IP and port of the node on which the HTTP service is
///   running, e.g. `"http://127.0.0.1:7777"`.
/// * When `verbosity_level` is `1`, the JSON-RPC request will be printed to `stdout` with long
///   string fields (e.g. hex-formatted raw Wasm bytes) shortened to a string indicating the char
///   count of the field.  When `verbosity_level` is greater than `1`, the request will be printed
///   to `stdout` with no abbreviation of long fields.  When `verbosity_level` is `0`, the request
///   will not be printed to `stdout`.
pub async fn list_rpcs(
    maybe_rpc_id: &str,
    node_address: &str,
    verbosity_level: u64,
) -> Result<JsonRpc> {
    RpcCall::new(maybe_rpc_id, node_address, verbosity_level)
        .list_rpcs()
        .await
}

/// Retrieves a stored value from the network.
///
/// * `maybe_rpc_id` is the JSON-RPC identifier, applied to the request and returned in the
///   response. If it can be parsed as an `i64` it will be used as a JSON integer. If empty, a
///   random `i64` will be assigned. Otherwise the provided string will be used verbatim.
/// * `node_address` is the hostname or IP and port of the node on which the HTTP service is
///   running, e.g. `"http://127.0.0.1:7777"`.
/// * When `verbosity_level` is `1`, the JSON-RPC request will be printed to `stdout` with long
///   string fields (e.g. hex-formatted raw Wasm bytes) shortened to a string indicating the char
///   count of the field.  When `verbosity_level` is greater than `1`, the request will be printed
///   to `stdout` with no abbreviation of long fields.  When `verbosity_level` is `0`, the request
///   will not be printed to `stdout`.
/// * `state_root_hash` must be a hex-encoded, 32-byte hash digest.
/// * `dictionary_str_params` contains options to query a dictionary item.
pub async fn get_dictionary(
    maybe_rpc_id: &str,
    node_address: &str,
    verbosity_level: u64,
    state_root_hash: &str,
    dictionary_str_params: DictionaryItemStrParams<'_>,
) -> Result<JsonRpc> {
    RpcCall::new(maybe_rpc_id, node_address, verbosity_level)
        .get_dictionary_item(state_root_hash, dictionary_str_params)
        .await
}

/// Container for `Deploy` construction options.
#[derive(Default, Debug)]
pub struct DeployStrParams<'a> {
    /// Path to secret key file.
    pub secret_key: &'a str,
    /// RFC3339-like formatted timestamp. e.g. `2018-02-16T00:31:37Z`.
    ///
    /// If `timestamp` is empty, the current time will be used. Note that timestamp is UTC, not
    /// local.
    ///
    /// See
    /// [the `humantime` docs](https://docs.rs/humantime/latest/humantime/fn.parse_rfc3339_weak.html)
    /// for more information.
    pub timestamp: &'a str,
    /// Time that the `Deploy` will remain valid for.
    ///
    /// A `Deploy` can only be included in a `Block` between `timestamp` and `timestamp + ttl`.
    /// Input examples: '1hr 12min', '30min 50sec', '1day'.
    ///
    /// See
    /// [the `humantime` docs](https://docs.rs/humantime/latest/humantime/fn.parse_duration.html)
    /// for more information.
    pub ttl: &'a str,
    /// Conversion rate between the cost of Wasm opcodes and the motes sent by the payment code.
    pub gas_price: &'a str,
    /// Hex-encoded `Deploy` hashes of deploys which must be executed before this one.
    pub dependencies: Vec<&'a str>,
    /// Name of the chain, to avoid the `Deploy` from being accidentally or maliciously included in
    /// a different chain.
    pub chain_name: &'a str,
}

impl<'a> TryInto<DeployParams> for DeployStrParams<'a> {
    type Error = Error;

    fn try_into(self) -> Result<DeployParams> {
        let DeployStrParams {
            secret_key,
            timestamp,
            ttl,
            gas_price,
            dependencies,
            chain_name,
        } = self;
        parsing::parse_deploy_params(
            secret_key,
            timestamp,
            ttl,
            gas_price,
            &dependencies,
            chain_name,
        )
    }
}

/// Container for payment-related arguments used while constructing a `Deploy`.
///
/// ## `payment_args_simple`
///
/// For methods taking `payment_args_simple`, this parameter is the payment contract arguments, in
/// the form `<NAME:TYPE='VALUE'>` or `<NAME:TYPE=null>`.
///
/// It can only be used with the following simple `CLType`s: bool, i32, i64, u8, u32, u64, u128,
/// u256, u512, unit, string, key, account_hash, uref, public_key and `Option` of each of these.
///
/// Example inputs are:
///
/// ```text
/// name_01:bool='false'
/// name_02:i32='-1'
/// name_03:i64='-2'
/// name_04:u8='3'
/// name_05:u32='4'
/// name_06:u64='5'
/// name_07:u128='6'
/// name_08:u256='7'
/// name_09:u512='8'
/// name_10:unit=''
/// name_11:string='a value'
/// key_account_name:key='account-hash-0102030405060708090a0b0c0d0e0f101112131415161718191a1b1c1d1e1f20'
/// key_hash_name:key='hash-0102030405060708090a0b0c0d0e0f101112131415161718191a1b1c1d1e1f20'
/// key_uref_name:key='uref-0102030405060708090a0b0c0d0e0f101112131415161718191a1b1c1d1e1f20-000'
/// account_hash_name:account_hash='account-hash-0102030405060708090a0b0c0d0e0f101112131415161718191a1b1c1d1e1f20'
/// uref_name:uref='uref-0102030405060708090a0b0c0d0e0f101112131415161718191a1b1c1d1e1f20-007'
/// public_key_name:public_key='0119bf44096984cdfe8541bac167dc3b96c85086aa30b6b6cb0c5c38ad703166e1'
/// ```
///
/// For optional values of any these types, prefix the type with "opt_" and use the term "null"
/// without quotes to specify a None value:
///
/// ```text
/// name_01:opt_bool='true'       # Some(true)
/// name_02:opt_bool='false'      # Some(false)
/// name_03:opt_bool=null         # None
/// name_04:opt_i32='-1'          # Some(-1)
/// name_05:opt_i32=null          # None
/// name_06:opt_unit=''           # Some(())
/// name_07:opt_unit=null         # None
/// name_08:opt_string='a value'  # Some("a value".to_string())
/// name_09:opt_string='null'     # Some("null".to_string())
/// name_10:opt_string=null       # None
/// ```
///
/// To get a list of supported types, call
/// [`supported_cl_type_list()`](help/fn.supported_cl_type_list.html). To get this list of examples
/// for supported types, call
/// [`supported_cl_type_examples()`](help/fn.supported_cl_type_examples.html).
///
/// ## `payment_args_complex`
///
/// For methods taking `payment_args_complex`, this parameter is the payment contract arguments, in
/// the form of a `ToBytes`-encoded file.
///
/// ---
///
/// **Note** while multiple payment args can be specified for a single payment code instance, only
/// one of `payment_args_simple` and `payment_args_complex` may be used.
#[derive(Default)]
pub struct PaymentStrParams<'a> {
    payment_amount: &'a str,
    payment_hash: &'a str,
    payment_name: &'a str,
    payment_package_hash: &'a str,
    payment_package_name: &'a str,
    payment_path: &'a str,
    payment_args_simple: Vec<&'a str>,
    payment_args_complex: &'a str,
    payment_version: &'a str,
    payment_entry_point: &'a str,
}

impl<'a> TryInto<ExecutableDeployItem> for PaymentStrParams<'a> {
    type Error = Error;

    fn try_into(self) -> Result<ExecutableDeployItem> {
        let PaymentStrParams {
            payment_amount,
            payment_hash,
            payment_name,
            payment_package_hash,
            payment_package_name,
            payment_path,
            payment_args_simple,
            payment_args_complex,
            payment_version,
            payment_entry_point,
        } = self;

        parsing::parse_payment_info(
            payment_amount,
            payment_hash,
            payment_name,
            payment_package_hash,
            payment_package_name,
            payment_path,
            &payment_args_simple,
            payment_args_complex,
            payment_version,
            payment_entry_point,
        )
    }
}

impl<'a> PaymentStrParams<'a> {
    /// Constructs a `PaymentStrParams` using a payment smart contract file.
    ///
    /// * `payment_path` is the path to the compiled Wasm payment code.
    /// * See the struct docs for a description of [`payment_args_simple`](#payment_args_simple) and
    ///   [`payment_args_complex`](#payment_args_complex).
    pub fn with_path(
        payment_path: &'a str,
        payment_args_simple: Vec<&'a str>,
        payment_args_complex: &'a str,
    ) -> Self {
        Self {
            payment_path,
            payment_args_simple,
            payment_args_complex,
            ..Default::default()
        }
    }

    /// Constructs a `PaymentStrParams` using a payment amount.
    ///
    /// `payment_amount` uses the standard-payment system contract rather than custom payment Wasm.
    /// The value is the 'amount' arg of the standard-payment contract.
    pub fn with_amount(payment_amount: &'a str) -> Self {
        Self {
            payment_amount,
            ..Default::default()
        }
    }

    /// Constructs a `PaymentStrParams` using a stored contract's name.
    ///
    /// * `payment_name` is the name of the stored contract (associated with the executing account)
    ///   to be called as the payment.
    /// * `payment_entry_point` is the name of the method that will be used when calling the payment
    ///   contract.
    /// * See the struct docs for a description of [`payment_args_simple`](#payment_args_simple) and
    ///   [`payment_args_complex`](#payment_args_complex).
    pub fn with_name(
        payment_name: &'a str,
        payment_entry_point: &'a str,
        payment_args_simple: Vec<&'a str>,
        payment_args_complex: &'a str,
    ) -> Self {
        Self {
            payment_name,
            payment_args_simple,
            payment_args_complex,
            payment_entry_point,
            ..Default::default()
        }
    }

    /// Constructs a `PaymentStrParams` using a stored contract's hex-encoded hash.
    ///
    /// * `payment_hash` is the hex-encoded hash of the stored contract to be called as the payment.
    /// * `payment_entry_point` is the name of the method that will be used when calling the payment
    ///   contract.
    /// * See the struct docs for a description of [`payment_args_simple`](#payment_args_simple) and
    ///   [`payment_args_complex`](#payment_args_complex).
    pub fn with_hash(
        payment_hash: &'a str,
        payment_entry_point: &'a str,
        payment_args_simple: Vec<&'a str>,
        payment_args_complex: &'a str,
    ) -> Self {
        Self {
            payment_hash,
            payment_args_simple,
            payment_args_complex,
            payment_entry_point,
            ..Default::default()
        }
    }

    /// Constructs a `PaymentStrParams` using a stored contract's package name.
    ///
    /// * `payment_package_name` is the name of the stored package to be called as the payment.
    /// * `payment_version` is the version of the called payment contract. The latest will be used
    ///   if `payment_version` is empty.
    /// * `payment_entry_point` is the name of the method that will be used when calling the payment
    ///   contract.
    /// * See the struct docs for a description of [`payment_args_simple`](#payment_args_simple) and
    ///   [`payment_args_complex`](#payment_args_complex).
    pub fn with_package_name(
        payment_package_name: &'a str,
        payment_version: &'a str,
        payment_entry_point: &'a str,
        payment_args_simple: Vec<&'a str>,
        payment_args_complex: &'a str,
    ) -> Self {
        Self {
            payment_package_name,
            payment_args_simple,
            payment_args_complex,
            payment_version,
            payment_entry_point,
            ..Default::default()
        }
    }

    /// Constructs a `PaymentStrParams` using a stored contract's package hash.
    ///
    /// * `payment_package_hash` is the hex-encoded hash of the stored package to be called as the
    ///   payment.
    /// * `payment_version` is the version of the called payment contract. The latest will be used
    ///   if `payment_version` is empty.
    /// * `payment_entry_point` is the name of the method that will be used when calling the payment
    ///   contract.
    /// * See the struct docs for a description of [`payment_args_simple`](#payment_args_simple) and
    ///   [`payment_args_complex`](#payment_args_complex).
    pub fn with_package_hash(
        payment_package_hash: &'a str,
        payment_version: &'a str,
        payment_entry_point: &'a str,
        payment_args_simple: Vec<&'a str>,
        payment_args_complex: &'a str,
    ) -> Self {
        Self {
            payment_package_hash,
            payment_args_simple,
            payment_args_complex,
            payment_version,
            payment_entry_point,
            ..Default::default()
        }
    }
}

impl<'a> TryInto<ExecutableDeployItem> for SessionStrParams<'a> {
    type Error = Error;

    fn try_into(self) -> Result<ExecutableDeployItem> {
        let SessionStrParams {
            session_hash,
            session_name,
            session_package_hash,
            session_package_name,
            session_path,
            session_args_simple,
            session_args_complex,
            session_version,
            session_entry_point,
            is_session_transfer,
        } = self;

        parsing::parse_session_info(
            session_hash,
            session_name,
            session_package_hash,
            session_package_name,
            session_path,
            &session_args_simple,
            session_args_complex,
            session_version,
            session_entry_point,
            is_session_transfer,
        )
    }
}

/// Container for session-related arguments used while constructing a `Deploy`.
///
/// ## `session_args_simple`
///
/// For methods taking `session_args_simple`, this parameter is the session contract arguments, in
/// the form `<NAME:TYPE='VALUE'>` or `<NAME:TYPE=null>`.
///
/// There are further details in
/// [the docs for the equivalent
/// `payment_args_simple`](struct.PaymentStrParams.html#payment_args_simple).
///
/// ## `session_args_complex`
///
/// For methods taking `session_args_complex`, this parameter is the session contract arguments, in
/// the form of a `ToBytes`-encoded file.
///
/// ---
///
/// **Note** while multiple payment args can be specified for a single session code instance, only
/// one of `session_args_simple` and `session_args_complex` may be used.
#[derive(Default)]
pub struct SessionStrParams<'a> {
    session_hash: &'a str,
    session_name: &'a str,
    session_package_hash: &'a str,
    session_package_name: &'a str,
    session_path: &'a str,
    session_args_simple: Vec<&'a str>,
    session_args_complex: &'a str,
    session_version: &'a str,
    session_entry_point: &'a str,
    is_session_transfer: bool,
}

impl<'a> SessionStrParams<'a> {
    /// Constructs a `SessionStrParams` using a session smart contract file.
    ///
    /// * `session_path` is the path to the compiled Wasm session code.
    /// * See the struct docs for a description of [`session_args_simple`](#session_args_simple) and
    ///   [`session_args_complex`](#session_args_complex).
    pub fn with_path(
        session_path: &'a str,
        session_args_simple: Vec<&'a str>,
        session_args_complex: &'a str,
    ) -> Self {
        Self {
            session_path,
            session_args_simple,
            session_args_complex,
            ..Default::default()
        }
    }

    /// Constructs a `SessionStrParams` using a stored contract's name.
    ///
    /// * `session_name` is the name of the stored contract (associated with the executing account)
    ///   to be called as the session.
    /// * `session_entry_point` is the name of the method that will be used when calling the session
    ///   contract.
    /// * See the struct docs for a description of [`session_args_simple`](#session_args_simple) and
    ///   [`session_args_complex`](#session_args_complex).
    pub fn with_name(
        session_name: &'a str,
        session_entry_point: &'a str,
        session_args_simple: Vec<&'a str>,
        session_args_complex: &'a str,
    ) -> Self {
        Self {
            session_name,
            session_args_simple,
            session_args_complex,
            session_entry_point,
            ..Default::default()
        }
    }

    /// Constructs a `SessionStrParams` using a stored contract's hex-encoded hash.
    ///
    /// * `session_hash` is the hex-encoded hash of the stored contract to be called as the session.
    /// * `session_entry_point` is the name of the method that will be used when calling the session
    ///   contract.
    /// * See the struct docs for a description of [`session_args_simple`](#session_args_simple) and
    ///   [`session_args_complex`](#session_args_complex).
    pub fn with_hash(
        session_hash: &'a str,
        session_entry_point: &'a str,
        session_args_simple: Vec<&'a str>,
        session_args_complex: &'a str,
    ) -> Self {
        Self {
            session_hash,
            session_args_simple,
            session_args_complex,
            session_entry_point,
            ..Default::default()
        }
    }

    /// Constructs a `SessionStrParams` using a stored contract's package name.
    ///
    /// * `session_package_name` is the name of the stored package to be called as the session.
    /// * `session_version` is the version of the called session contract. The latest will be used
    ///   if `session_version` is empty.
    /// * `session_entry_point` is the name of the method that will be used when calling the session
    ///   contract.
    /// * See the struct docs for a description of [`session_args_simple`](#session_args_simple) and
    ///   [`session_args_complex`](#session_args_complex).
    pub fn with_package_name(
        session_package_name: &'a str,
        session_version: &'a str,
        session_entry_point: &'a str,
        session_args_simple: Vec<&'a str>,
        session_args_complex: &'a str,
    ) -> Self {
        Self {
            session_package_name,
            session_args_simple,
            session_args_complex,
            session_version,
            session_entry_point,
            ..Default::default()
        }
    }

    /// Constructs a `SessionStrParams` using a stored contract's package hash.
    ///
    /// * `session_package_hash` is the hex-encoded hash of the stored package to be called as the
    ///   session.
    /// * `session_version` is the version of the called session contract. The latest will be used
    ///   if `session_version` is empty.
    /// * `session_entry_point` is the name of the method that will be used when calling the session
    ///   contract.
    /// * See the struct docs for a description of [`session_args_simple`](#session_args_simple) and
    ///   [`session_args_complex`](#session_args_complex).
    pub fn with_package_hash(
        session_package_hash: &'a str,
        session_version: &'a str,
        session_entry_point: &'a str,
        session_args_simple: Vec<&'a str>,
        session_args_complex: &'a str,
    ) -> Self {
        Self {
            session_package_hash,
            session_args_simple,
            session_args_complex,
            session_version,
            session_entry_point,
            ..Default::default()
        }
    }

    /// Constructs a `SessionStrParams` representing a `Transfer` type of `Deploy`.
    ///
    /// * See the struct docs for a description of [`session_args_simple`](#session_args_simple) and
    ///   [`session_args_complex`](#session_args_complex).
    pub fn with_transfer(session_args_simple: Vec<&'a str>, session_args_complex: &'a str) -> Self {
        Self {
            is_session_transfer: true,
            session_args_simple,
            session_args_complex,
            ..Default::default()
        }
    }
}

/// Various ways of uniquely identifying a dictionary entry.
pub enum DictionaryItemStrParams<'a> {
    /// Lookup a dictionary item via an Account's named keys.
    AccountNamedKey {
        /// The account key as a formatted string whose named keys contains dictionary_name.
        key: &'a str,
        /// The named key under which the dictionary seed URef is stored.
        dictionary_name: &'a str,
        /// The dictionary item key formatted as a string.
        dictionary_item_key: &'a str,
    },
    /// Lookup a dictionary item via a Contract's named keys.
    ContractNamedKey {
        /// The contract key as a formatted string whose named keys contains dictionary_name.
        key: &'a str,
        /// The named key under which the dictionary seed URef is stored.
        dictionary_name: &'a str,
        /// The dictionary item key formatted as a string.
        dictionary_item_key: &'a str,
    },
    /// Lookup a dictionary item via its seed URef.
    URef {
        /// The dictionary's seed URef.
        seed_uref: &'a str,
        /// The dictionary item key formatted as a string.
        dictionary_item_key: &'a str,
    },
    /// Lookup a dictionary item via its unique key.
    Dictionary(&'a str),
}

impl<'a> TryInto<DictionaryIdentifier> for DictionaryItemStrParams<'a> {
    type Error = Error;

    fn try_into(self) -> Result<DictionaryIdentifier> {
        match self {
            DictionaryItemStrParams::AccountNamedKey {
                key,
                dictionary_item_key,
                dictionary_name,
            } => {
                let key = Key::from_formatted_str(key)
                    .map_err(|_| Error::FailedToParseDictionaryIdentifier)?;
                Ok(DictionaryIdentifier::AccountNamedKey {
                    key: key.to_formatted_string(),
                    dictionary_name: dictionary_name.to_string(),
                    dictionary_item_key: dictionary_item_key.to_string(),
                })
            }
            DictionaryItemStrParams::ContractNamedKey {
                key,
                dictionary_item_key,
                dictionary_name,
            } => {
                let key = Key::from_formatted_str(key)
                    .map_err(|_| Error::FailedToParseDictionaryIdentifier)?;
                Ok(DictionaryIdentifier::ContractNamedKey {
                    key: key.to_formatted_string(),
                    dictionary_name: dictionary_name.to_string(),
                    dictionary_item_key: dictionary_item_key.to_string(),
                })
            }
            DictionaryItemStrParams::URef {
                seed_uref,
                dictionary_item_key,
            } => {
                let uref = Key::from_formatted_str(seed_uref)
                    .map_err(|_| Error::FailedToParseDictionaryIdentifier)?;
                Ok(DictionaryIdentifier::URef {
                    seed_uref: uref.to_formatted_string(),
                    dictionary_item_key: dictionary_item_key.to_string(),
                })
            }
            DictionaryItemStrParams::Dictionary(dictionary_key) => {
                let dictionary_key = Key::from_formatted_str(dictionary_key)
                    .map_err(|_| Error::FailedToParseDictionaryIdentifier)?;
                Ok(DictionaryIdentifier::Dictionary(
                    dictionary_key.to_formatted_string(),
                ))
            }
        }
    }
}

/// When `verbosity_level` is `1`, the value will be printed to `stdout` with long string fields
/// (e.g. hex-formatted raw Wasm bytes) shortened to a string indicating the char count of the
/// field.  When `verbosity_level` is greater than `1`, the value will be printed to `stdout` with
/// no abbreviation of long fields.  When `verbosity_level` is `0`, the value will not be printed to
/// `stdout`.
pub fn pretty_print_at_level<T: ?Sized + Serialize>(value: &T, verbosity_level: u64) {
    match verbosity_level {
        0 => (),
        1 => {
            println!(
                "{}",
                casper_types::json_pretty_print(value).expect("should encode to JSON")
            );
        }
        _ => {
            println!(
                "{}",
                serde_json::to_string_pretty(value).expect("should encode to JSON")
            );
        }
    }
}

#[cfg(test)]
mod param_tests {
    use super::*;

    const HASH: &str = "09dcee4b212cfd53642ab323fbef07dafafc6f945a80a00147f62910a915c4e6";
    const NAME: &str = "name";
    const PKG_NAME: &str = "pkg_name";
    const PKG_HASH: &str = "09dcee4b212cfd53642ab323fbef07dafafc6f945a80a00147f62910a915c4e6";
    const ENTRYPOINT: &str = "entrypoint";
    const VERSION: &str = "0.1.0";

    fn args_simple() -> Vec<&'static str> {
        vec!["name_01:bool='false'", "name_02:u32='42'"]
    }

    /// Sample data creation methods for PaymentStrParams
    mod session_params {
        use std::collections::BTreeMap;

        use casper_types::CLValue;

        use super::*;

        #[test]
        pub fn with_hash() {
            let params: Result<ExecutableDeployItem> =
                SessionStrParams::with_hash(HASH, ENTRYPOINT, args_simple(), "").try_into();
            match params {
                Ok(item @ ExecutableDeployItem::StoredContractByHash { .. }) => {
                    let actual: BTreeMap<String, CLValue> = item.args().clone().into();
                    let mut expected = BTreeMap::new();
                    expected.insert("name_01".to_owned(), CLValue::from_t(false).unwrap());
                    expected.insert("name_02".to_owned(), CLValue::from_t(42u32).unwrap());
                    assert_eq!(actual, expected);
                }
                other => panic!("incorrect type parsed {:?}", other),
            }
        }

        #[test]
        pub fn with_name() {
            let params: Result<ExecutableDeployItem> =
                SessionStrParams::with_name(NAME, ENTRYPOINT, args_simple(), "").try_into();
            match params {
                Ok(item @ ExecutableDeployItem::StoredContractByName { .. }) => {
                    let actual: BTreeMap<String, CLValue> = item.args().clone().into();
                    let mut expected = BTreeMap::new();
                    expected.insert("name_01".to_owned(), CLValue::from_t(false).unwrap());
                    expected.insert("name_02".to_owned(), CLValue::from_t(42u32).unwrap());
                    assert_eq!(actual, expected);
                }
                other => panic!("incorrect type parsed {:?}", other),
            }
        }

        #[test]
        pub fn with_package_name() {
            let params: Result<ExecutableDeployItem> = SessionStrParams::with_package_name(
                PKG_NAME,
                VERSION,
                ENTRYPOINT,
                args_simple(),
                "",
            )
            .try_into();
            match params {
                Ok(item @ ExecutableDeployItem::StoredVersionedContractByName { .. }) => {
                    let actual: BTreeMap<String, CLValue> = item.args().clone().into();
                    let mut expected = BTreeMap::new();
                    expected.insert("name_01".to_owned(), CLValue::from_t(false).unwrap());
                    expected.insert("name_02".to_owned(), CLValue::from_t(42u32).unwrap());
                    assert_eq!(actual, expected);
                }
                other => panic!("incorrect type parsed {:?}", other),
            }
        }

        #[test]
        pub fn with_package_hash() {
            let params: Result<ExecutableDeployItem> = SessionStrParams::with_package_hash(
                PKG_HASH,
                VERSION,
                ENTRYPOINT,
                args_simple(),
                "",
            )
            .try_into();
            match params {
                Ok(item @ ExecutableDeployItem::StoredVersionedContractByHash { .. }) => {
                    let actual: BTreeMap<String, CLValue> = item.args().clone().into();
                    let mut expected = BTreeMap::new();
                    expected.insert("name_01".to_owned(), CLValue::from_t(false).unwrap());
                    expected.insert("name_02".to_owned(), CLValue::from_t(42u32).unwrap());
                    assert_eq!(actual, expected);
                }
                other => panic!("incorrect type parsed {:?}", other),
            }
        }
    }

    /// Sample data creation methods for PaymentStrParams
    mod payment_params {
        use std::collections::BTreeMap;

        use casper_types::{CLValue, U512};

        use super::*;

        #[test]
        pub fn with_amount() {
            let params: Result<ExecutableDeployItem> =
                PaymentStrParams::with_amount("100").try_into();
            match params {
                Ok(item @ ExecutableDeployItem::ModuleBytes { .. }) => {
                    let amount = CLValue::from_t(U512::from(100)).unwrap();
                    assert_eq!(item.args().get("amount"), Some(&amount));
                }
                other => panic!("incorrect type parsed {:?}", other),
            }
        }

        #[test]
        pub fn with_hash() {
            let params: Result<ExecutableDeployItem> =
                PaymentStrParams::with_hash(HASH, ENTRYPOINT, args_simple(), "").try_into();
            match params {
                Ok(item @ ExecutableDeployItem::StoredContractByHash { .. }) => {
                    let actual: BTreeMap<String, CLValue> = item.args().clone().into();
                    let mut expected = BTreeMap::new();
                    expected.insert("name_01".to_owned(), CLValue::from_t(false).unwrap());
                    expected.insert("name_02".to_owned(), CLValue::from_t(42u32).unwrap());
                    assert_eq!(actual, expected);
                }
                other => panic!("incorrect type parsed {:?}", other),
            }
        }

        #[test]
        pub fn with_name() {
            let params: Result<ExecutableDeployItem> =
                PaymentStrParams::with_name(NAME, ENTRYPOINT, args_simple(), "").try_into();
            match params {
                Ok(item @ ExecutableDeployItem::StoredContractByName { .. }) => {
                    let actual: BTreeMap<String, CLValue> = item.args().clone().into();
                    let mut expected = BTreeMap::new();
                    expected.insert("name_01".to_owned(), CLValue::from_t(false).unwrap());
                    expected.insert("name_02".to_owned(), CLValue::from_t(42u32).unwrap());
                    assert_eq!(actual, expected);
                }
                other => panic!("incorrect type parsed {:?}", other),
            }
        }

        #[test]
        pub fn with_package_name() {
            let params: Result<ExecutableDeployItem> = PaymentStrParams::with_package_name(
                PKG_NAME,
                VERSION,
                ENTRYPOINT,
                args_simple(),
                "",
            )
            .try_into();
            match params {
                Ok(item @ ExecutableDeployItem::StoredVersionedContractByName { .. }) => {
                    let actual: BTreeMap<String, CLValue> = item.args().clone().into();
                    let mut expected = BTreeMap::new();
                    expected.insert("name_01".to_owned(), CLValue::from_t(false).unwrap());
                    expected.insert("name_02".to_owned(), CLValue::from_t(42u32).unwrap());
                    assert_eq!(actual, expected);
                }
                other => panic!("incorrect type parsed {:?}", other),
            }
        }

        #[test]
        pub fn with_package_hash() {
            let params: Result<ExecutableDeployItem> = PaymentStrParams::with_package_hash(
                PKG_HASH,
                VERSION,
                ENTRYPOINT,
                args_simple(),
                "",
            )
            .try_into();
            match params {
                Ok(item @ ExecutableDeployItem::StoredVersionedContractByHash { .. }) => {
                    let actual: BTreeMap<String, CLValue> = item.args().clone().into();
                    let mut expected = BTreeMap::new();
                    expected.insert("name_01".to_owned(), CLValue::from_t(false).unwrap());
                    expected.insert("name_02".to_owned(), CLValue::from_t(42u32).unwrap());
                    assert_eq!(actual, expected);
                }
                other => panic!("incorrect type parsed {:?}", other),
            }
        }
    }

    mod deploy_str_params {
        use humantime::{DurationError, TimestampError};

        use super::*;

        use std::{convert::TryInto, result::Result as StdResult};

        use crate::DeployStrParams;

        fn test_value() -> DeployStrParams<'static> {
            DeployStrParams {
                secret_key: "../resources/local/secret_keys/node-1.pem",
                ttl: "10s",
                chain_name: "casper-test-chain-name-1",
                gas_price: "1",
                ..Default::default()
            }
        }

        #[test]
        fn should_convert_into_deploy_params() {
            let deploy_params: StdResult<DeployParams, _> = test_value().try_into();
            assert!(deploy_params.is_ok());
        }

        #[test]
        fn should_fail_to_convert_with_bad_timestamp() {
            let mut params = test_value();
            params.timestamp = "garbage";
            let result: StdResult<DeployParams, Error> = params.try_into();
            assert!(matches!(
                result,
                Err(Error::FailedToParseTimestamp(
                    "timestamp",
                    TimestampError::InvalidFormat
                ))
            ));
        }

        #[test]
        fn should_fail_to_convert_with_bad_gas_price() {
            let mut params = test_value();
            params.gas_price = "fifteen";
            let result: StdResult<DeployParams, Error> = params.try_into();
            let result = result.map(|_| ());
            if let Err(Error::FailedToParseInt(context, _)) = result {
                assert_eq!(context, "gas_price");
            } else {
                panic!("should be an error");
            }
        }

        #[test]
        fn should_fail_to_convert_with_bad_chain_name() {
            let mut params = test_value();
            params.chain_name = "";
            let result: StdResult<DeployParams, Error> = params.try_into();
            assert!(matches!(result, Ok(_)));
        }

        #[test]
        fn should_fail_to_convert_with_bad_ttl() {
            let mut params = test_value();
            params.ttl = "not_a_ttl";
            let result: StdResult<DeployParams, Error> = params.try_into();
            assert!(matches!(
                result,
                Err(Error::FailedToParseTimeDiff(
                    "ttl",
                    DurationError::NumberExpected(0)
                ))
            ));
        }

        #[test]
        fn should_fail_to_convert_with_bad_secret_key_path() {
            let mut params = test_value();
            params.secret_key = "";
            let result: StdResult<DeployParams, Error> = params.try_into();
            if let Err(Error::CryptoError { context, .. }) = result {
                assert_eq!(context, "secret_key");
            } else {
                panic!("should be an error")
            }
        }

        #[test]
        fn should_fail_to_convert_with_bad_dependencies() {
            use casper_node::crypto::Error as CryptoError;
            let mut params = test_value();
            params.dependencies = vec!["invalid dep"];
            let result: StdResult<DeployParams, Error> = params.try_into();
            assert!(matches!(
                result,
                Err(Error::CryptoError {
                    context: "dependencies",
                    error: CryptoError::FromHex(hex::FromHexError::OddLength)
                })
            ));
        }
    }
}<|MERGE_RESOLUTION|>--- conflicted
+++ resolved
@@ -205,16 +205,6 @@
     deploy_params: DeployStrParams<'_>,
     payment_params: PaymentStrParams<'_>,
 ) -> Result<JsonRpc> {
-<<<<<<< HEAD
-    RpcCall::new(maybe_rpc_id, node_address, verbosity_level).transfer(
-        amount,
-        None,
-        target_account,
-        transfer_id,
-        deploy_params.try_into()?,
-        payment_params.try_into()?,
-    )
-=======
     let amount = U512::from_dec_str(amount)
         .map_err(|err| Error::FailedToParseUint("amount", UIntParseError::FromDecStr(err)))?;
     let source_purse = None;
@@ -231,7 +221,6 @@
             payment_params.try_into()?,
         )
         .await
->>>>>>> 59ae1954
 }
 
 /// Creates a transfer `Deploy` and outputs it to a file or stdout.
