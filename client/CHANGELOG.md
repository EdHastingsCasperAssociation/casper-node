# Changelog

All notable changes to this project will be documented in this file.  The format is based on [Keep a Changelog].

[comment]: <> (Added:      new features)
[comment]: <> (Changed:    changes in existing functionality)
[comment]: <> (Deprecated: soon-to-be removed features)
[comment]: <> (Removed:    now removed features)
[comment]: <> (Fixed:      any bug fixes)
[comment]: <> (Security:   in case of vulnerabilities)



## [Unreleased]

### Added
* Add support for retrieving historical auction information via the addition of an optional `--block-identifier` arg in the `get-auction-info` subcommand.

### Changed
* Change `account-address` subcommand to output properly formatted string.
* Change `put-deploy` and `make-deploy` subcommands to support transfers.
* Change `make-deploy`, `make-transfer` and `sign-deploy` to not overwrite files unless `--force` is passed.
<<<<<<< HEAD
* Add `keygen::generate_files` to FFI.
=======
* Change `make-deploy`, `make-transfer` and `sign-deploy` to use transactional file writing for enhanced safety and reliability.
>>>>>>> dc58506b



## [1.2.0] - 2021-05-27

### Added
* Support multisig transfers via new `make-transfer` subcommand.

### Changed
* Change to Apache 2.0 license.
* Make `--transfer-id` a required argument of the relevant subcommands.
* Reduce deploy default time-to-live to 30 minutes.



## [1.1.1] - 2021-04-19

No changes.



## [1.1.0] - 2021-04-13 [YANKED]

No changes.



## [1.0.1] - 2021-04-08

### Changed
* Fail if creating a deploy greater than 1 MiB.



## [1.0.0] - 2021-03-30

### Added
* Initial release of client compatible with Casper mainnet.



[Keep a Changelog]: https://keepachangelog.com/en/1.0.0
[unreleased]: https://github.com/casper-network/casper-node/compare/v1.2.0...dev
[1.2.0]: https://github.com/casper-network/casper-node/compare/v1.1.1...v1.2.0
[1.1.1]: https://github.com/casper-network/casper-node/compare/v1.0.1...v1.1.1
[1.1.0]: https://github.com/casper-network/casper-node/compare/v1.0.1...v1.1.1
[1.0.1]: https://github.com/casper-network/casper-node/compare/v1.0.0...v1.0.1
[1.0.0]: https://github.com/casper-network/casper-node/releases/tag/v1.0.0<|MERGE_RESOLUTION|>--- conflicted
+++ resolved
@@ -20,12 +20,8 @@
 * Change `account-address` subcommand to output properly formatted string.
 * Change `put-deploy` and `make-deploy` subcommands to support transfers.
 * Change `make-deploy`, `make-transfer` and `sign-deploy` to not overwrite files unless `--force` is passed.
-<<<<<<< HEAD
+* Change `make-deploy`, `make-transfer` and `sign-deploy` to use transactional file writing for enhanced safety and reliability.
 * Add `keygen::generate_files` to FFI.
-=======
-* Change `make-deploy`, `make-transfer` and `sign-deploy` to use transactional file writing for enhanced safety and reliability.
->>>>>>> dc58506b
-
 
 
 ## [1.2.0] - 2021-05-27
