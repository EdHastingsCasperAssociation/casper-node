--- conflicted
+++ resolved
@@ -10,40 +10,6 @@
     library: Library,
 }
 
-<<<<<<< HEAD
-unsafe extern "C" fn collect_schema_cb<T: FnOnce(&[u8])>(
-    data_ptr: *const u8,
-    data_len: usize,
-    ctx: *mut c_void,
-) {
-    let ptr = ctx.cast::<Option<T>>();
-    let ptr = (*ptr).take().unwrap();
-    let data = slice::from_raw_parts(data_ptr, data_len);
-    ptr(data);
-}
-
-fn collect_schema_helper<T>(library: &Library, cb: T)
-where
-    T: for<'a> FnOnce(&'a [u8]),
-{
-    let collect_schema: Symbol<CollectSchema> =
-        unsafe { library.get(COLLECT_SCHEMA_FUNC.as_bytes()).unwrap() };
-
-    // We need to wrap the callback in an `Option` to make sure it is not dropped
-    // before the callback is called.
-    let wrapped_cb = Some(cb);
-    let ptr = NonNull::from(&wrapped_cb);
-
-    unsafe {
-        collect_schema(
-            collect_schema_cb::<T>,
-            ptr.cast::<c_void>().as_ptr(),
-        )
-    };
-}
-
-=======
->>>>>>> 1a906420
 impl Artifact {
     pub(crate) fn from_path<P: AsRef<Path>>(
         artifact_path: P,
@@ -58,20 +24,6 @@
     /// This returns a [`serde_json::Value`] to skip validation of a `Schema` object structure which
     /// (in theory) can differ.
     pub(crate) fn collect_schema(&self) -> serde_json::Result<serde_json::Value> {
-<<<<<<< HEAD
-        let mut value = None;
-
-        collect_schema_helper(&self.library, |data| {
-            println!("Inside callback {:?}", std::str::from_utf8(data));
-            value = Some(serde_json::from_slice(data));
-        });
-
-        let result = value.expect("Callback called");
-
-        eprintln!("{result:?}");
-
-        result
-=======
         let collect_schema: Symbol<CollectSchema> =
             unsafe { self.library.get(COLLECT_SCHEMA_FUNC.as_bytes()).unwrap() };
 
@@ -84,6 +36,5 @@
         };
 
         serde_json::from_slice(&json_bytes)
->>>>>>> 1a906420
     }
 }