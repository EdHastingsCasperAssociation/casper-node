--- conflicted
+++ resolved
@@ -8,11 +8,8 @@
 )]
 #![cfg_attr(docsrs, feature(doc_auto_cfg))]
 
-<<<<<<< HEAD
+pub mod address_generator;
 pub mod block_store;
-=======
-pub mod address_generator;
->>>>>>> a483a0e6
 pub mod data_access_layer;
 pub mod global_state;
 pub mod system;
