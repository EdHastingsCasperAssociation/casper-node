--- conflicted
+++ resolved
@@ -513,27 +513,11 @@
     }
 
     /// Gets the set of keys in the state by a byte prefix.
-<<<<<<< HEAD
     pub(crate) fn get_by_byte_prefix(
         &self,
         byte_prefix: &[u8],
     ) -> Result<BTreeSet<Key>, TrackingCopyError> {
-        let keys = match self.reader.keys_with_prefix(byte_prefix) {
-            Ok(ret) => ret,
-            Err(err) => return Err(TrackingCopyError::Storage(err)),
-        };
-
-        let ret = keys
-            .into_iter()
-            // don't include keys marked for pruning
-            .filter(|key| !self.cache.is_pruned(key))
-            // there may be newly inserted keys which have not been committed yet
-            .chain(self.cache.get_muts_cached_by_byte_prefix(byte_prefix))
-            .collect();
-=======
-    fn get_by_byte_prefix(&self, byte_prefix: &[u8]) -> Result<BTreeSet<Key>, TrackingCopyError> {
         let ret = self.keys_with_prefix(byte_prefix)?.into_iter().collect();
->>>>>>> 844970fb
         Ok(ret)
     }
 
