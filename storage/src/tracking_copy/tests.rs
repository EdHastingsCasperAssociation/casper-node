--- conflicted
+++ resolved
@@ -86,15 +86,9 @@
 
 #[test]
 fn tracking_copy_caching() {
-<<<<<<< HEAD
     let counter = Arc::new(RwLock::new(0));
     let db = CountingDb::new(Arc::clone(&counter));
-    let mut tc = TrackingCopy::new(db, DEFAULT_MAX_QUERY_DEPTH);
-=======
-    let counter = Rc::new(Cell::new(0));
-    let db = CountingDb::new(Rc::clone(&counter));
     let mut tc = TrackingCopy::new(db, DEFAULT_MAX_QUERY_DEPTH, DEFAULT_ENABLE_ENTITY);
->>>>>>> 25a5c877
     let k = Key::Hash([0u8; 32]);
 
     let zero = StoredValue::CLValue(CLValue::from_t(0_i32).unwrap());
@@ -112,15 +106,9 @@
 
 #[test]
 fn tracking_copy_read() {
-<<<<<<< HEAD
     let counter = Arc::new(RwLock::new(0));
     let db = CountingDb::new(Arc::clone(&counter));
-    let mut tc = TrackingCopy::new(db, DEFAULT_MAX_QUERY_DEPTH);
-=======
-    let counter = Rc::new(Cell::new(0));
-    let db = CountingDb::new(Rc::clone(&counter));
     let mut tc = TrackingCopy::new(db, DEFAULT_MAX_QUERY_DEPTH, DEFAULT_ENABLE_ENTITY);
->>>>>>> 25a5c877
     let k = Key::Hash([0u8; 32]);
 
     let zero = StoredValue::CLValue(CLValue::from_t(0_i32).unwrap());
@@ -133,15 +121,9 @@
 
 #[test]
 fn tracking_copy_write() {
-<<<<<<< HEAD
     let counter = Arc::new(RwLock::new(0));
     let db = CountingDb::new(Arc::clone(&counter));
-    let mut tc = TrackingCopy::new(db, DEFAULT_MAX_QUERY_DEPTH);
-=======
-    let counter = Rc::new(Cell::new(0));
-    let db = CountingDb::new(Rc::clone(&counter));
     let mut tc = TrackingCopy::new(db, DEFAULT_MAX_QUERY_DEPTH, DEFAULT_ENABLE_ENTITY);
->>>>>>> 25a5c877
     let k = Key::Hash([0u8; 32]);
 
     let one = StoredValue::CLValue(CLValue::from_t(1_i32).unwrap());
