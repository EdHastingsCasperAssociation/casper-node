--- conflicted
+++ resolved
@@ -7,18 +7,12 @@
         ActionThresholds, AssociatedKeys, EntityKindTag, MessageTopics, NamedKeyAddr,
         NamedKeyValue, NamedKeys, Weight,
     },
-<<<<<<< HEAD
-    bytesrepr, AccessRights, Account, AddressableEntity, AddressableEntityHash, ByteCodeHash,
-    CLValue, EntityAddr, EntityKind, EntityVersions, EntryPoints, Groups, Key, Package,
-    PackageHash, PackageStatus, Phase, ProtocolVersion, StoredValue, StoredValueTypeMismatch,
-=======
     bytesrepr,
-    package::{EntityVersions, Groups, PackageStatus},
     system::{AUCTION, HANDLE_PAYMENT, MINT},
     AccessRights, Account, AddressableEntity, AddressableEntityHash, ByteCodeHash, CLValue,
-    ContextAccessRights, EntityAddr, EntityKind, EntryPoints, Key, Package, PackageHash, Phase,
-    ProtocolVersion, PublicKey, StoredValue, StoredValueTypeMismatch,
->>>>>>> 7af9475a
+    ContextAccessRights, EntityAddr, EntityKind, EntityVersions, EntryPoints, Groups, Key, Package,
+    PackageHash, PackageStatus, Phase, ProtocolVersion, PublicKey, StoredValue,
+    StoredValueTypeMismatch,
 };
 
 use crate::{
@@ -405,10 +399,10 @@
         let system_entity =
             self.get_addressable_entity_by_account_hash(protocol_version, system_account_hash)?;
 
-        let scr = self.get_system_entity_registry()?;
+        let system_entity_registry = self.get_system_entity_registry()?;
 
         let (auction_named_keys, mut auction_access_rights) = {
-            let auction_hash = match scr.get(AUCTION).copied() {
+            let auction_hash = match system_entity_registry.get(AUCTION).copied() {
                 Some(auction_hash) => auction_hash,
                 None => {
                     error!("unexpected failure; auction not found");
@@ -418,15 +412,14 @@
                 }
             };
             let auction = self.get_addressable_entity(auction_hash)?;
-            let auction_addr =
-                EntityAddr::new_with_tag(auction.entity_kind(), auction_hash.value());
+            let auction_addr = EntityAddr::new_of_kind(auction.kind(), auction_hash.value());
             let auction_named_keys = self.get_named_keys(auction_addr)?;
             let auction_access_rights =
                 auction.extract_access_rights(auction_hash, &auction_named_keys);
             (auction_named_keys, auction_access_rights)
         };
         let (mint_named_keys, mint_access_rights) = {
-            let mint_hash = match scr.get(MINT).copied() {
+            let mint_hash = match system_entity_registry.get(MINT).copied() {
                 Some(mint_hash) => mint_hash,
                 None => {
                     error!("unexpected failure; mint not found");
@@ -436,14 +429,14 @@
                 }
             };
             let mint = self.get_addressable_entity(mint_hash)?;
-            let mint_addr = EntityAddr::new_with_tag(mint.entity_kind(), mint_hash.value());
+            let mint_addr = EntityAddr::new_of_kind(mint.kind(), mint_hash.value());
             let mint_named_keys = self.get_named_keys(mint_addr)?;
             let mint_access_rights = mint.extract_access_rights(mint_hash, &mint_named_keys);
             (mint_named_keys, mint_access_rights)
         };
 
         let (payment_named_keys, payment_access_rights) = {
-            let payment_hash = match scr.get(HANDLE_PAYMENT).copied() {
+            let payment_hash = match system_entity_registry.get(HANDLE_PAYMENT).copied() {
                 Some(payment_hash) => payment_hash,
                 None => {
                     error!("unexpected failure; handle payment not found");
@@ -453,8 +446,7 @@
                 }
             };
             let payment = self.get_addressable_entity(payment_hash)?;
-            let payment_addr =
-                EntityAddr::new_with_tag(payment.entity_kind(), payment_hash.value());
+            let payment_addr = EntityAddr::new_of_kind(payment.kind(), payment_hash.value());
             let payment_named_keys = self.get_named_keys(payment_addr)?;
             let payment_access_rights =
                 payment.extract_access_rights(payment_hash, &mint_named_keys);
@@ -491,7 +483,7 @@
             authorization_keys,
             administrative_accounts,
         )?;
-        let entity_addr = EntityAddr::new_with_tag(entity.entity_kind(), entity_hash.value());
+        let entity_addr = EntityAddr::new_of_kind(entity.kind(), entity_hash.value());
         let named_keys = self.get_named_keys(entity_addr)?;
         let access_rights = entity
             .extract_access_rights(AddressableEntityHash::new(entity_addr.value()), &named_keys);
