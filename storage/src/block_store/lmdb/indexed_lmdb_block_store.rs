--- conflicted
+++ resolved
@@ -898,13 +898,8 @@
     }
 }
 
-<<<<<<< HEAD
-impl<'s, 't> DataReader<(RecordId, Vec<u8>), DbRawBytesSpec>
+impl<'s, 't> DataReader<(DbTableId, Vec<u8>), DbRawBytesSpec>
     for IndexedLmdbBlockStoreReadTransaction<'s, 't>
-=======
-impl<'a> DataReader<(DbTableId, Vec<u8>), DbRawBytesSpec>
-    for IndexedLmdbBlockStoreReadTransaction<'a>
->>>>>>> c0a904d5
 {
     fn read(
         &self,
@@ -912,29 +907,14 @@
     ) -> Result<Option<DbRawBytesSpec>, BlockStoreError> {
         let store = &self.block_store.block_store;
         let res = match id {
-<<<<<<< HEAD
-            RecordId::BlockHeader => store.block_header_dbs.get_raw(&self.txn, &key),
-            RecordId::BlockBody => store.block_body_dbs.get_raw(&self.txn, &key),
-            RecordId::ApprovalsHashes => store.approvals_hashes_dbs.get_raw(&self.txn, &key),
-            RecordId::BlockMetadata => store.block_metadata_dbs.get_raw(&self.txn, &key),
-            RecordId::Transaction => store.transaction_dbs.get_raw(&self.txn, &key),
-            RecordId::ExecutionResult => store.execution_result_dbs.get_raw(&self.txn, &key),
-            RecordId::Transfer => store.transfer_dbs.get_raw(&self.txn, &key),
-            RecordId::FinalizedTransactionApprovals => store
-=======
             DbTableId::BlockHeader => store.block_header_dbs.get_raw(&self.txn, &key),
             DbTableId::BlockBody => store.block_body_dbs.get_raw(&self.txn, &key),
             DbTableId::ApprovalsHashes => store.approvals_hashes_dbs.get_raw(&self.txn, &key),
             DbTableId::BlockMetadata => store.block_metadata_dbs.get_raw(&self.txn, &key),
             DbTableId::Transaction => store.transaction_dbs.get_raw(&self.txn, &key),
             DbTableId::ExecutionResult => store.execution_result_dbs.get_raw(&self.txn, &key),
-            DbTableId::Transfer => match self.txn.get(store.transfer_db, &key) {
-                Ok(bytes) => Ok(Some(DbRawBytesSpec::new_legacy(bytes))),
-                Err(lmdb::Error::NotFound) => Ok(None),
-                Err(err) => return Err(BlockStoreError::InternalStorage(Box::new(err))),
-            },
+            DbTableId::Transfer => store.transfer_dbs.get_raw(&self.txn, &key),
             DbTableId::FinalizedTransactionApprovals => store
->>>>>>> c0a904d5
                 .finalized_transaction_approvals_dbs
                 .get_raw(&self.txn, &key),
         };
