--- conflicted
+++ resolved
@@ -17,12 +17,8 @@
 use casper_types::{
     system::{
         auction::{
-<<<<<<< HEAD
-            Bids, SeigniorageRecipientsSnapshot, BLOCK_REWARD, SEIGNIORAGE_RECIPIENTS_SNAPSHOT_KEY,
-=======
-            Bids, DelegationRate, SeigniorageRecipientsSnapshot, BIDS_KEY, BLOCK_REWARD,
+            Bids, DelegationRate, SeigniorageRecipientsSnapshot, BLOCK_REWARD,
             SEIGNIORAGE_RECIPIENTS_SNAPSHOT_KEY,
->>>>>>> 7b3eb0c9
         },
         mint::TOTAL_SUPPLY_KEY,
     },
