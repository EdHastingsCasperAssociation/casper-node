use casper_engine_test_support::{
    DeployItemBuilder, ExecuteRequestBuilder, InMemoryWasmTestBuilder, DEFAULT_ACCOUNT_ADDR,
    DEFAULT_PAYMENT, DEFAULT_RUN_GENESIS_REQUEST,
};
use casper_execution_engine::shared::{additive_map::AdditiveMap, transform::Transform};
use casper_types::{runtime_args, CLValue, Key, RuntimeArgs, StoredValue};

const ARG_AMOUNT: &str = "amount";

#[ignore]
#[test]
fn should_run_ee_601_pay_session_new_uref_collision() {
    let genesis_account_hash = *DEFAULT_ACCOUNT_ADDR;

    let exec_request = {
        let deploy = DeployItemBuilder::new()
            .with_deploy_hash([1; 32])
            .with_address(*DEFAULT_ACCOUNT_ADDR)
            .with_payment_code(
                "ee_601_regression.wasm",
                runtime_args! { ARG_AMOUNT => *DEFAULT_PAYMENT },
            )
            .with_session_code("ee_601_regression.wasm", RuntimeArgs::default())
            .with_authorization_keys(&[genesis_account_hash])
            .build();

        ExecuteRequestBuilder::new().push_deploy(deploy).build()
    };

    let mut builder = InMemoryWasmTestBuilder::default();

    builder
        .run_genesis(&DEFAULT_RUN_GENESIS_REQUEST)
        .exec(exec_request);

<<<<<<< HEAD
    let transforms = builder.get_transforms();
    let transform = transforms[0].clone();
=======
    let transforms = builder.get_execution_journals();
    let transform: AdditiveMap<Key, Transform> = transforms[0].clone().into();
>>>>>>> 845ffaf5

    let add_keys = if let Some(Transform::AddKeys(keys)) =
        transform.get(&Key::Account(*DEFAULT_ACCOUNT_ADDR))
    {
        keys
    } else {
        panic!(
            "expected AddKeys transform for given key but received {:?}",
            transforms[0]
        );
    };

    let pay_uref = add_keys
        .get("new_uref_result-payment")
        .expect("payment uref should exist");

    let session_uref = add_keys
        .get("new_uref_result-session")
        .expect("session uref should exist");

    assert_ne!(
        pay_uref, session_uref,
        "payment and session code should not create same uref"
    );

    builder.commit();

    let payment_value: StoredValue = builder
        .query(None, *pay_uref, &[])
        .expect("should find payment value");

    assert_eq!(
        payment_value,
        StoredValue::CLValue(CLValue::from_t("payment".to_string()).unwrap()),
        "expected payment"
    );

    let session_value: StoredValue = builder
        .query(None, *session_uref, &[])
        .expect("should find session value");

    assert_eq!(
        session_value,
        StoredValue::CLValue(CLValue::from_t("session".to_string()).unwrap()),
        "expected session"
    );
}<|MERGE_RESOLUTION|>--- conflicted
+++ resolved
@@ -33,13 +33,8 @@
         .run_genesis(&DEFAULT_RUN_GENESIS_REQUEST)
         .exec(exec_request);
 
-<<<<<<< HEAD
-    let transforms = builder.get_transforms();
-    let transform = transforms[0].clone();
-=======
     let transforms = builder.get_execution_journals();
     let transform: AdditiveMap<Key, Transform> = transforms[0].clone().into();
->>>>>>> 845ffaf5
 
     let add_keys = if let Some(Transform::AddKeys(keys)) =
         transform.get(&Key::Account(*DEFAULT_ACCOUNT_ADDR))
