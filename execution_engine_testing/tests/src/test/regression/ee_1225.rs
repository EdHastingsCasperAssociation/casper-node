use casper_engine_test_support::{
    DeployItemBuilder, ExecuteRequestBuilder, LmdbWasmTestBuilder, DEFAULT_ACCOUNT_ADDR,
    DEFAULT_PAYMENT, PRODUCTION_RUN_GENESIS_REQUEST,
};

use casper_types::{runtime_args, RuntimeArgs};

const ARG_AMOUNT: &str = "amount";
const EE_1225_REGRESSION_CONTRACT: &str = "ee_1225_regression.wasm";
const DO_NOTHING_CONTRACT: &str = "do_nothing.wasm";

#[should_panic(expected = "Finalization")]
#[ignore]
#[test]
fn should_run_ee_1225_verify_finalize_payment_invariants() {
<<<<<<< HEAD
    let mut builder = LmdbWasmTestBuilder::default();
    builder.run_genesis(&*PRODUCTION_RUN_GENESIS_REQUEST);
=======
    let mut builder = InMemoryWasmTestBuilder::default();
    builder.run_genesis(&PRODUCTION_RUN_GENESIS_REQUEST);
>>>>>>> da2ae6bf

    let exec_request = {
        let deploy = DeployItemBuilder::new()
            .with_address(*DEFAULT_ACCOUNT_ADDR)
            .with_payment_code(
                EE_1225_REGRESSION_CONTRACT,
                runtime_args! {
                    ARG_AMOUNT => *DEFAULT_PAYMENT,
                },
            )
            .with_session_code(DO_NOTHING_CONTRACT, RuntimeArgs::default())
            .with_authorization_keys(&[*DEFAULT_ACCOUNT_ADDR])
            .with_deploy_hash([2; 32])
            .build();

        ExecuteRequestBuilder::from_deploy_item(deploy).build()
    };

    builder.exec(exec_request).expect_success().commit();
}<|MERGE_RESOLUTION|>--- conflicted
+++ resolved
@@ -13,13 +13,8 @@
 #[ignore]
 #[test]
 fn should_run_ee_1225_verify_finalize_payment_invariants() {
-<<<<<<< HEAD
     let mut builder = LmdbWasmTestBuilder::default();
-    builder.run_genesis(&*PRODUCTION_RUN_GENESIS_REQUEST);
-=======
-    let mut builder = InMemoryWasmTestBuilder::default();
     builder.run_genesis(&PRODUCTION_RUN_GENESIS_REQUEST);
->>>>>>> da2ae6bf
 
     let exec_request = {
         let deploy = DeployItemBuilder::new()
