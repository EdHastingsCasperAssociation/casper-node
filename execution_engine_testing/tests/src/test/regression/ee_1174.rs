use casper_engine_test_support::{
    ExecuteRequestBuilder, LmdbWasmTestBuilder, DEFAULT_ACCOUNT_ADDR, DEFAULT_ACCOUNT_PUBLIC_KEY,
    PRODUCTION_RUN_GENESIS_REQUEST,
};

use casper_execution_engine::core::{engine_state::Error, execution};
use casper_types::{
    runtime_args,
    system::{
        self,
        auction::{self, DelegationRate},
    },
    ApiError, RuntimeArgs, U512,
};

const LARGE_DELEGATION_RATE: DelegationRate = 101;

#[ignore]
#[test]
fn should_run_ee_1174_delegation_rate_too_high() {
    let bid_amount = U512::one();

<<<<<<< HEAD
    let mut builder = LmdbWasmTestBuilder::default();
    builder.run_genesis(&*PRODUCTION_RUN_GENESIS_REQUEST);
=======
    let mut builder = InMemoryWasmTestBuilder::default();
    builder.run_genesis(&PRODUCTION_RUN_GENESIS_REQUEST);
>>>>>>> da2ae6bf

    let auction = builder.get_auction_contract_hash();

    let args = runtime_args! {
        auction::ARG_PUBLIC_KEY => DEFAULT_ACCOUNT_PUBLIC_KEY.clone(),
        auction::ARG_AMOUNT => bid_amount,
        auction::ARG_DELEGATION_RATE => LARGE_DELEGATION_RATE,
    };

    let add_bid_request = ExecuteRequestBuilder::contract_call_by_hash(
        *DEFAULT_ACCOUNT_ADDR,
        auction,
        auction::METHOD_ADD_BID,
        args,
    )
    .build();

    builder.exec(add_bid_request).commit();

    let error = builder
        .get_last_exec_results()
        .expect("should have results")
        .get(0)
        .expect("should have first result")
        .as_error()
        .cloned()
        .expect("should have error");

    assert!(matches!(
        error,
        Error::Exec(execution::Error::Revert(ApiError::AuctionError(auction_error))) if auction_error == system::auction::Error::DelegationRateTooLarge as u8));
}<|MERGE_RESOLUTION|>--- conflicted
+++ resolved
@@ -20,13 +20,8 @@
 fn should_run_ee_1174_delegation_rate_too_high() {
     let bid_amount = U512::one();
 
-<<<<<<< HEAD
     let mut builder = LmdbWasmTestBuilder::default();
-    builder.run_genesis(&*PRODUCTION_RUN_GENESIS_REQUEST);
-=======
-    let mut builder = InMemoryWasmTestBuilder::default();
     builder.run_genesis(&PRODUCTION_RUN_GENESIS_REQUEST);
->>>>>>> da2ae6bf
 
     let auction = builder.get_auction_contract_hash();
 
