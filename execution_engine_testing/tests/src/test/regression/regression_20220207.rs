--- conflicted
+++ resolved
@@ -16,13 +16,8 @@
 #[ignore]
 #[test]
 fn should_not_transfer_above_approved_limit() {
-<<<<<<< HEAD
     let mut builder = LmdbWasmTestBuilder::default();
-    builder.run_genesis(&*PRODUCTION_RUN_GENESIS_REQUEST);
-=======
-    let mut builder = InMemoryWasmTestBuilder::default();
     builder.run_genesis(&PRODUCTION_RUN_GENESIS_REQUEST);
->>>>>>> da2ae6bf
 
     let args = runtime_args! {
         mint::ARG_AMOUNT => U512::from(1000u64), // What we approved.
@@ -42,13 +37,8 @@
 #[ignore]
 #[test]
 fn should_transfer_within_approved_limit() {
-<<<<<<< HEAD
     let mut builder = LmdbWasmTestBuilder::default();
-    builder.run_genesis(&*PRODUCTION_RUN_GENESIS_REQUEST);
-=======
-    let mut builder = InMemoryWasmTestBuilder::default();
     builder.run_genesis(&PRODUCTION_RUN_GENESIS_REQUEST);
->>>>>>> da2ae6bf
 
     let args = runtime_args! {
         mint::ARG_AMOUNT => U512::from(1000u64),
@@ -66,13 +56,8 @@
 #[ignore]
 #[test]
 fn should_fail_without_amount_arg() {
-<<<<<<< HEAD
     let mut builder = LmdbWasmTestBuilder::default();
-    builder.run_genesis(&*PRODUCTION_RUN_GENESIS_REQUEST);
-=======
-    let mut builder = InMemoryWasmTestBuilder::default();
     builder.run_genesis(&PRODUCTION_RUN_GENESIS_REQUEST);
->>>>>>> da2ae6bf
 
     let args = runtime_args! {
         // If `amount` arg is absent, host assumes that limit is 0.
