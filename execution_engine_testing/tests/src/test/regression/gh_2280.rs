use once_cell::sync::Lazy;

use casper_engine_test_support::{
    DeployItemBuilder, ExecuteRequestBuilder, LmdbWasmTestBuilder, UpgradeRequestBuilder,
    DEFAULT_ACCOUNT_ADDR, DEFAULT_PROTOCOL_VERSION, MINIMUM_ACCOUNT_CREATION_BALANCE,
    PRODUCTION_RUN_GENESIS_REQUEST,
};
use casper_types::{
    account::AccountHash, runtime_args, system::mint, AddressableEntityHash, EraId, Gas,
    HostFunction, HostFunctionCost, HostFunctionCosts, Key, MintCosts, Motes,
    ProtocolUpgradeConfig, ProtocolVersion, PublicKey, SecretKey, WasmConfig,
    DEFAULT_MAX_STACK_HEIGHT, DEFAULT_WASM_MAX_MEMORY, U512,
};

const TRANSFER_TO_ACCOUNT_CONTRACT: &str = "transfer_to_account.wasm";
const TRANSFER_PURSE_TO_ACCOUNT_CONTRACT: &str = "transfer_purse_to_account.wasm";
const GH_2280_REGRESSION_CONTRACT: &str = "gh_2280_regression.wasm";
const GH_2280_REGRESSION_CALL_CONTRACT: &str = "gh_2280_regression_call.wasm";
const CREATE_PURSE_01_CONTRACT: &str = "create_purse_01.wasm";
const FAUCET_NAME: &str = "faucet";

static ACCOUNT_1_PK: Lazy<PublicKey> = Lazy::new(|| {
    let secret_key = SecretKey::ed25519_from_bytes([200; SecretKey::ED25519_LENGTH]).unwrap();
    PublicKey::from(&secret_key)
});
static ACCOUNT_1_ADDR: Lazy<AccountHash> = Lazy::new(|| ACCOUNT_1_PK.to_account_hash());

static ACCOUNT_2_PK: Lazy<PublicKey> = Lazy::new(|| {
    let secret_key = SecretKey::ed25519_from_bytes([202; SecretKey::ED25519_LENGTH]).unwrap();
    PublicKey::from(&secret_key)
});
static ACCOUNT_2_ADDR: Lazy<AccountHash> = Lazy::new(|| ACCOUNT_2_PK.to_account_hash());

static ACCOUNT_3_PK: Lazy<PublicKey> = Lazy::new(|| {
    let secret_key = SecretKey::ed25519_from_bytes([204; SecretKey::ED25519_LENGTH]).unwrap();
    PublicKey::from(&secret_key)
});
static ACCOUNT_3_ADDR: Lazy<AccountHash> = Lazy::new(|| ACCOUNT_3_PK.to_account_hash());

const ARG_TARGET: &str = "target";
const ARG_AMOUNT: &str = "amount";

const TOKEN_AMOUNT: u64 = 1_000_000;

const ARG_PURSE_NAME: &str = "purse_name";
const TEST_PURSE_NAME: &str = "test";

static OLD_PROTOCOL_VERSION: Lazy<ProtocolVersion> = Lazy::new(|| *DEFAULT_PROTOCOL_VERSION);
static NEW_PROTOCOL_VERSION: Lazy<ProtocolVersion> = Lazy::new(|| {
    ProtocolVersion::from_parts(
        OLD_PROTOCOL_VERSION.value().major,
        OLD_PROTOCOL_VERSION.value().minor,
        OLD_PROTOCOL_VERSION.value().patch + 1,
    )
});
const DEFAULT_ACTIVATION_POINT: EraId = EraId::new(1);

const HOST_FUNCTION_COST_CHANGE: HostFunctionCost = 13_730_593; // random prime number

const ARG_FAUCET_FUNDS: &str = "faucet_initial_balance";
const HASH_KEY_NAME: &str = "gh_2280_hash";
const ARG_CONTRACT_HASH: &str = "contract_hash";

#[ignore]
#[test]
fn gh_2280_transfer_should_always_cost_the_same_gas() {
    let session_file = TRANSFER_TO_ACCOUNT_CONTRACT;
    let account_hash = *DEFAULT_ACCOUNT_ADDR;

    let (mut builder, _) = setup();

    let faucet_args_1 = runtime_args! {
        ARG_TARGET => *ACCOUNT_1_ADDR,
        ARG_AMOUNT => TOKEN_AMOUNT,
    };

    let fund_request_1 =
        ExecuteRequestBuilder::standard(account_hash, session_file, faucet_args_1).build();
    builder.exec(fund_request_1).expect_success().commit();

    let gas_cost_1 = builder.last_exec_gas_cost();

    // Next time pay exactly the amount that was reported which should be also the minimum you
    // should be able to pay next time.
    let payment_amount = Motes::from_gas(gas_cost_1, 1).unwrap();

    let fund_request_2 = {
        let deploy_hash: [u8; 32] = [55; 32];
        let faucet_args_2 = runtime_args! {
            ARG_TARGET => *ACCOUNT_2_ADDR,
            ARG_AMOUNT => TOKEN_AMOUNT,
        };

        let deploy = DeployItemBuilder::new()
            .with_address(account_hash)
            .with_session_code(session_file, faucet_args_2)
            // + default_create_purse_cost
            .with_empty_payment_bytes(runtime_args! {
                ARG_AMOUNT => payment_amount.value()
            })
            .with_authorization_keys(&[account_hash])
            .with_deploy_hash(deploy_hash)
            .build();

        ExecuteRequestBuilder::new().push_deploy(deploy)
    }
    .build();
    builder.exec(fund_request_2).expect_success().commit();

    let gas_cost_2 = builder.last_exec_gas_cost();

    assert_eq!(gas_cost_1, gas_cost_2);

    // Increase "transfer_to_account" host function call exactly by X, so we can assert that
    // transfer cost increased by exactly X without hidden fees.
    let default_host_function_costs = HostFunctionCosts::default();

    let default_transfer_to_account_cost = default_host_function_costs.transfer_to_account.cost();
    let new_transfer_to_account_cost = default_transfer_to_account_cost
        .checked_add(HOST_FUNCTION_COST_CHANGE)
        .expect("should add without overflow");
    let new_transfer_to_account = HostFunction::fixed(new_transfer_to_account_cost);

    let new_host_function_costs = HostFunctionCosts {
        transfer_to_account: new_transfer_to_account,
        ..default_host_function_costs
    };

    let new_wasm_config =
        make_wasm_config(new_host_function_costs, builder.chainspec().wasm_config);

    // Inflate affected system contract entry point cost to the maximum
    let new_mint_create_cost = u32::MAX;
    let new_mint_costs = MintCosts {
        create: new_mint_create_cost,
        ..Default::default()
    };

    let updated_chainspec = builder
        .chainspec()
        .clone()
        .with_wasm_config(new_wasm_config)
        .with_mint_costs(new_mint_costs);

    builder.with_chainspec(updated_chainspec);

    let mut upgrade_request = make_upgrade_request();
    builder.upgrade(&mut upgrade_request);

    let fund_request_3 = {
        let deploy_hash: [u8; 32] = [77; 32];
        let faucet_args_3 = runtime_args! {
            ARG_TARGET => *ACCOUNT_3_ADDR,
            ARG_AMOUNT => TOKEN_AMOUNT,
        };

        let deploy = DeployItemBuilder::new()
            .with_address(account_hash)
            .with_session_code(session_file, faucet_args_3)
            .with_empty_payment_bytes(runtime_args! {
                ARG_AMOUNT => payment_amount.value() + HOST_FUNCTION_COST_CHANGE
            })
            .with_authorization_keys(&[account_hash])
            .with_deploy_hash(deploy_hash)
            .build();

        ExecuteRequestBuilder::new()
            .push_deploy(deploy)
            .with_protocol_version(*NEW_PROTOCOL_VERSION)
            .build()
    };

    builder.exec(fund_request_3).expect_success().commit();

    let gas_cost_3 = builder.last_exec_gas_cost();

    assert!(gas_cost_3 > gas_cost_1);
    assert!(gas_cost_3 > gas_cost_2);

    let gas_cost_diff = gas_cost_3.checked_sub(gas_cost_2).unwrap_or_default();
    assert_eq!(
        gas_cost_diff,
        Gas::new(U512::from(HOST_FUNCTION_COST_CHANGE))
    );
}

#[ignore]
#[test]
fn gh_2280_create_purse_should_always_cost_the_same_gas() {
    let account_hash = *DEFAULT_ACCOUNT_ADDR;
    let session_file = CREATE_PURSE_01_CONTRACT;

    let (mut builder, _) = setup();

    let create_purse_args_1 = runtime_args! {
        ARG_PURSE_NAME => TEST_PURSE_NAME
    };

    let fund_request_1 =
        ExecuteRequestBuilder::standard(account_hash, session_file, create_purse_args_1).build();
    builder.exec(fund_request_1).expect_success().commit();

    let gas_cost_1 = builder.last_exec_gas_cost();

    // Next time pay exactly the amount that was reported which should be also the minimum you
    // should be able to pay next time.
    let payment_amount = Motes::from_gas(gas_cost_1, 1).unwrap();

    let fund_request_2 = {
        let deploy_hash: [u8; 32] = [55; 32];
        let create_purse_args_2 = runtime_args! {
            ARG_PURSE_NAME => TEST_PURSE_NAME,
        };

        let deploy = DeployItemBuilder::new()
            .with_address(account_hash)
            .with_session_code(session_file, create_purse_args_2)
            // + default_create_purse_cost
            .with_empty_payment_bytes(runtime_args! {
                ARG_AMOUNT => payment_amount.value()
            })
            .with_authorization_keys(&[account_hash])
            .with_deploy_hash(deploy_hash)
            .build();

        ExecuteRequestBuilder::new().push_deploy(deploy)
    }
    .build();
    builder.exec(fund_request_2).expect_success().commit();

    let gas_cost_2 = builder.last_exec_gas_cost();

    assert_eq!(gas_cost_1, gas_cost_2);

    let mut upgrade_request = make_upgrade_request();

    // Increase "transfer_to_account" host function call exactly by X, so we can assert that
    // transfer cost increased by exactly X without hidden fees.
    let host_function_costs = builder.chainspec().wasm_config.take_host_function_costs();

    let default_create_purse_cost = host_function_costs.create_purse.cost();
    let new_create_purse_cost = default_create_purse_cost
        .checked_add(HOST_FUNCTION_COST_CHANGE)
        .expect("should add without overflow");
    let new_create_purse = HostFunction::fixed(new_create_purse_cost);

    let new_host_function_costs = HostFunctionCosts {
        create_purse: new_create_purse,
        ..host_function_costs
    };

    let new_wasm_config =
        make_wasm_config(new_host_function_costs, builder.chainspec().wasm_config);

    // Inflate affected system contract entry point cost to the maximum
    let new_mint_create_cost = u32::MAX;
    let new_mint_costs = MintCosts {
        create: new_mint_create_cost,
        ..Default::default()
    };

    let updated_chainspec = builder
        .chainspec()
        .clone()
        .with_wasm_config(new_wasm_config)
        .with_mint_costs(new_mint_costs);

    builder
        .with_chainspec(updated_chainspec)
        .upgrade(&mut upgrade_request)
        .expect_upgrade_success();

    let fund_request_3 = {
        let deploy_hash: [u8; 32] = [77; 32];
        let create_purse_args_3 = runtime_args! {
            ARG_PURSE_NAME => TEST_PURSE_NAME,
        };

        let deploy = DeployItemBuilder::new()
            .with_address(account_hash)
            .with_session_code(session_file, create_purse_args_3)
            .with_empty_payment_bytes(runtime_args! {
                ARG_AMOUNT => payment_amount.value() + HOST_FUNCTION_COST_CHANGE
            })
            .with_authorization_keys(&[account_hash])
            .with_deploy_hash(deploy_hash)
            .build();

        ExecuteRequestBuilder::new()
            .push_deploy(deploy)
            .with_protocol_version(*NEW_PROTOCOL_VERSION)
            .build()
    };

    builder.exec(fund_request_3).expect_success().commit();

    let gas_cost_3 = builder.last_exec_gas_cost();

    assert!(gas_cost_3 > gas_cost_1);
    assert!(gas_cost_3 > gas_cost_2);

    let gas_cost_diff = gas_cost_3.checked_sub(gas_cost_2).unwrap_or_default();
    assert_eq!(
        gas_cost_diff,
        Gas::new(U512::from(HOST_FUNCTION_COST_CHANGE))
    );
}

#[ignore]
#[test]
fn gh_2280_transfer_purse_to_account_should_always_cost_the_same_gas() {
    let account_hash = *DEFAULT_ACCOUNT_ADDR;
    let session_file = TRANSFER_PURSE_TO_ACCOUNT_CONTRACT;

    let (mut builder, _) = setup();

    let faucet_args_1 = runtime_args! {
        ARG_TARGET => *ACCOUNT_1_ADDR,
        ARG_AMOUNT => U512::from(TOKEN_AMOUNT),
    };

    let fund_request_1 =
        ExecuteRequestBuilder::standard(account_hash, session_file, faucet_args_1).build();
    builder.exec(fund_request_1).expect_success().commit();

    let gas_cost_1 = builder.last_exec_gas_cost();

    // Next time pay exactly the amount that was reported which should be also the minimum you
    // should be able to pay next time.
    let payment_amount = Motes::from_gas(gas_cost_1, 1).unwrap();

    let fund_request_2 = {
        let deploy_hash: [u8; 32] = [55; 32];
        let faucet_args_2 = runtime_args! {
            ARG_TARGET => *ACCOUNT_2_ADDR,
            ARG_AMOUNT => U512::from(TOKEN_AMOUNT),
        };

        let deploy = DeployItemBuilder::new()
            .with_address(account_hash)
            .with_session_code(TRANSFER_PURSE_TO_ACCOUNT_CONTRACT, faucet_args_2)
            // + default_create_purse_cost
            .with_empty_payment_bytes(runtime_args! {
                ARG_AMOUNT => payment_amount.value()
            })
            .with_authorization_keys(&[account_hash])
            .with_deploy_hash(deploy_hash)
            .build();

        ExecuteRequestBuilder::new().push_deploy(deploy)
    }
    .build();
    builder.exec(fund_request_2).expect_success().commit();

    let gas_cost_2 = builder.last_exec_gas_cost();

    assert_eq!(gas_cost_1, gas_cost_2);

    let mut upgrade_request = make_upgrade_request();

    // Increase "transfer_to_account" host function call exactly by X, so we can assert that
    // transfer cost increased by exactly X without hidden fees.
    let default_host_function_costs = HostFunctionCosts::default();

    let default_transfer_from_purse_to_account_cost = default_host_function_costs
        .transfer_from_purse_to_account
        .cost();
    let new_transfer_from_purse_to_account_cost = default_transfer_from_purse_to_account_cost
        .checked_add(HOST_FUNCTION_COST_CHANGE)
        .expect("should add without overflow");
    let new_transfer_from_purse_to_account =
        HostFunction::fixed(new_transfer_from_purse_to_account_cost);

    let new_host_function_costs = HostFunctionCosts {
        transfer_from_purse_to_account: new_transfer_from_purse_to_account,
        ..default_host_function_costs
    };

    let new_wasm_config =
        make_wasm_config(new_host_function_costs, builder.chainspec().wasm_config);

    // Inflate affected system contract entry point cost to the maximum
    let new_mint_create_cost = u32::MAX;
    let new_mint_costs = MintCosts {
        create: new_mint_create_cost,
        ..Default::default()
    };

    let updated_chainspec = builder
        .chainspec()
        .clone()
        .with_wasm_config(new_wasm_config)
        .with_mint_costs(new_mint_costs);

    builder
        .with_chainspec(updated_chainspec)
        .upgrade(&mut upgrade_request);

    let fund_request_3 = {
        let deploy_hash: [u8; 32] = [77; 32];
        let faucet_args_3 = runtime_args! {
            ARG_TARGET => *ACCOUNT_3_ADDR,
            ARG_AMOUNT => U512::from(TOKEN_AMOUNT),
        };

        let deploy = DeployItemBuilder::new()
            .with_address(account_hash)
            .with_session_code(session_file, faucet_args_3)
            .with_empty_payment_bytes(runtime_args! {
                ARG_AMOUNT => payment_amount.value() + HOST_FUNCTION_COST_CHANGE
            })
            .with_authorization_keys(&[account_hash])
            .with_deploy_hash(deploy_hash)
            .build();

        ExecuteRequestBuilder::new()
            .push_deploy(deploy)
            .with_protocol_version(*NEW_PROTOCOL_VERSION)
            .build()
    };

    builder.exec(fund_request_3).expect_success().commit();

    let gas_cost_3 = builder.last_exec_gas_cost();

    assert!(gas_cost_3 > gas_cost_1);
    assert!(gas_cost_3 > gas_cost_2);

    let gas_cost_diff = gas_cost_3.checked_sub(gas_cost_2).unwrap_or_default();
    assert_eq!(
        gas_cost_diff,
        Gas::new(U512::from(HOST_FUNCTION_COST_CHANGE))
    );
}

#[ignore]
#[test]
fn gh_2280_stored_transfer_to_account_should_always_cost_the_same_gas() {
    let account_hash = *DEFAULT_ACCOUNT_ADDR;
    let entry_point = FAUCET_NAME;

    let (mut builder, TestContext { gh_2280_regression }) = setup();

    let faucet_args_1 = runtime_args! {
        ARG_TARGET => *ACCOUNT_1_ADDR,
    };

    let fund_request_1 = ExecuteRequestBuilder::contract_call_by_hash(
        account_hash,
        gh_2280_regression,
        entry_point,
        faucet_args_1,
    )
    .build();
    builder.exec(fund_request_1).expect_success().commit();

    let gas_cost_1 = builder.last_exec_gas_cost();

    // Next time pay exactly the amount that was reported which should be also the minimum you
    // should be able to pay next time.
    let payment_amount = Motes::from_gas(gas_cost_1, 1).unwrap();

    let fund_request_2 = {
        let deploy_hash: [u8; 32] = [55; 32];
        let faucet_args_2 = runtime_args! {
            ARG_TARGET => *ACCOUNT_2_ADDR,
        };

        let deploy = DeployItemBuilder::new()
            .with_address(account_hash)
            .with_stored_session_hash(gh_2280_regression, entry_point, faucet_args_2)
            // + default_create_purse_cost
            .with_empty_payment_bytes(runtime_args! {
                ARG_AMOUNT => payment_amount.value()
            })
            .with_authorization_keys(&[account_hash])
            .with_deploy_hash(deploy_hash)
            .build();

        ExecuteRequestBuilder::new().push_deploy(deploy)
    }
    .build();
    builder.exec(fund_request_2).expect_success().commit();

    let gas_cost_2 = builder.last_exec_gas_cost();

    assert_eq!(gas_cost_1, gas_cost_2);

    let mut upgrade_request = make_upgrade_request();

    // Increase "transfer_to_account" host function call exactly by X, so we can assert that
    // transfer cost increased by exactly X without hidden fees.
    let default_host_function_costs = HostFunctionCosts::default();

    let default_transfer_from_purse_to_account_cost = default_host_function_costs
        .transfer_from_purse_to_account
        .cost();
    let new_transfer_from_purse_to_account_cost = default_transfer_from_purse_to_account_cost
        .checked_add(HOST_FUNCTION_COST_CHANGE)
        .expect("should add without overflow");
    let new_transfer_from_purse_to_account =
        HostFunction::fixed(new_transfer_from_purse_to_account_cost);

    let new_host_function_costs = HostFunctionCosts {
        transfer_from_purse_to_account: new_transfer_from_purse_to_account,
        ..default_host_function_costs
    };

    let new_wasm_config =
        make_wasm_config(new_host_function_costs, builder.chainspec().wasm_config);

    // Inflate affected system contract entry point cost to the maximum
    let new_mint_create_cost = u32::MAX;
    let new_mint_costs = MintCosts {
        create: new_mint_create_cost,
        ..Default::default()
    };

    let updated_chainspec = builder
        .chainspec()
        .clone()
        .with_wasm_config(new_wasm_config)
        .with_mint_costs(new_mint_costs);

    builder
        .with_chainspec(updated_chainspec)
        .upgrade(&mut upgrade_request);

    let fund_request_3 = {
        let deploy_hash: [u8; 32] = [77; 32];
        let faucet_args_3 = runtime_args! {
            ARG_TARGET => *ACCOUNT_3_ADDR,
        };

        let deploy = DeployItemBuilder::new()
            .with_address(account_hash)
            .with_stored_session_hash(gh_2280_regression, entry_point, faucet_args_3)
            .with_empty_payment_bytes(runtime_args! {
                ARG_AMOUNT => payment_amount.value() + HOST_FUNCTION_COST_CHANGE
            })
            .with_authorization_keys(&[account_hash])
            .with_deploy_hash(deploy_hash)
            .build();

        ExecuteRequestBuilder::new()
            .push_deploy(deploy)
            .with_protocol_version(*NEW_PROTOCOL_VERSION)
            .build()
    };

    builder.exec(fund_request_3).expect_success().commit();

    let gas_cost_3 = builder.last_exec_gas_cost();

    assert!(gas_cost_3 > gas_cost_1, "{} <= {}", gas_cost_3, gas_cost_1);
    assert!(gas_cost_3 > gas_cost_2);

    let gas_cost_diff = gas_cost_3.checked_sub(gas_cost_2).unwrap_or_default();
    assert_eq!(
        gas_cost_diff,
        Gas::new(U512::from(HOST_FUNCTION_COST_CHANGE))
    );
}

#[ignore]
#[test]
fn gh_2280_stored_faucet_call_should_cost_the_same() {
    let session_file = GH_2280_REGRESSION_CALL_CONTRACT;
    let account_hash = *DEFAULT_ACCOUNT_ADDR;

    let (mut builder, TestContext { gh_2280_regression }) = setup();

    let faucet_args_1 = runtime_args! {
        ARG_CONTRACT_HASH => gh_2280_regression,
        ARG_TARGET => *ACCOUNT_1_ADDR,
    };

    let fund_request_1 =
        ExecuteRequestBuilder::standard(account_hash, session_file, faucet_args_1).build();
    builder.exec(fund_request_1).expect_success().commit();

    let gas_cost_1 = builder.last_exec_gas_cost();

    // Next time pay exactly the amount that was reported which should be also the minimum you
    // should be able to pay next time.
    let payment_amount = Motes::from_gas(gas_cost_1, 1).unwrap();

    let fund_request_2 = {
        let deploy_hash: [u8; 32] = [55; 32];
        let faucet_args_2 = runtime_args! {
            ARG_CONTRACT_HASH => gh_2280_regression,
            ARG_TARGET => *ACCOUNT_2_ADDR,
        };

        let deploy = DeployItemBuilder::new()
            .with_address(account_hash)
            .with_session_code(session_file, faucet_args_2)
            // + default_create_purse_cost
            .with_empty_payment_bytes(runtime_args! {
                ARG_AMOUNT => payment_amount.value()
            })
            .with_authorization_keys(&[account_hash])
            .with_deploy_hash(deploy_hash)
            .build();

        ExecuteRequestBuilder::new().push_deploy(deploy)
    }
    .build();
    builder.exec(fund_request_2).expect_success().commit();

    let gas_cost_2 = builder.last_exec_gas_cost();

    assert_eq!(gas_cost_1, gas_cost_2);

    let mut upgrade_request = make_upgrade_request();

    // Increase "transfer_to_account" host function call exactly by X, so we can assert that
    // transfer cost increased by exactly X without hidden fees.
    let default_host_function_costs = HostFunctionCosts::default();

    let default_transfer_from_purse_to_account_cost = default_host_function_costs
        .transfer_from_purse_to_account
        .cost();
    let new_transfer_from_purse_to_account_cost = default_transfer_from_purse_to_account_cost
        .checked_add(HOST_FUNCTION_COST_CHANGE)
        .expect("should add without overflow");
    let new_transfer_from_purse_to_account =
        HostFunction::fixed(new_transfer_from_purse_to_account_cost);

    let new_host_function_costs = HostFunctionCosts {
        transfer_from_purse_to_account: new_transfer_from_purse_to_account,
        ..default_host_function_costs
    };

    let new_wasm_config =
        make_wasm_config(new_host_function_costs, builder.chainspec().wasm_config);

    // Inflate affected system contract entry point cost to the maximum
    let new_mint_create_cost = u32::MAX;
    let new_mint_costs = MintCosts {
        create: new_mint_create_cost,
        ..Default::default()
    };

    let updated_chainspec = builder
        .chainspec()
        .clone()
        .with_wasm_config(new_wasm_config)
        .with_mint_costs(new_mint_costs);

    builder
        .with_chainspec(updated_chainspec)
        .upgrade(&mut upgrade_request);

    let fund_request_3 = {
        let deploy_hash: [u8; 32] = [77; 32];
        let faucet_args_3 = runtime_args! {
            ARG_CONTRACT_HASH => gh_2280_regression,
            ARG_TARGET => *ACCOUNT_3_ADDR,
        };

        let deploy = DeployItemBuilder::new()
            .with_address(account_hash)
            .with_session_code(session_file, faucet_args_3)
            .with_empty_payment_bytes(runtime_args! {
                ARG_AMOUNT => payment_amount.value() + HOST_FUNCTION_COST_CHANGE
            })
            .with_authorization_keys(&[account_hash])
            .with_deploy_hash(deploy_hash)
            .build();

        ExecuteRequestBuilder::new()
            .push_deploy(deploy)
            .with_protocol_version(*NEW_PROTOCOL_VERSION)
            .build()
    };

    builder.exec(fund_request_3).expect_success().commit();

    let gas_cost_3 = builder.last_exec_gas_cost();

    assert!(gas_cost_3 > gas_cost_1, "{} <= {}", gas_cost_3, gas_cost_1);
    assert!(gas_cost_3 > gas_cost_2);

    let gas_cost_diff = gas_cost_3.checked_sub(gas_cost_2).unwrap_or_default();
    assert_eq!(
        gas_cost_diff,
        Gas::new(U512::from(HOST_FUNCTION_COST_CHANGE))
    );
}

struct TestContext {
    gh_2280_regression: AddressableEntityHash,
}

fn setup() -> (LmdbWasmTestBuilder, TestContext) {
    let mut builder = LmdbWasmTestBuilder::default();
    builder.run_genesis(PRODUCTION_RUN_GENESIS_REQUEST.clone());

    let session_args = runtime_args! {
        mint::ARG_AMOUNT => U512::from(MINIMUM_ACCOUNT_CREATION_BALANCE),
        ARG_FAUCET_FUNDS => U512::from(MINIMUM_ACCOUNT_CREATION_BALANCE),
    };
    let install_request = ExecuteRequestBuilder::standard(
        *DEFAULT_ACCOUNT_ADDR,
        GH_2280_REGRESSION_CONTRACT,
        session_args,
    )
    .build();

    builder.exec(install_request).expect_success().commit();

    let account = builder
        .get_entity_with_named_keys_by_account_hash(*DEFAULT_ACCOUNT_ADDR)
        .expect("should have account");
    let gh_2280_regression = account
        .named_keys()
        .get(HASH_KEY_NAME)
        .cloned()
        .and_then(Key::into_entity_hash_addr)
        .map(AddressableEntityHash::new)
        .expect("should have key");

    (builder, TestContext { gh_2280_regression })
}

<<<<<<< HEAD
fn make_engine_config(
    new_mint_costs: MintCosts,
    new_wasm_config: WasmConfig,
    old_system_config: SystemConfig,
) -> EngineConfig {
    let new_system_config = SystemConfig::new(
        old_system_config.wasmless_transfer_cost(),
        old_system_config.install_upgrade_cost(),
        old_system_config.standard_transaction_cost(),
        *old_system_config.auction_costs(),
        new_mint_costs,
        *old_system_config.handle_payment_costs(),
        *old_system_config.standard_payment_costs(),
    );
    EngineConfigBuilder::default()
        .with_wasm_config(new_wasm_config)
        .with_system_config(new_system_config)
        .build()
}

=======
>>>>>>> 73ad1d79
fn make_wasm_config(
    new_host_function_costs: HostFunctionCosts,
    old_wasm_config: WasmConfig,
) -> WasmConfig {
    WasmConfig::new(
        DEFAULT_WASM_MAX_MEMORY,
        DEFAULT_MAX_STACK_HEIGHT,
        old_wasm_config.opcode_costs(),
        old_wasm_config.storage_costs(),
        new_host_function_costs,
        old_wasm_config.messages_limits(),
    )
}

fn make_upgrade_request() -> ProtocolUpgradeConfig {
    UpgradeRequestBuilder::new()
        .with_current_protocol_version(*OLD_PROTOCOL_VERSION)
        .with_new_protocol_version(*NEW_PROTOCOL_VERSION)
        .with_activation_point(DEFAULT_ACTIVATION_POINT)
        .build()
}<|MERGE_RESOLUTION|>--- conflicted
+++ resolved
@@ -724,29 +724,6 @@
     (builder, TestContext { gh_2280_regression })
 }
 
-<<<<<<< HEAD
-fn make_engine_config(
-    new_mint_costs: MintCosts,
-    new_wasm_config: WasmConfig,
-    old_system_config: SystemConfig,
-) -> EngineConfig {
-    let new_system_config = SystemConfig::new(
-        old_system_config.wasmless_transfer_cost(),
-        old_system_config.install_upgrade_cost(),
-        old_system_config.standard_transaction_cost(),
-        *old_system_config.auction_costs(),
-        new_mint_costs,
-        *old_system_config.handle_payment_costs(),
-        *old_system_config.standard_payment_costs(),
-    );
-    EngineConfigBuilder::default()
-        .with_wasm_config(new_wasm_config)
-        .with_system_config(new_system_config)
-        .build()
-}
-
-=======
->>>>>>> 73ad1d79
 fn make_wasm_config(
     new_host_function_costs: HostFunctionCosts,
     old_wasm_config: WasmConfig,
