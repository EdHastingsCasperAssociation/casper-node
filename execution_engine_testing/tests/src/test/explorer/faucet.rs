use num_rational::Ratio;

use casper_execution_engine::{engine_state, execution::ExecError};

use casper_engine_test_support::{
<<<<<<< HEAD
    DeployItemBuilder, ExecuteRequestBuilder, LmdbWasmTestBuilder, TransferRequestBuilder,
    DEFAULT_PAYMENT, PRODUCTION_RUN_GENESIS_REQUEST,
=======
    DeployItemBuilder, ExecuteRequestBuilder, LmdbWasmTestBuilder, DEFAULT_ACCOUNT_ADDR,
    DEFAULT_PAYMENT, LOCAL_GENESIS_REQUEST,
>>>>>>> 67ad52e5
};
use casper_types::{
    account::AccountHash, addressable_entity::EntityKindTag, runtime_args, ApiError, Key,
    PublicKey, SecretKey, U512,
};

// test constants.
use super::{
    faucet_test_helpers::{
        get_available_amount, get_faucet_entity_hash, get_faucet_purse, get_remaining_requests,
        query_stored_value, FaucetDeployHelper, FaucetInstallSessionRequestBuilder,
        FundAccountRequestBuilder,
    },
    ARG_AMOUNT, ARG_AVAILABLE_AMOUNT, ARG_DISTRIBUTIONS_PER_INTERVAL, ARG_ID, ARG_TARGET,
    ARG_TIME_INTERVAL, AUTHORIZED_ACCOUNT_NAMED_KEY, AVAILABLE_AMOUNT_NAMED_KEY,
    DISTRIBUTIONS_PER_INTERVAL_NAMED_KEY, ENTRY_POINT_FAUCET, ENTRY_POINT_SET_VARIABLES,
    FAUCET_CONTRACT_NAMED_KEY, FAUCET_FUND_AMOUNT, FAUCET_ID, FAUCET_INSTALLER_SESSION,
    FAUCET_PURSE_NAMED_KEY, FAUCET_TIME_INTERVAL, INSTALLER_ACCOUNT, INSTALLER_FUND_AMOUNT,
    INSTALLER_NAMED_KEY, LAST_DISTRIBUTION_TIME_NAMED_KEY, REMAINING_REQUESTS_NAMED_KEY,
    TIME_INTERVAL_NAMED_KEY, TWO_HOURS_AS_MILLIS,
};

/// User error variant defined in the faucet contract.
const FAUCET_CALL_BY_USER_WITH_AUTHORIZED_ACCOUNT_SET: u16 = 25;

#[ignore]
#[test]
fn should_install_faucet_contract() {
    let mut builder = LmdbWasmTestBuilder::default();
    builder.run_genesis(LOCAL_GENESIS_REQUEST.clone());

    let fund_installer_account_request = FundAccountRequestBuilder::new()
        .with_target_account(INSTALLER_ACCOUNT)
        .with_fund_amount(U512::from(INSTALLER_FUND_AMOUNT))
        .build();

    builder
        .transfer_and_commit(fund_installer_account_request)
        .expect_success();

    let install_faucet_request = FaucetInstallSessionRequestBuilder::new().build();

    builder
        .exec(install_faucet_request)
        .expect_success()
        .commit();

    let installer_named_keys = builder
        .get_entity_with_named_keys_by_account_hash(INSTALLER_ACCOUNT)
        .expect("must have entity")
        .named_keys()
        .clone();

    assert!(installer_named_keys
        .get(&format!("{}_{}", FAUCET_CONTRACT_NAMED_KEY, FAUCET_ID))
        .is_some());

    let faucet_purse_id = format!("{}_{}", FAUCET_PURSE_NAMED_KEY, FAUCET_ID);
    assert!(installer_named_keys.get(&faucet_purse_id).is_some());

    let faucet_named_key = installer_named_keys
        .get(&format!("{}_{}", FAUCET_CONTRACT_NAMED_KEY, FAUCET_ID))
        .expect("failed to find faucet named key");

    // check installer is set.
    builder
        .query(None, *faucet_named_key, &[INSTALLER_NAMED_KEY.to_string()])
        .expect("failed to find installer named key");

    // check time interval
    builder
        .query(
            None,
            *faucet_named_key,
            &[TIME_INTERVAL_NAMED_KEY.to_string()],
        )
        .expect("failed to find time interval named key");

    // check last distribution time
    builder
        .query(
            None,
            *faucet_named_key,
            &[LAST_DISTRIBUTION_TIME_NAMED_KEY.to_string()],
        )
        .expect("failed to find last distribution named key");

    // check faucet purse
    builder
        .query(
            None,
            *faucet_named_key,
            &[FAUCET_PURSE_NAMED_KEY.to_string()],
        )
        .expect("failed to find faucet purse named key");

    // check available amount
    builder
        .query(
            None,
            *faucet_named_key,
            &[AVAILABLE_AMOUNT_NAMED_KEY.to_string()],
        )
        .expect("failed to find available amount named key");

    // check remaining requests
    builder
        .query(
            None,
            *faucet_named_key,
            &[REMAINING_REQUESTS_NAMED_KEY.to_string()],
        )
        .expect("failed to find remaining requests named key");

    builder
        .query(
            None,
            *faucet_named_key,
            &[AUTHORIZED_ACCOUNT_NAMED_KEY.to_string()],
        )
        .expect("failed to find authorized account named key");
}

#[ignore]
#[test]
fn should_allow_installer_to_set_variables() {
    let mut builder = LmdbWasmTestBuilder::default();
    builder.run_genesis(LOCAL_GENESIS_REQUEST.clone());

    let mut helper = FaucetDeployHelper::new()
        .with_installer_account(INSTALLER_ACCOUNT)
        .with_installer_fund_amount(U512::from(INSTALLER_FUND_AMOUNT))
        .with_faucet_purse_fund_amount(U512::from(FAUCET_FUND_AMOUNT))
        .with_faucet_available_amount(Some(U512::from(FAUCET_FUND_AMOUNT)))
        .with_faucet_distributions_per_interval(Some(2))
        .with_faucet_time_interval(Some(FAUCET_TIME_INTERVAL));

    builder
        .transfer_and_commit(helper.fund_installer_request())
        .expect_success();

    builder
        .exec(helper.faucet_install_request())
        .expect_success()
        .commit();

    let faucet_contract_hash = helper.query_and_set_faucet_contract_hash(&builder);
    let faucet_entity_key =
        Key::addressable_entity_key(EntityKindTag::SmartContract, faucet_contract_hash);

    assert_eq!(
        helper.query_faucet_purse_balance(&builder),
        helper.faucet_purse_fund_amount()
    );

    let available_amount: U512 = query_stored_value(
        &mut builder,
        faucet_entity_key,
        vec![AVAILABLE_AMOUNT_NAMED_KEY.to_string()],
    );

    // the available amount per interval will be zero until the installer calls
    // the set_variable entrypoint to finish setup.
    assert_eq!(available_amount, U512::zero());

    let time_interval: u64 = query_stored_value(
        &mut builder,
        faucet_entity_key,
        vec![TIME_INTERVAL_NAMED_KEY.to_string()],
    );

    // defaults to around two hours.
    assert_eq!(time_interval, TWO_HOURS_AS_MILLIS);

    let distributions_per_interval: u64 = query_stored_value(
        &mut builder,
        faucet_entity_key,
        vec![DISTRIBUTIONS_PER_INTERVAL_NAMED_KEY.to_string()],
    );

    assert_eq!(distributions_per_interval, 0u64);

    builder
        .exec(helper.faucet_config_request())
        .expect_success()
        .commit();

    let available_amount: U512 = query_stored_value(
        &mut builder,
        faucet_entity_key,
        vec![AVAILABLE_AMOUNT_NAMED_KEY.to_string()],
    );

    assert_eq!(available_amount, helper.faucet_purse_fund_amount());

    let time_interval: u64 = query_stored_value(
        &mut builder,
        faucet_entity_key,
        vec![TIME_INTERVAL_NAMED_KEY.to_string()],
    );

    assert_eq!(time_interval, helper.faucet_time_interval().unwrap());

    let distributions_per_interval: u64 = query_stored_value(
        &mut builder,
        faucet_entity_key,
        vec![DISTRIBUTIONS_PER_INTERVAL_NAMED_KEY.to_string()],
    );

    assert_eq!(
        distributions_per_interval,
        helper.faucet_distributions_per_interval().unwrap()
    );
}

#[ignore]
#[test]
fn should_fund_new_account() {
    let mut builder = LmdbWasmTestBuilder::default();

    builder.run_genesis(LOCAL_GENESIS_REQUEST.clone());

    let faucet_purse_fund_amount = U512::from(9_000_000_000u64);
    let faucet_distributions_per_interval = 3;

    let mut helper = FaucetDeployHelper::default()
        .with_faucet_purse_fund_amount(faucet_purse_fund_amount)
        .with_faucet_available_amount(Some(faucet_purse_fund_amount))
        .with_faucet_distributions_per_interval(Some(faucet_distributions_per_interval));

    builder
        .transfer_and_commit(helper.fund_installer_request())
        .expect_success();

    builder
        .exec(helper.faucet_install_request())
        .expect_success()
        .commit();

    helper.query_and_set_faucet_contract_hash(&builder);

    builder
        .exec(helper.faucet_config_request())
        .expect_success()
        .commit();

    let new_account = AccountHash::new([7u8; 32]);

    let new_account_fund_amount = U512::from(5_000_000_000u64);
    let fund_new_account_request = helper
        .new_faucet_fund_request_builder()
        .with_installer_account(helper.installer_account())
        .with_arg_target(new_account)
        .with_arg_fund_amount(new_account_fund_amount)
        .build();

    let faucet_purse_uref = helper.query_faucet_purse(&builder);
    let faucet_purse_balance_before = builder.get_purse_balance(faucet_purse_uref);

    builder
        .exec(fund_new_account_request)
        .expect_success()
        .commit();

    let faucet_purse_balance_after = builder.get_purse_balance(faucet_purse_uref);

    assert_eq!(
        faucet_purse_balance_after,
        faucet_purse_balance_before - new_account_fund_amount
    );

    let new_account_actual_purse_balance = builder.get_purse_balance(
        builder
            .get_expected_addressable_entity_by_account_hash(new_account)
            .main_purse(),
    );

    assert_eq!(new_account_actual_purse_balance, new_account_fund_amount);
}

#[ignore]
#[test]
fn should_fund_existing_account() {
    let user_account = AccountHash::new([7u8; 32]);

    let mut builder = LmdbWasmTestBuilder::default();
    builder.run_genesis(LOCAL_GENESIS_REQUEST.clone());

    let faucet_purse_fund_amount = U512::from(9_000_000_000u64);
    let faucet_distributions_per_interval = 3;

    let mut helper = FaucetDeployHelper::default()
        .with_faucet_purse_fund_amount(faucet_purse_fund_amount)
        .with_faucet_available_amount(Some(faucet_purse_fund_amount))
        .with_faucet_distributions_per_interval(Some(faucet_distributions_per_interval));

    builder
        .transfer_and_commit(helper.fund_installer_request())
        .expect_success();

    let user_account_initial_balance = U512::from(15_000_000_000u64);

    let fund_user_request = FundAccountRequestBuilder::new()
        .with_target_account(user_account)
        .with_fund_amount(user_account_initial_balance)
        .build();

    builder
        .transfer_and_commit(fund_user_request)
        .expect_success();

    builder
        .exec(helper.faucet_install_request())
        .expect_success()
        .commit();

    helper.query_and_set_faucet_contract_hash(&builder);

    builder
        .exec(helper.faucet_config_request())
        .expect_success()
        .commit();

    let user_purse_uref = builder
        .get_expected_addressable_entity_by_account_hash(user_account)
        .main_purse();
    let user_purse_balance_before = builder.get_purse_balance(user_purse_uref);

    builder
        .exec(
            helper
                .new_faucet_fund_request_builder()
                .with_user_account(user_account)
                .with_payment_amount(user_account_initial_balance)
                .build(),
        )
        .expect_success()
        .commit();

    let refund = builder.calculate_refund_amount(user_account_initial_balance);
    let user_purse_balance_after = builder.get_purse_balance(user_purse_uref);
    let one_distribution = Ratio::new(
        faucet_purse_fund_amount,
        faucet_distributions_per_interval.into(),
    )
    .to_integer();

    assert_eq!(
        user_purse_balance_after,
        user_purse_balance_before + one_distribution - user_account_initial_balance + refund
    );
}

#[ignore]
#[test]
fn should_not_fund_once_exhausted() {
    let installer_account = AccountHash::new([1u8; 32]);
    let user_account = AccountHash::new([2u8; 32]);

    let mut builder = LmdbWasmTestBuilder::default();
    builder.run_genesis(LOCAL_GENESIS_REQUEST.clone());

    let faucet_fund_amount = U512::from(400_000_000_000_000u64);
    let half_of_faucet_fund_amount = faucet_fund_amount / 2;
    let assigned_distributions_per_interval = 4u64;
    // Create helper
    let mut helper = FaucetDeployHelper::new()
        .with_installer_account(installer_account)
        .with_installer_fund_amount(U512::from(INSTALLER_FUND_AMOUNT))
        .with_faucet_purse_fund_amount(faucet_fund_amount)
        .with_faucet_available_amount(Some(half_of_faucet_fund_amount))
        .with_faucet_distributions_per_interval(Some(assigned_distributions_per_interval))
        .with_faucet_time_interval(Some(10_000u64));

    // fund installer amount
    builder
        .transfer_and_commit(helper.fund_installer_request())
        .expect_success();

    // faucet install request
    builder
        .exec(helper.faucet_install_request())
        .expect_success()
        .commit();

    helper.query_and_set_faucet_contract_hash(&builder);

    let faucet_contract_hash = get_faucet_entity_hash(&builder, installer_account);
    let faucet_entity_key =
        Key::addressable_entity_key(EntityKindTag::SmartContract, faucet_contract_hash);
    let faucet_purse = get_faucet_purse(&builder, installer_account);
    let faucet_purse_balance = builder.get_purse_balance(faucet_purse);

    assert_eq!(faucet_purse_balance, faucet_fund_amount);

    let available_amount = get_available_amount(&builder, faucet_contract_hash);
    assert_eq!(available_amount, U512::zero());

    builder
        .exec(helper.faucet_config_request())
        .expect_success()
        .commit();

    let available_amount = get_available_amount(&builder, faucet_contract_hash);
    assert_eq!(available_amount, half_of_faucet_fund_amount);

    let remaining_requests = get_remaining_requests(&builder, faucet_contract_hash);
    assert_eq!(remaining_requests, U512::from(4u64));

    let user_fund_amount = U512::from(3_000_000_000u64);
    let num_funds = 4;

    let payment_amount = 10_000_000_000u64;
    let faucet_call_by_installer = helper
        .new_faucet_fund_request_builder()
        .with_installer_account(helper.installer_account())
        .with_arg_fund_amount(user_fund_amount * num_funds)
        .with_arg_target(user_account)
        .build();

    builder
        .exec(faucet_call_by_installer)
        .expect_success()
        .commit();

    let user_main_purse_balance_before = builder.get_purse_balance(
        builder
            .get_expected_addressable_entity_by_account_hash(user_account)
            .main_purse(),
    );

    let mut refund = U512::zero();
    for i in 0..num_funds {
        let faucet_call_by_user = helper
            .new_faucet_fund_request_builder()
            .with_user_account(user_account)
            .with_arg_fund_amount(user_fund_amount)
            .with_block_time(1000 + i)
            .with_payment_amount(U512::from(payment_amount))
            .build();

        builder.exec(faucet_call_by_user).expect_success().commit();

        refund += builder.calculate_refund_amount(U512::from(payment_amount));
    }

    let user_main_purse_balance_after = builder.get_purse_balance(
        builder
            .get_expected_addressable_entity_by_account_hash(user_account)
            .main_purse(),
    );

    let remaining_requests = get_remaining_requests(&builder, faucet_contract_hash);
    assert_eq!(remaining_requests, U512::zero());

    let one_distribution =
        half_of_faucet_fund_amount / U512::from(assigned_distributions_per_interval);

    assert_eq!(
        user_main_purse_balance_after - user_main_purse_balance_before,
        one_distribution * num_funds - (payment_amount * num_funds) + refund,
        "users main purse balance must match expected amount after user faucet calls ({} != {}*{} [{}])", user_main_purse_balance_after, one_distribution, num_funds, one_distribution * num_funds,
    );

    let user_main_purse_balance_before = builder.get_purse_balance(
        builder
            .get_expected_addressable_entity_by_account_hash(user_account)
            .main_purse(),
    );

    let faucet_call_by_user = helper
        .new_faucet_fund_request_builder()
        .with_user_account(user_account)
        .with_arg_fund_amount(user_fund_amount)
        .with_payment_amount(U512::from(payment_amount))
        .with_block_time(1010)
        .build();

    builder.exec(faucet_call_by_user).expect_success().commit();
    let refund = builder.calculate_refund_amount(U512::from(payment_amount));

    let user_main_purse_balance_after = builder.get_purse_balance(
        builder
            .get_expected_addressable_entity_by_account_hash(user_account)
            .main_purse(),
    );
    assert_eq!(
        user_main_purse_balance_before - user_main_purse_balance_after,
        U512::from(payment_amount) - refund,
        "no funds are distributed after faucet"
    );

    // faucet may resume distributions once block time is > last_distribution_time + time_interval.
    let last_distribution_time = query_stored_value::<u64>(
        &mut builder,
        faucet_entity_key,
        [LAST_DISTRIBUTION_TIME_NAMED_KEY.to_string()].into(),
    );
    assert_eq!(last_distribution_time, 0);

    let user_main_purse_balance_before = builder.get_purse_balance(
        builder
            .get_expected_addressable_entity_by_account_hash(user_account)
            .main_purse(),
    );

    let faucet_call_by_user = helper
        .new_faucet_fund_request_builder()
        .with_user_account(user_account)
        .with_arg_fund_amount(user_fund_amount)
        .with_block_time(11_011u64)
        .with_payment_amount(U512::from(payment_amount))
        .build();

    builder.exec(faucet_call_by_user).expect_success().commit();
    let refund = builder.calculate_refund_amount(U512::from(payment_amount));

    let user_main_purse_balance_after = builder.get_purse_balance(
        builder
            .get_expected_addressable_entity_by_account_hash(user_account)
            .main_purse(),
    );

    let last_distribution_time = query_stored_value::<u64>(
        &mut builder,
        faucet_entity_key,
        [LAST_DISTRIBUTION_TIME_NAMED_KEY.to_string()].into(),
    );

    assert_eq!(last_distribution_time, 11_011u64);

    let remaining_requests = query_stored_value::<U512>(
        &mut builder,
        faucet_entity_key,
        [REMAINING_REQUESTS_NAMED_KEY.to_string()].into(),
    );

    assert_eq!(
        remaining_requests,
        U512::from(assigned_distributions_per_interval - 1)
    );

    assert_eq!(
        user_main_purse_balance_after - user_main_purse_balance_before + payment_amount - refund,
        // one_distribution * (num_funds + 1), // - user_fund_amount * 2
        // user_fund_amount,
        one_distribution,
    );
}

#[ignore]
#[test]
fn should_allow_installer_to_fund_freely() {
    let installer_account = AccountHash::new([1u8; 32]);
    let user_account = AccountHash::new([2u8; 32]);

    let mut builder = LmdbWasmTestBuilder::default();
    builder.run_genesis(LOCAL_GENESIS_REQUEST.clone());

    let faucet_fund_amount = U512::from(200_000_000_000u64);
    let half_of_faucet_fund_amount = faucet_fund_amount / 2;
    let assigned_distributions_per_time_interval = 2u64;
    let mut helper = FaucetDeployHelper::new()
        .with_installer_account(installer_account)
        .with_installer_fund_amount(INSTALLER_FUND_AMOUNT.into())
        .with_faucet_purse_fund_amount(faucet_fund_amount)
        .with_faucet_available_amount(Some(half_of_faucet_fund_amount))
        .with_faucet_distributions_per_interval(Some(assigned_distributions_per_time_interval))
        .with_faucet_time_interval(Some(10_000u64));

    builder
        .transfer_and_commit(helper.fund_installer_request())
        .expect_success();

    builder
        .exec(helper.faucet_install_request())
        .expect_success()
        .commit();

    helper.query_and_set_faucet_contract_hash(&builder);

    let faucet_contract_hash = get_faucet_entity_hash(&builder, installer_account);
    let faucet_entity_key =
        Key::addressable_entity_key(EntityKindTag::SmartContract, faucet_contract_hash);
    let faucet_purse = get_faucet_purse(&builder, installer_account);

    let faucet_purse_balance = builder.get_purse_balance(faucet_purse);
    assert_eq!(faucet_purse_balance, faucet_fund_amount);

    let available_amount = query_stored_value::<U512>(
        &mut builder,
        faucet_entity_key,
        [AVAILABLE_AMOUNT_NAMED_KEY.to_string()].into(),
    );

    // the available amount per interval should be zero until the installer calls
    // the set_variable entrypoint to finish setup.
    assert_eq!(available_amount, U512::zero());

    builder
        .exec(helper.faucet_config_request())
        .expect_success()
        .commit();

    let available_amount = query_stored_value::<U512>(
        &mut builder,
        faucet_entity_key,
        [AVAILABLE_AMOUNT_NAMED_KEY.to_string()].into(),
    );

    assert_eq!(available_amount, half_of_faucet_fund_amount);

    let user_fund_amount = U512::from(3_000_000_000u64);
    // This would only allow other callers to fund twice in this interval,
    // but the installer can fund as many times as they want.
    let num_funds = 3;

    for _ in 0..num_funds {
        let faucet_call_by_installer = helper
            .new_faucet_fund_request_builder()
            .with_installer_account(helper.installer_account())
            .with_arg_fund_amount(user_fund_amount)
            .with_arg_target(user_account)
            .build();

        builder
            .exec(faucet_call_by_installer)
            .expect_success()
            .commit();
    }

    let faucet_purse_balance = builder.get_purse_balance(faucet_purse);
    assert_eq!(
        faucet_purse_balance,
        faucet_fund_amount - user_fund_amount * num_funds,
        "faucet purse balance must match expected amount after {} faucet calls",
        num_funds
    );

    // check the balance of the user's main purse
    let user_main_purse_balance_after = builder.get_purse_balance(
        builder
            .get_expected_addressable_entity_by_account_hash(user_account)
            .main_purse(),
    );

    assert_eq!(user_main_purse_balance_after, user_fund_amount * num_funds);
}

#[ignore]
#[test]
fn should_not_fund_if_zero_distributions_per_interval() {
    let installer_account = AccountHash::new([1u8; 32]);
    let user_account = AccountHash::new([2u8; 32]);

    let mut builder = LmdbWasmTestBuilder::default();
    builder.run_genesis(LOCAL_GENESIS_REQUEST.clone());

    // Fund installer account
    let fund_installer_account_request = FundAccountRequestBuilder::new()
        .with_target_account(installer_account)
        .with_fund_amount(INSTALLER_FUND_AMOUNT.into())
        .build();

    builder
        .transfer_and_commit(fund_installer_account_request)
        .expect_success();

    let faucet_fund_amount = U512::from(400_000_000_000_000u64);

    let installer_session_request = ExecuteRequestBuilder::standard(
        installer_account,
        FAUCET_INSTALLER_SESSION,
        runtime_args! {ARG_ID => FAUCET_ID, ARG_AMOUNT => faucet_fund_amount},
    )
    .build();

    builder
        .exec(installer_session_request)
        .expect_success()
        .commit();

    let installer_call_faucet_request = ExecuteRequestBuilder::contract_call_by_name(
        installer_account,
        &format!("{}_{}", FAUCET_CONTRACT_NAMED_KEY, FAUCET_ID),
        ENTRY_POINT_FAUCET,
        runtime_args! {ARG_TARGET => user_account},
    )
    .build();

    builder
        .exec(installer_call_faucet_request)
        .expect_failure()
        .commit();
}

#[ignore]
#[test]
fn should_allow_funding_by_an_authorized_account() {
    let installer_account = AccountHash::new([1u8; 32]);

    let authorized_account_public_key = {
        let secret_key =
            SecretKey::ed25519_from_bytes([2u8; 32]).expect("failed to construct secret key");
        PublicKey::from(&secret_key)
    };

    let authorized_account = authorized_account_public_key.to_account_hash();
    let user_account = AccountHash::new([3u8; 32]);
    let faucet_fund_amount = U512::from(400_000_000_000_000u64);
    let half_of_faucet_fund_amount = faucet_fund_amount / 2;

    let mut builder = LmdbWasmTestBuilder::default();
    builder.run_genesis(LOCAL_GENESIS_REQUEST.clone());

    let mut helper = FaucetDeployHelper::new()
        .with_installer_account(installer_account)
        .with_installer_fund_amount(INSTALLER_FUND_AMOUNT.into())
        .with_faucet_purse_fund_amount(faucet_fund_amount)
        .with_faucet_available_amount(Some(half_of_faucet_fund_amount))
        .with_faucet_distributions_per_interval(Some(2u64))
        .with_faucet_time_interval(Some(10_000u64));

    builder
        .transfer_and_commit(helper.fund_installer_request())
        .expect_success();

    builder
        .exec(helper.faucet_install_request())
        .expect_success()
        .commit();

    helper.query_and_set_faucet_contract_hash(&builder);

    builder
        .exec(helper.faucet_config_request())
        .expect_success()
        .commit();

    let installer_named_keys = builder
        .get_entity_with_named_keys_by_account_hash(installer_account)
        .expect("must have entity")
        .named_keys()
        .clone();

    let faucet_named_key = installer_named_keys
        .get(&format!("{}_{}", FAUCET_CONTRACT_NAMED_KEY, FAUCET_ID))
        .expect("failed to find faucet named key");

    let key = Key::contract_entity_key(faucet_named_key.into_entity_hash().expect(
        "must convert to entity hash\
    ",
    ));

    let maybe_authorized_account_public_key = builder
        .query(None, key, &[AUTHORIZED_ACCOUNT_NAMED_KEY.to_string()])
        .expect("failed to find authorized account named key")
        .as_cl_value()
        .expect("failed to convert into cl value")
        .clone()
        .into_t::<Option<PublicKey>>()
        .expect("failed to convert into optional public key");

    assert_eq!(maybe_authorized_account_public_key, None::<PublicKey>);

    let faucet_authorize_account_request = helper
        .new_faucet_authorize_account_request_builder()
        .with_authorized_user_public_key(Some(authorized_account_public_key.clone()))
        .build();

    builder
        .exec(faucet_authorize_account_request)
        .expect_success()
        .commit();

    let maybe_authorized_account_public_key = builder
        .query(None, key, &[AUTHORIZED_ACCOUNT_NAMED_KEY.to_string()])
        .expect("failed to find authorized account named key")
        .as_cl_value()
        .expect("failed to convert into cl value")
        .clone()
        .into_t::<Option<PublicKey>>()
        .expect("failed to convert into optional public key");

    assert_eq!(
        maybe_authorized_account_public_key,
        Some(authorized_account_public_key.clone())
    );

    let authorized_account_fund_amount = U512::from(10_000_000_000u64);
    let faucet_fund_authorized_account_by_installer_request = helper
        .new_faucet_fund_request_builder()
        .with_arg_fund_amount(authorized_account_fund_amount)
        .with_arg_target(authorized_account_public_key.to_account_hash())
        .build();

    builder
        .exec(faucet_fund_authorized_account_by_installer_request)
        .expect_success()
        .commit();

    let user_fund_amount = U512::from(10_000_000_000u64);
    let faucet_fund_user_by_authorized_account_request = helper
        .new_faucet_fund_request_builder()
        .with_authorized_account(authorized_account)
        .with_arg_fund_amount(user_fund_amount)
        .with_arg_target(user_account)
        .with_payment_amount(user_fund_amount)
        .build();

    builder
        .exec(faucet_fund_user_by_authorized_account_request)
        .expect_success()
        .commit();

    let user_main_purse_balance_after = builder.get_purse_balance(
        builder
            .get_expected_addressable_entity_by_account_hash(user_account)
            .main_purse(),
    );
    assert_eq!(user_main_purse_balance_after, user_fund_amount);

    // A user cannot fund themselves if there is an authorized account.
    let faucet_fund_by_user_request = helper
        .new_faucet_fund_request_builder()
        .with_user_account(user_account)
        .with_payment_amount(user_fund_amount)
        .build();

    builder
        .exec(faucet_fund_by_user_request)
        .expect_failure()
        .commit();

    let exec_result = builder
        .get_last_exec_result()
        .expect("failed to get exec results");

    let error = exec_result.as_error().unwrap();
    assert!(
        matches!(
            error,
            engine_state::Error::Exec(ExecError::Revert(ApiError::User(
                FAUCET_CALL_BY_USER_WITH_AUTHORIZED_ACCOUNT_SET
            )))
        ),
        "{:?}",
        error,
    );
}

#[ignore]
#[test]
fn should_refund_proper_amount() {
    let user_account = AccountHash::new([7u8; 32]);

    let mut builder = LmdbWasmTestBuilder::default();
    builder.run_genesis(LOCAL_GENESIS_REQUEST.clone());

    let payment_amount = U512::from(10_000_000_000u64);

    let mut helper = FaucetDeployHelper::default();
    builder
        .transfer_and_commit(helper.fund_installer_request())
        .expect_success();

    let user_account_initial_balance = U512::from(15_000_000_000u64);

    let fund_user_request = FundAccountRequestBuilder::new()
        .with_target_account(user_account)
        .with_fund_amount(user_account_initial_balance)
        .build();

    builder
        .transfer_and_commit(fund_user_request)
        .expect_success();

    builder
        .exec(helper.faucet_install_request())
        .expect_success()
        .commit();

    helper.query_and_set_faucet_contract_hash(&builder);

    builder
        .exec(helper.faucet_config_request())
        .expect_success()
        .commit();

    let user_purse_uref = builder
        .get_expected_addressable_entity_by_account_hash(user_account)
        .main_purse();
    let user_purse_balance_before = builder.get_purse_balance(user_purse_uref);

    builder
        .exec(
            helper
                .new_faucet_fund_request_builder()
                .with_user_account(user_account)
                .with_payment_amount(payment_amount)
                .build(),
        )
        .expect_success()
        .commit();

    let refund = builder.calculate_refund_amount(payment_amount);
    let user_purse_balance_after = builder.get_purse_balance(user_purse_uref);

    assert_eq!(
        user_purse_balance_after,
        user_purse_balance_before - payment_amount + refund
    );
}

#[ignore]
#[test]
fn faucet_costs() {
    // This test will fail if execution costs vary.  The expected costs should not be updated
    // without understanding why the cost has changed.  If the costs do change, it should be
    // reflected in the "Costs by Entry Point" section of the faucet crate's README.md.
<<<<<<< HEAD
    const EXPECTED_FAUCET_INSTALL_COST: u64 = 91_918_543_000;
    const EXPECTED_FAUCET_SET_VARIABLES_COST: u64 = 110_738_410;
    const EXPECTED_FAUCET_CALL_BY_INSTALLER_COST: u64 = 2_774_321_730;
    const EXPECTED_FAUCET_CALL_BY_USER_COST: u64 = 2_618_795_850;
=======
    const EXPECTED_FAUCET_INSTALL_COST: u64 = 92_506_829_880;
    const EXPECTED_FAUCET_SET_VARIABLES_COST: u64 = 110_742_240;
    const EXPECTED_FAUCET_CALL_BY_INSTALLER_COST: u64 = 2_774_318_380;
    const EXPECTED_FAUCET_CALL_BY_USER_COST: u64 = 2_618_830_980;
>>>>>>> 67ad52e5

    let installer_account = AccountHash::new([1u8; 32]);
    let user_account: AccountHash = AccountHash::new([2u8; 32]);

    let mut builder = LmdbWasmTestBuilder::default();
    builder.run_genesis(LOCAL_GENESIS_REQUEST.clone());

    let fund_installer_account_request =
        TransferRequestBuilder::new(INSTALLER_FUND_AMOUNT, installer_account).build();

    builder
        .transfer_and_commit(fund_installer_account_request)
        .expect_success();

    let faucet_fund_amount = U512::from(400_000_000_000_000u64);
    let installer_session_request = ExecuteRequestBuilder::standard(
        installer_account,
        FAUCET_INSTALLER_SESSION,
        runtime_args! {ARG_ID => FAUCET_ID, ARG_AMOUNT => faucet_fund_amount },
    )
    .build();

    builder
        .exec(installer_session_request)
        .expect_success()
        .commit();

    let faucet_install_cost = builder.last_exec_gas_cost();

    let assigned_time_interval = 10_000u64;
    let assigned_distributions_per_interval = 2u64;
    let installer_set_variable_request = {
        let deploy_item = DeployItemBuilder::new()
            .with_address(installer_account)
            .with_authorization_keys(&[installer_account])
            .with_stored_session_named_key(
                &format!("{}_{}", FAUCET_CONTRACT_NAMED_KEY, FAUCET_ID),
                ENTRY_POINT_SET_VARIABLES,
                runtime_args! {
                    ARG_AVAILABLE_AMOUNT => Some(faucet_fund_amount),
                    ARG_TIME_INTERVAL => Some(assigned_time_interval),
                    ARG_DISTRIBUTIONS_PER_INTERVAL => Some(assigned_distributions_per_interval)
                },
            )
            .with_empty_payment_bytes(runtime_args! {ARG_AMOUNT => *DEFAULT_PAYMENT})
            .with_deploy_hash([3; 32])
            .build();

        ExecuteRequestBuilder::from_deploy_item(deploy_item).build()
    };

    builder
        .exec(installer_set_variable_request)
        .expect_success()
        .commit();

    let faucet_set_variables_cost = builder.last_exec_gas_cost();

    let user_fund_amount = U512::from(10_000_000_000u64);
    let faucet_call_by_installer = {
        let deploy_item = DeployItemBuilder::new()
            .with_address(installer_account)
            .with_authorization_keys(&[installer_account])
            .with_stored_session_named_key(
                &format!("{}_{}", FAUCET_CONTRACT_NAMED_KEY, FAUCET_ID),
                ENTRY_POINT_FAUCET,
                runtime_args! {ARG_TARGET => user_account, ARG_AMOUNT => user_fund_amount, ARG_ID => <Option<u64>>::None},
            )
            .with_empty_payment_bytes(runtime_args! {ARG_AMOUNT => *DEFAULT_PAYMENT})
            .with_deploy_hash([4; 32])
            .build();

        ExecuteRequestBuilder::from_deploy_item(deploy_item).build()
    };

    builder
        .exec(faucet_call_by_installer)
        .expect_success()
        .commit();

    let faucet_call_by_installer_cost = builder.last_exec_gas_cost();

    let faucet_contract_hash = get_faucet_entity_hash(&builder, installer_account);

    let faucet_call_by_user_request = {
        let deploy_item = DeployItemBuilder::new()
            .with_address(user_account)
            .with_authorization_keys(&[user_account])
            .with_stored_session_hash(
                faucet_contract_hash,
                ENTRY_POINT_FAUCET,
                runtime_args! {ARG_TARGET => user_account, ARG_ID => <Option<u64>>::None},
            )
            .with_empty_payment_bytes(runtime_args! {ARG_AMOUNT => user_fund_amount})
            .with_deploy_hash([4; 32])
            .build();

        ExecuteRequestBuilder::from_deploy_item(deploy_item).build()
    };

    builder
        .exec(faucet_call_by_user_request)
        .expect_success()
        .commit();

    let faucet_call_by_user_cost = builder.last_exec_gas_cost();

    let mut costs_as_expected = true;
    if faucet_install_cost.value().as_u64() != EXPECTED_FAUCET_INSTALL_COST {
        costs_as_expected = false;
        eprintln!(
            "faucet_install_cost wrong: expected: {}, got: {}",
            EXPECTED_FAUCET_INSTALL_COST,
            faucet_install_cost.value().as_u64()
        );
    }

    if faucet_set_variables_cost.value().as_u64() != EXPECTED_FAUCET_SET_VARIABLES_COST {
        costs_as_expected = false;
        eprintln!(
            "faucet_set_variables_cost wrong: expected: {}, got: {}",
            EXPECTED_FAUCET_SET_VARIABLES_COST,
            faucet_set_variables_cost.value().as_u64()
        );
    }

    if faucet_call_by_installer_cost.value().as_u64() != EXPECTED_FAUCET_CALL_BY_INSTALLER_COST {
        costs_as_expected = false;
        eprintln!(
            "faucet_call_by_installer_cost wrong: expected: {}, got: {}",
            EXPECTED_FAUCET_CALL_BY_INSTALLER_COST,
            faucet_call_by_installer_cost.value().as_u64()
        );
    }

    if faucet_call_by_user_cost.value().as_u64() != EXPECTED_FAUCET_CALL_BY_USER_COST {
        costs_as_expected = false;
        eprintln!(
            "faucet_call_by_user_cost wrong: expected: {}, got: {}",
            EXPECTED_FAUCET_CALL_BY_USER_COST,
            faucet_call_by_user_cost.value().as_u64()
        );
    }
    assert!(costs_as_expected);
}<|MERGE_RESOLUTION|>--- conflicted
+++ resolved
@@ -3,13 +3,8 @@
 use casper_execution_engine::{engine_state, execution::ExecError};
 
 use casper_engine_test_support::{
-<<<<<<< HEAD
     DeployItemBuilder, ExecuteRequestBuilder, LmdbWasmTestBuilder, TransferRequestBuilder,
-    DEFAULT_PAYMENT, PRODUCTION_RUN_GENESIS_REQUEST,
-=======
-    DeployItemBuilder, ExecuteRequestBuilder, LmdbWasmTestBuilder, DEFAULT_ACCOUNT_ADDR,
     DEFAULT_PAYMENT, LOCAL_GENESIS_REQUEST,
->>>>>>> 67ad52e5
 };
 use casper_types::{
     account::AccountHash, addressable_entity::EntityKindTag, runtime_args, ApiError, Key,
@@ -930,17 +925,10 @@
     // This test will fail if execution costs vary.  The expected costs should not be updated
     // without understanding why the cost has changed.  If the costs do change, it should be
     // reflected in the "Costs by Entry Point" section of the faucet crate's README.md.
-<<<<<<< HEAD
-    const EXPECTED_FAUCET_INSTALL_COST: u64 = 91_918_543_000;
-    const EXPECTED_FAUCET_SET_VARIABLES_COST: u64 = 110_738_410;
-    const EXPECTED_FAUCET_CALL_BY_INSTALLER_COST: u64 = 2_774_321_730;
-    const EXPECTED_FAUCET_CALL_BY_USER_COST: u64 = 2_618_795_850;
-=======
     const EXPECTED_FAUCET_INSTALL_COST: u64 = 92_506_829_880;
     const EXPECTED_FAUCET_SET_VARIABLES_COST: u64 = 110_742_240;
     const EXPECTED_FAUCET_CALL_BY_INSTALLER_COST: u64 = 2_774_318_380;
     const EXPECTED_FAUCET_CALL_BY_USER_COST: u64 = 2_618_830_980;
->>>>>>> 67ad52e5
 
     let installer_account = AccountHash::new([1u8; 32]);
     let user_account: AccountHash = AccountHash::new([2u8; 32]);
