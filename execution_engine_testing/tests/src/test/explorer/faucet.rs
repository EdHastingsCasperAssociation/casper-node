use num_rational::Ratio;

use casper_execution_engine::{engine_state, execution};

use casper_engine_test_support::{
    DeployItemBuilder, ExecuteRequestBuilder, LmdbWasmTestBuilder, DEFAULT_ACCOUNT_ADDR,
    DEFAULT_PAYMENT, PRODUCTION_RUN_GENESIS_REQUEST,
};
use casper_types::{
    account::AccountHash, package::PackageKindTag, runtime_args, system::mint, ApiError, Key,
    PublicKey, SecretKey, U512,
};

// test constants.
use super::{
    faucet_test_helpers::{
        get_available_amount, get_faucet_entity_hash, get_faucet_purse, get_remaining_requests,
        query_stored_value, FaucetDeployHelper, FaucetInstallSessionRequestBuilder,
        FundAccountRequestBuilder,
    },
    ARG_AMOUNT, ARG_AVAILABLE_AMOUNT, ARG_DISTRIBUTIONS_PER_INTERVAL, ARG_ID, ARG_TARGET,
    ARG_TIME_INTERVAL, AUTHORIZED_ACCOUNT_NAMED_KEY, AVAILABLE_AMOUNT_NAMED_KEY,
    DISTRIBUTIONS_PER_INTERVAL_NAMED_KEY, ENTRY_POINT_FAUCET, ENTRY_POINT_SET_VARIABLES,
    FAUCET_CONTRACT_NAMED_KEY, FAUCET_FUND_AMOUNT, FAUCET_ID, FAUCET_INSTALLER_SESSION,
    FAUCET_PURSE_NAMED_KEY, FAUCET_TIME_INTERVAL, INSTALLER_ACCOUNT, INSTALLER_FUND_AMOUNT,
    INSTALLER_NAMED_KEY, LAST_DISTRIBUTION_TIME_NAMED_KEY, REMAINING_REQUESTS_NAMED_KEY,
    TIME_INTERVAL_NAMED_KEY, TWO_HOURS_AS_MILLIS,
};

/// User error variant defined in the faucet contract.
const FAUCET_CALL_BY_USER_WITH_AUTHORIZED_ACCOUNT_SET: u16 = 25;

#[ignore]
#[test]
fn should_install_faucet_contract() {
    let mut builder = LmdbWasmTestBuilder::default();
    builder.run_genesis(&PRODUCTION_RUN_GENESIS_REQUEST);

    let fund_installer_account_request = FundAccountRequestBuilder::new()
        .with_target_account(INSTALLER_ACCOUNT)
        .with_fund_amount(U512::from(INSTALLER_FUND_AMOUNT))
        .build();

    builder
        .exec(fund_installer_account_request)
        .expect_success()
        .commit();

    let install_faucet_request = FaucetInstallSessionRequestBuilder::new().build();

    builder
        .exec(install_faucet_request)
        .expect_success()
        .commit();

    let installer_named_keys = builder
        .get_expected_addressable_entity_by_account_hash(INSTALLER_ACCOUNT)
        .named_keys()
        .clone();

    assert!(installer_named_keys
        .get(&format!("{}_{}", FAUCET_CONTRACT_NAMED_KEY, FAUCET_ID))
        .is_some());

    let faucet_purse_id = format!("{}_{}", FAUCET_PURSE_NAMED_KEY, FAUCET_ID);
    assert!(installer_named_keys.get(&faucet_purse_id).is_some());

    let faucet_named_key = installer_named_keys
        .get(&format!("{}_{}", FAUCET_CONTRACT_NAMED_KEY, FAUCET_ID))
        .expect("failed to find faucet named key");

    // check installer is set.
    builder
        .query(None, *faucet_named_key, &[INSTALLER_NAMED_KEY.to_string()])
        .expect("failed to find installer named key");

    // check time interval
    builder
        .query(
            None,
            *faucet_named_key,
            &[TIME_INTERVAL_NAMED_KEY.to_string()],
        )
        .expect("failed to find time interval named key");

    // check last distribution time
    builder
        .query(
            None,
            *faucet_named_key,
            &[LAST_DISTRIBUTION_TIME_NAMED_KEY.to_string()],
        )
        .expect("failed to find last distribution named key");

    // check faucet purse
    builder
        .query(
            None,
            *faucet_named_key,
            &[FAUCET_PURSE_NAMED_KEY.to_string()],
        )
        .expect("failed to find faucet purse named key");

    // check available amount
    builder
        .query(
            None,
            *faucet_named_key,
            &[AVAILABLE_AMOUNT_NAMED_KEY.to_string()],
        )
        .expect("failed to find available amount named key");

    // check remaining requests
    builder
        .query(
            None,
            *faucet_named_key,
            &[REMAINING_REQUESTS_NAMED_KEY.to_string()],
        )
        .expect("failed to find remaining requests named key");

    builder
        .query(
            None,
            *faucet_named_key,
            &[AUTHORIZED_ACCOUNT_NAMED_KEY.to_string()],
        )
        .expect("failed to find authorized account named key");
}

#[ignore]
#[test]
fn should_allow_installer_to_set_variables() {
    let mut builder = LmdbWasmTestBuilder::default();
    builder.run_genesis(&PRODUCTION_RUN_GENESIS_REQUEST);

    let mut helper = FaucetDeployHelper::new()
        .with_installer_account(INSTALLER_ACCOUNT)
        .with_installer_fund_amount(U512::from(INSTALLER_FUND_AMOUNT))
        .with_faucet_purse_fund_amount(U512::from(FAUCET_FUND_AMOUNT))
        .with_faucet_available_amount(Some(U512::from(FAUCET_FUND_AMOUNT)))
        .with_faucet_distributions_per_interval(Some(2))
        .with_faucet_time_interval(Some(FAUCET_TIME_INTERVAL));

    builder
        .exec(helper.fund_installer_request())
        .expect_success()
        .commit();

    builder
        .exec(helper.faucet_install_request())
        .expect_success()
        .commit();

    let faucet_contract_hash = helper.query_and_set_faucet_contract_hash(&builder);
    let faucet_entity_key =
        Key::addressable_entity_key(PackageKindTag::SmartContract, faucet_contract_hash);

    assert_eq!(
        helper.query_faucet_purse_balance(&builder),
        helper.faucet_purse_fund_amount()
    );

    let available_amount: U512 = query_stored_value(
        &mut builder,
        faucet_entity_key,
        vec![AVAILABLE_AMOUNT_NAMED_KEY.to_string()],
    );

    // the available amount per interval will be zero until the installer calls
    // the set_variable entrypoint to finish setup.
    assert_eq!(available_amount, U512::zero());

    let time_interval: u64 = query_stored_value(
        &mut builder,
        faucet_entity_key,
        vec![TIME_INTERVAL_NAMED_KEY.to_string()],
    );

    // defaults to around two hours.
    assert_eq!(time_interval, TWO_HOURS_AS_MILLIS);

    let distributions_per_interval: u64 = query_stored_value(
        &mut builder,
        faucet_entity_key,
        vec![DISTRIBUTIONS_PER_INTERVAL_NAMED_KEY.to_string()],
    );

    assert_eq!(distributions_per_interval, 0u64);

    builder
        .exec(helper.faucet_config_request())
        .expect_success()
        .commit();

    let available_amount: U512 = query_stored_value(
        &mut builder,
        faucet_entity_key,
        vec![AVAILABLE_AMOUNT_NAMED_KEY.to_string()],
    );

    assert_eq!(available_amount, helper.faucet_purse_fund_amount());

    let time_interval: u64 = query_stored_value(
        &mut builder,
        faucet_entity_key,
        vec![TIME_INTERVAL_NAMED_KEY.to_string()],
    );

    assert_eq!(time_interval, helper.faucet_time_interval().unwrap());

    let distributions_per_interval: u64 = query_stored_value(
        &mut builder,
        faucet_entity_key,
        vec![DISTRIBUTIONS_PER_INTERVAL_NAMED_KEY.to_string()],
    );

    assert_eq!(
        distributions_per_interval,
        helper.faucet_distributions_per_interval().unwrap()
    );
}

#[ignore]
#[test]
fn should_fund_new_account() {
    let mut builder = LmdbWasmTestBuilder::default();

    builder.run_genesis(&PRODUCTION_RUN_GENESIS_REQUEST);

    let faucet_purse_fund_amount = U512::from(9_000_000_000u64);
    let faucet_distributions_per_interval = 3;

    let mut helper = FaucetDeployHelper::default()
        .with_faucet_purse_fund_amount(faucet_purse_fund_amount)
        .with_faucet_available_amount(Some(faucet_purse_fund_amount))
        .with_faucet_distributions_per_interval(Some(faucet_distributions_per_interval));

    builder
        .exec(helper.fund_installer_request())
        .expect_success()
        .commit();

    builder
        .exec(helper.faucet_install_request())
        .expect_success()
        .commit();

    helper.query_and_set_faucet_contract_hash(&builder);

    builder
        .exec(helper.faucet_config_request())
        .expect_success()
        .commit();

    let new_account = AccountHash::new([7u8; 32]);

    let new_account_fund_amount = U512::from(5_000_000_000u64);
    let fund_new_account_request = helper
        .new_faucet_fund_request_builder()
        .with_installer_account(helper.installer_account())
        .with_arg_target(new_account)
        .with_arg_fund_amount(new_account_fund_amount)
        .build();

    let faucet_purse_uref = helper.query_faucet_purse(&builder);
    let faucet_purse_balance_before = builder.get_purse_balance(faucet_purse_uref);

    builder
        .exec(fund_new_account_request)
        .expect_success()
        .commit();

    let faucet_purse_balance_after = builder.get_purse_balance(faucet_purse_uref);

    assert_eq!(
        faucet_purse_balance_after,
        faucet_purse_balance_before - new_account_fund_amount
    );

    let new_account_actual_purse_balance = builder.get_purse_balance(
        builder
            .get_expected_addressable_entity_by_account_hash(new_account)
            .main_purse(),
    );

    assert_eq!(new_account_actual_purse_balance, new_account_fund_amount);
}

#[ignore]
#[test]
fn should_fund_existing_account() {
    let user_account = AccountHash::new([7u8; 32]);

    let mut builder = LmdbWasmTestBuilder::default();
    builder.run_genesis(&PRODUCTION_RUN_GENESIS_REQUEST);

    let faucet_purse_fund_amount = U512::from(9_000_000_000u64);
    let faucet_distributions_per_interval = 3;

    let mut helper = FaucetDeployHelper::default()
        .with_faucet_purse_fund_amount(faucet_purse_fund_amount)
        .with_faucet_available_amount(Some(faucet_purse_fund_amount))
        .with_faucet_distributions_per_interval(Some(faucet_distributions_per_interval));

    builder
        .exec(helper.fund_installer_request())
        .expect_success()
        .commit();

    let user_account_initial_balance = U512::from(15_000_000_000u64);

    let fund_user_request = FundAccountRequestBuilder::new()
        .with_target_account(user_account)
        .with_fund_amount(user_account_initial_balance)
        .build();

    builder.exec(fund_user_request).expect_success().commit();

    builder
        .exec(helper.faucet_install_request())
        .expect_success()
        .commit();

    helper.query_and_set_faucet_contract_hash(&builder);

    builder
        .exec(helper.faucet_config_request())
        .expect_success()
        .commit();

    let user_purse_uref = builder
        .get_expected_addressable_entity_by_account_hash(user_account)
        .main_purse();
    let user_purse_balance_before = builder.get_purse_balance(user_purse_uref);

    builder
        .exec(
            helper
                .new_faucet_fund_request_builder()
                .with_user_account(user_account)
                .with_payment_amount(user_account_initial_balance)
                .build(),
        )
        .expect_success()
        .commit();

    let user_purse_balance_after = builder.get_purse_balance(user_purse_uref);
    let one_distribution = Ratio::new(
        faucet_purse_fund_amount,
        faucet_distributions_per_interval.into(),
    )
    .to_integer();

    assert_eq!(
        user_purse_balance_after,
        user_purse_balance_before + one_distribution - user_account_initial_balance
    );
}

#[ignore]
#[test]
fn should_not_fund_once_exhausted() {
    let installer_account = AccountHash::new([1u8; 32]);
    let user_account = AccountHash::new([2u8; 32]);

    let mut builder = LmdbWasmTestBuilder::default();
    builder.run_genesis(&PRODUCTION_RUN_GENESIS_REQUEST);

    let faucet_fund_amount = U512::from(400_000_000_000_000u64);
    let half_of_faucet_fund_amount = faucet_fund_amount / 2;
    let assigned_distributions_per_interval = 4u64;
    // Create helper
    let mut helper = FaucetDeployHelper::new()
        .with_installer_account(installer_account)
        .with_installer_fund_amount(U512::from(INSTALLER_FUND_AMOUNT))
        .with_faucet_purse_fund_amount(faucet_fund_amount)
        .with_faucet_available_amount(Some(half_of_faucet_fund_amount))
        .with_faucet_distributions_per_interval(Some(assigned_distributions_per_interval))
        .with_faucet_time_interval(Some(10_000u64));

    // fund installer amount
    builder
        .exec(helper.fund_installer_request())
        .expect_success()
        .commit();

    // faucet install request
    builder
        .exec(helper.faucet_install_request())
        .expect_success()
        .commit();

    helper.query_and_set_faucet_contract_hash(&builder);

    let faucet_contract_hash = get_faucet_entity_hash(&builder, installer_account);
    let faucet_entity_key =
        Key::addressable_entity_key(PackageKindTag::SmartContract, faucet_contract_hash);
    let faucet_purse = get_faucet_purse(&builder, installer_account);
    let faucet_purse_balance = builder.get_purse_balance(faucet_purse);

    assert_eq!(faucet_purse_balance, faucet_fund_amount);

    let available_amount = get_available_amount(&builder, faucet_contract_hash);
    assert_eq!(available_amount, U512::zero());

    builder
        .exec(helper.faucet_config_request())
        .expect_success()
        .commit();

    let available_amount = get_available_amount(&builder, faucet_contract_hash);
    assert_eq!(available_amount, half_of_faucet_fund_amount);

    let remaining_requests = get_remaining_requests(&builder, faucet_contract_hash);
    assert_eq!(remaining_requests, U512::from(4u64));

    let user_fund_amount = U512::from(3_000_000_000u64);
    let num_funds = 4;

    let payment_amount = 10_000_000_000u64;
    let faucet_call_by_installer = helper
        .new_faucet_fund_request_builder()
        .with_installer_account(helper.installer_account())
        .with_arg_fund_amount(user_fund_amount * num_funds)
        .with_arg_target(user_account)
        .build();

    builder
        .exec(faucet_call_by_installer)
        .expect_success()
        .commit();

    let user_main_purse_balance_before = builder.get_purse_balance(
        builder
            .get_expected_addressable_entity_by_account_hash(user_account)
            .main_purse(),
    );

    for i in 0..num_funds {
        let faucet_call_by_user = helper
            .new_faucet_fund_request_builder()
            .with_user_account(user_account)
            .with_arg_fund_amount(user_fund_amount)
            .with_block_time(1000 + i)
            .with_payment_amount(U512::from(payment_amount))
            .build();

        builder.exec(faucet_call_by_user).expect_success().commit();
    }

    let user_main_purse_balance_after = builder.get_purse_balance(
        builder
            .get_expected_addressable_entity_by_account_hash(user_account)
            .main_purse(),
    );

    let remaining_requests = get_remaining_requests(&builder, faucet_contract_hash);
    assert_eq!(remaining_requests, U512::zero());

    let one_distribution =
        half_of_faucet_fund_amount / U512::from(assigned_distributions_per_interval);

    assert_eq!(
        user_main_purse_balance_after - user_main_purse_balance_before,
        one_distribution * num_funds - (payment_amount * num_funds),
        "users main purse balance must match expected amount after user faucet calls ({} != {}*{} [{}])", user_main_purse_balance_after, one_distribution, num_funds, one_distribution * num_funds,
    );

    let user_main_purse_balance_before = builder.get_purse_balance(
        builder
            .get_expected_addressable_entity_by_account_hash(user_account)
            .main_purse(),
    );

    let faucet_call_by_user = helper
        .new_faucet_fund_request_builder()
        .with_user_account(user_account)
        .with_arg_fund_amount(user_fund_amount)
        .with_payment_amount(U512::from(payment_amount))
        .with_block_time(1010)
        .build();

    builder.exec(faucet_call_by_user).expect_success().commit();

    let user_main_purse_balance_after = builder.get_purse_balance(
        builder
            .get_expected_addressable_entity_by_account_hash(user_account)
            .main_purse(),
    );
    assert_eq!(
        user_main_purse_balance_before - user_main_purse_balance_after,
        U512::from(payment_amount),
        "no funds are distributed after faucet"
    );

    // faucet may resume distributions once block time is > last_distribution_time + time_interval.
    let last_distribution_time = query_stored_value::<u64>(
        &mut builder,
        faucet_entity_key,
        [LAST_DISTRIBUTION_TIME_NAMED_KEY.to_string()].into(),
    );
    assert_eq!(last_distribution_time, 0);

    let user_main_purse_balance_before = builder.get_purse_balance(
        builder
            .get_expected_addressable_entity_by_account_hash(user_account)
            .main_purse(),
    );

    let faucet_call_by_user = helper
        .new_faucet_fund_request_builder()
        .with_user_account(user_account)
        .with_arg_fund_amount(user_fund_amount)
        .with_block_time(11_011u64)
        .with_payment_amount(U512::from(payment_amount))
        .build();

    builder.exec(faucet_call_by_user).expect_success().commit();

    let user_main_purse_balance_after = builder.get_purse_balance(
        builder
            .get_expected_addressable_entity_by_account_hash(user_account)
            .main_purse(),
    );

    let last_distribution_time = query_stored_value::<u64>(
        &mut builder,
        faucet_entity_key,
        [LAST_DISTRIBUTION_TIME_NAMED_KEY.to_string()].into(),
    );

    assert_eq!(last_distribution_time, 11_011u64);

    let remaining_requests = query_stored_value::<U512>(
        &mut builder,
        faucet_entity_key,
        [REMAINING_REQUESTS_NAMED_KEY.to_string()].into(),
    );

    assert_eq!(
        remaining_requests,
        U512::from(assigned_distributions_per_interval - 1)
    );

    assert_eq!(
        user_main_purse_balance_after - user_main_purse_balance_before + payment_amount,
        // one_distribution * (num_funds + 1), // - user_fund_amount * 2
        // user_fund_amount,
        one_distribution,
    );
}

#[ignore]
#[test]
fn should_allow_installer_to_fund_freely() {
    let installer_account = AccountHash::new([1u8; 32]);
    let user_account = AccountHash::new([2u8; 32]);

    let mut builder = LmdbWasmTestBuilder::default();
    builder.run_genesis(&PRODUCTION_RUN_GENESIS_REQUEST);

    let faucet_fund_amount = U512::from(200_000_000_000u64);
    let half_of_faucet_fund_amount = faucet_fund_amount / 2;
    let assigned_distributions_per_time_interval = 2u64;
    let mut helper = FaucetDeployHelper::new()
        .with_installer_account(installer_account)
        .with_installer_fund_amount(INSTALLER_FUND_AMOUNT.into())
        .with_faucet_purse_fund_amount(faucet_fund_amount)
        .with_faucet_available_amount(Some(half_of_faucet_fund_amount))
        .with_faucet_distributions_per_interval(Some(assigned_distributions_per_time_interval))
        .with_faucet_time_interval(Some(10_000u64));

    builder
        .exec(helper.fund_installer_request())
        .expect_success()
        .commit();

    builder
        .exec(helper.faucet_install_request())
        .expect_success()
        .commit();

    helper.query_and_set_faucet_contract_hash(&builder);

    let faucet_contract_hash = get_faucet_entity_hash(&builder, installer_account);
    let faucet_entity_key =
        Key::addressable_entity_key(PackageKindTag::SmartContract, faucet_contract_hash);
    let faucet_purse = get_faucet_purse(&builder, installer_account);

    let faucet_purse_balance = builder.get_purse_balance(faucet_purse);
    assert_eq!(faucet_purse_balance, faucet_fund_amount);

    let available_amount = query_stored_value::<U512>(
        &mut builder,
        faucet_entity_key,
        [AVAILABLE_AMOUNT_NAMED_KEY.to_string()].into(),
    );

    // the available amount per interval should be zero until the installer calls
    // the set_variable entrypoint to finish setup.
    assert_eq!(available_amount, U512::zero());

    builder
        .exec(helper.faucet_config_request())
        .expect_success()
        .commit();

    let available_amount = query_stored_value::<U512>(
        &mut builder,
        faucet_entity_key,
        [AVAILABLE_AMOUNT_NAMED_KEY.to_string()].into(),
    );

    assert_eq!(available_amount, half_of_faucet_fund_amount);

    let user_fund_amount = U512::from(3_000_000_000u64);
    // This would only allow other callers to fund twice in this interval,
    // but the installer can fund as many times as they want.
    let num_funds = 3;

    for _ in 0..num_funds {
        let faucet_call_by_installer = helper
            .new_faucet_fund_request_builder()
            .with_installer_account(helper.installer_account())
            .with_arg_fund_amount(user_fund_amount)
            .with_arg_target(user_account)
            .build();

        builder
            .exec(faucet_call_by_installer)
            .expect_success()
            .commit();
    }

    let faucet_purse_balance = builder.get_purse_balance(faucet_purse);
    assert_eq!(
        faucet_purse_balance,
        faucet_fund_amount - user_fund_amount * num_funds,
        "faucet purse balance must match expected amount after {} faucet calls",
        num_funds
    );

    // check the balance of the user's main purse
    let user_main_purse_balance_after = builder.get_purse_balance(
        builder
            .get_expected_addressable_entity_by_account_hash(user_account)
            .main_purse(),
    );

    assert_eq!(user_main_purse_balance_after, user_fund_amount * num_funds);
}

#[ignore]
#[test]
fn should_not_fund_if_zero_distributions_per_interval() {
    let installer_account = AccountHash::new([1u8; 32]);
    let user_account = AccountHash::new([2u8; 32]);

    let mut builder = LmdbWasmTestBuilder::default();
    builder.run_genesis(&PRODUCTION_RUN_GENESIS_REQUEST);

    // Fund installer account
    let fund_installer_account_request = FundAccountRequestBuilder::new()
        .with_target_account(installer_account)
        .with_fund_amount(INSTALLER_FUND_AMOUNT.into())
        .build();

    builder
        .exec(fund_installer_account_request)
        .expect_success()
        .commit();

    let faucet_fund_amount = U512::from(400_000_000_000_000u64);

    let installer_session_request = ExecuteRequestBuilder::standard(
        installer_account,
        FAUCET_INSTALLER_SESSION,
        runtime_args! {ARG_ID => FAUCET_ID, ARG_AMOUNT => faucet_fund_amount},
    )
    .build();

    builder
        .exec(installer_session_request)
        .expect_success()
        .commit();

    let installer_call_faucet_request = ExecuteRequestBuilder::contract_call_by_name(
        installer_account,
        &format!("{}_{}", FAUCET_CONTRACT_NAMED_KEY, FAUCET_ID),
        ENTRY_POINT_FAUCET,
        runtime_args! {ARG_TARGET => user_account},
    )
    .build();

    builder
        .exec(installer_call_faucet_request)
        .expect_failure()
        .commit();
}

#[ignore]
#[test]
fn should_allow_funding_by_an_authorized_account() {
    let installer_account = AccountHash::new([1u8; 32]);

    let authorized_account_public_key = {
        let secret_key =
            SecretKey::ed25519_from_bytes([2u8; 32]).expect("failed to construct secret key");
        PublicKey::from(&secret_key)
    };

    let authorized_account = authorized_account_public_key.to_account_hash();
    let user_account = AccountHash::new([3u8; 32]);
    let faucet_fund_amount = U512::from(400_000_000_000_000u64);
    let half_of_faucet_fund_amount = faucet_fund_amount / 2;

    let mut builder = LmdbWasmTestBuilder::default();
    builder.run_genesis(&PRODUCTION_RUN_GENESIS_REQUEST);

    let mut helper = FaucetDeployHelper::new()
        .with_installer_account(installer_account)
        .with_installer_fund_amount(INSTALLER_FUND_AMOUNT.into())
        .with_faucet_purse_fund_amount(faucet_fund_amount)
        .with_faucet_available_amount(Some(half_of_faucet_fund_amount))
        .with_faucet_distributions_per_interval(Some(2u64))
        .with_faucet_time_interval(Some(10_000u64));

    builder
        .exec(helper.fund_installer_request())
        .expect_success()
        .commit();

    builder
        .exec(helper.faucet_install_request())
        .expect_success()
        .commit();

    helper.query_and_set_faucet_contract_hash(&builder);

    builder
        .exec(helper.faucet_config_request())
        .expect_success()
        .commit();

    let installer_named_keys = builder
        .get_expected_addressable_entity_by_account_hash(installer_account)
        .named_keys()
        .clone();

    let faucet_named_key = installer_named_keys
        .get(&format!("{}_{}", FAUCET_CONTRACT_NAMED_KEY, FAUCET_ID))
        .expect("failed to find faucet named key");

    let key = Key::contract_entity_key(faucet_named_key.into_entity_hash().expect(
        "must convert to entity hash\
    ",
    ));

    let maybe_authorized_account_public_key = builder
        .query(None, key, &[AUTHORIZED_ACCOUNT_NAMED_KEY.to_string()])
        .expect("failed to find authorized account named key")
        .as_cl_value()
        .expect("failed to convert into cl value")
        .clone()
        .into_t::<Option<PublicKey>>()
        .expect("failed to convert into optional public key");

    assert_eq!(maybe_authorized_account_public_key, None::<PublicKey>);

    let faucet_authorize_account_request = helper
        .new_faucet_authorize_account_request_builder()
        .with_authorized_user_public_key(Some(authorized_account_public_key.clone()))
        .build();

    builder
        .exec(faucet_authorize_account_request)
        .expect_success()
        .commit();

    let maybe_authorized_account_public_key = builder
        .query(None, key, &[AUTHORIZED_ACCOUNT_NAMED_KEY.to_string()])
        .expect("failed to find authorized account named key")
        .as_cl_value()
        .expect("failed to convert into cl value")
        .clone()
        .into_t::<Option<PublicKey>>()
        .expect("failed to convert into optional public key");

    assert_eq!(
        maybe_authorized_account_public_key,
        Some(authorized_account_public_key.clone())
    );

    let authorized_account_fund_amount = U512::from(10_000_000_000u64);
    let faucet_fund_authorized_account_by_installer_request = helper
        .new_faucet_fund_request_builder()
        .with_arg_fund_amount(authorized_account_fund_amount)
        .with_arg_target(authorized_account_public_key.to_account_hash())
        .build();

    builder
        .exec(faucet_fund_authorized_account_by_installer_request)
        .expect_success()
        .commit();

    let user_fund_amount = U512::from(10_000_000_000u64);
    let faucet_fund_user_by_authorized_account_request = helper
        .new_faucet_fund_request_builder()
        .with_authorized_account(authorized_account)
        .with_arg_fund_amount(user_fund_amount)
        .with_arg_target(user_account)
        .with_payment_amount(user_fund_amount)
        .build();

    builder
        .exec(faucet_fund_user_by_authorized_account_request)
        .expect_success()
        .commit();

    let user_main_purse_balance_after = builder.get_purse_balance(
        builder
            .get_expected_addressable_entity_by_account_hash(user_account)
            .main_purse(),
    );
    assert_eq!(user_main_purse_balance_after, user_fund_amount);

    // A user cannot fund themselves if there is an authorized account.
    let faucet_fund_by_user_request = helper
        .new_faucet_fund_request_builder()
        .with_user_account(user_account)
        .with_payment_amount(user_fund_amount)
        .build();

    builder
        .exec(faucet_fund_by_user_request)
        .expect_failure()
        .commit();

    let exec_results = builder
        .get_last_exec_result()
        .expect("failed to get exec results");

    let exec_result = exec_results
        .first()
        .expect("an exec result must exist")
        .clone();

    let error = exec_result.as_error().unwrap();
    assert!(
        matches!(
            error,
            engine_state::Error::Exec(execution::Error::Revert(ApiError::User(
                FAUCET_CALL_BY_USER_WITH_AUTHORIZED_ACCOUNT_SET
            )))
        ),
        "{:?}",
        error,
    );
}

#[ignore]
#[test]
fn faucet_costs() {
    // This test will fail if execution costs vary.  The expected costs should not be updated
<<<<<<< HEAD
    // without understanding why the cost has changed.  If the costs do change, it should be
    // reflected in the "Costs by Entry Point" section of the faucet crate's README.md.
    const EXPECTED_FAUCET_INSTALL_COST: u64 = 87_073_018_150;
    const EXPECTED_FAUCET_SET_VARIABLES_COST: u64 = 650_909_620;
    const EXPECTED_FAUCET_CALL_BY_INSTALLER_COST: u64 = 3_250_976_180;
    const EXPECTED_FAUCET_CALL_BY_USER_COST: u64 = 3_368_796_020;
=======
    // without understanding why the cost has changed.
    const EXPECTED_FAUCET_INSTALL_COST: u64 = 84_201_467_720;
    const EXPECTED_FAUCET_SET_VARIABLES_COST: u64 = 650_487_100;
    const EXPECTED_FAUCET_CALL_BY_INSTALLER_COST: u64 = 3_247_573_380;
    const EXPECTED_FAUCET_CALL_BY_USER_COST: u64 = 3_368_370_660;
>>>>>>> 00f7a487

    let installer_account = AccountHash::new([1u8; 32]);
    let user_account: AccountHash = AccountHash::new([2u8; 32]);

    let mut builder = LmdbWasmTestBuilder::default();
    builder.run_genesis(&PRODUCTION_RUN_GENESIS_REQUEST);

    let fund_installer_account_request = ExecuteRequestBuilder::transfer(
        *DEFAULT_ACCOUNT_ADDR,
        runtime_args! {
            mint::ARG_TARGET => installer_account,
            mint::ARG_AMOUNT => INSTALLER_FUND_AMOUNT,
            mint::ARG_ID => <Option<u64>>::None
        },
    )
    .build();

    builder
        .exec(fund_installer_account_request)
        .expect_success()
        .commit();

    let faucet_fund_amount = U512::from(400_000_000_000_000u64);
    let installer_session_request = ExecuteRequestBuilder::standard(
        installer_account,
        FAUCET_INSTALLER_SESSION,
        runtime_args! {ARG_ID => FAUCET_ID, ARG_AMOUNT => faucet_fund_amount },
    )
    .build();

    builder
        .exec(installer_session_request)
        .expect_success()
        .commit();

    let faucet_install_cost = builder.last_exec_gas_cost();

    let assigned_time_interval = 10_000u64;
    let assigned_distributions_per_interval = 2u64;
    let installer_set_variable_request = {
        let deploy_item = DeployItemBuilder::new()
            .with_address(installer_account)
            .with_authorization_keys(&[installer_account])
            .with_stored_session_named_key(
                &format!("{}_{}", FAUCET_CONTRACT_NAMED_KEY, FAUCET_ID),
                ENTRY_POINT_SET_VARIABLES,
                runtime_args! {
                    ARG_AVAILABLE_AMOUNT => Some(faucet_fund_amount),
                    ARG_TIME_INTERVAL => Some(assigned_time_interval),
                    ARG_DISTRIBUTIONS_PER_INTERVAL => Some(assigned_distributions_per_interval)
                },
            )
            .with_empty_payment_bytes(runtime_args! {ARG_AMOUNT => *DEFAULT_PAYMENT})
            .with_deploy_hash([3; 32])
            .build();

        ExecuteRequestBuilder::from_deploy_item(deploy_item).build()
    };

    builder
        .exec(installer_set_variable_request)
        .expect_success()
        .commit();

    let faucet_set_variables_cost = builder.last_exec_gas_cost();

    let user_fund_amount = U512::from(10_000_000_000u64);
    let faucet_call_by_installer = {
        let deploy_item = DeployItemBuilder::new()
            .with_address(installer_account)
            .with_authorization_keys(&[installer_account])
            .with_stored_session_named_key(
                &format!("{}_{}", FAUCET_CONTRACT_NAMED_KEY, FAUCET_ID),
                ENTRY_POINT_FAUCET,
                runtime_args! {ARG_TARGET => user_account, ARG_AMOUNT => user_fund_amount, ARG_ID => <Option<u64>>::None},
            )
            .with_empty_payment_bytes(runtime_args! {ARG_AMOUNT => *DEFAULT_PAYMENT})
            .with_deploy_hash([4; 32])
            .build();

        ExecuteRequestBuilder::from_deploy_item(deploy_item).build()
    };

    builder
        .exec(faucet_call_by_installer)
        .expect_success()
        .commit();

    let faucet_call_by_installer_cost = builder.last_exec_gas_cost();

    let faucet_contract_hash = get_faucet_entity_hash(&builder, installer_account);

    let faucet_call_by_user_request = {
        let deploy_item = DeployItemBuilder::new()
            .with_address(user_account)
            .with_authorization_keys(&[user_account])
            .with_stored_session_hash(
                faucet_contract_hash,
                ENTRY_POINT_FAUCET,
                runtime_args! {ARG_TARGET => user_account, ARG_ID => <Option<u64>>::None},
            )
            .with_empty_payment_bytes(runtime_args! {ARG_AMOUNT => user_fund_amount})
            .with_deploy_hash([4; 32])
            .build();

        ExecuteRequestBuilder::from_deploy_item(deploy_item).build()
    };

    builder
        .exec(faucet_call_by_user_request)
        .expect_success()
        .commit();

    let faucet_call_by_user_cost = builder.last_exec_gas_cost();

    let mut costs_as_expected = true;
    if faucet_install_cost.value().as_u64() != EXPECTED_FAUCET_INSTALL_COST {
        costs_as_expected = false;
        eprintln!(
            "faucet_install_cost wrong: expected: {}, got: {}",
            EXPECTED_FAUCET_INSTALL_COST,
            faucet_install_cost.value().as_u64()
        );
    }

    if faucet_set_variables_cost.value().as_u64() != EXPECTED_FAUCET_SET_VARIABLES_COST {
        costs_as_expected = false;
        eprintln!(
            "faucet_set_variables_cost wrong: expected: {}, got: {}",
            EXPECTED_FAUCET_SET_VARIABLES_COST,
            faucet_set_variables_cost.value().as_u64()
        );
    }

    if faucet_call_by_installer_cost.value().as_u64() != EXPECTED_FAUCET_CALL_BY_INSTALLER_COST {
        costs_as_expected = false;
        eprintln!(
            "faucet_call_by_installer_cost wrong: expected: {}, got: {}",
            EXPECTED_FAUCET_CALL_BY_INSTALLER_COST,
            faucet_call_by_installer_cost.value().as_u64()
        );
    }

    if faucet_call_by_user_cost.value().as_u64() != EXPECTED_FAUCET_CALL_BY_USER_COST {
        costs_as_expected = false;
        eprintln!(
            "faucet_call_by_user_cost wrong: expected: {}, got: {}",
            EXPECTED_FAUCET_CALL_BY_USER_COST,
            faucet_call_by_user_cost.value().as_u64()
        );
    }
    assert!(costs_as_expected);
}<|MERGE_RESOLUTION|>--- conflicted
+++ resolved
@@ -863,20 +863,12 @@
 #[test]
 fn faucet_costs() {
     // This test will fail if execution costs vary.  The expected costs should not be updated
-<<<<<<< HEAD
     // without understanding why the cost has changed.  If the costs do change, it should be
     // reflected in the "Costs by Entry Point" section of the faucet crate's README.md.
-    const EXPECTED_FAUCET_INSTALL_COST: u64 = 87_073_018_150;
+    const EXPECTED_FAUCET_INSTALL_COST: u64 = 87_073_018_080;
     const EXPECTED_FAUCET_SET_VARIABLES_COST: u64 = 650_909_620;
     const EXPECTED_FAUCET_CALL_BY_INSTALLER_COST: u64 = 3_250_976_180;
     const EXPECTED_FAUCET_CALL_BY_USER_COST: u64 = 3_368_796_020;
-=======
-    // without understanding why the cost has changed.
-    const EXPECTED_FAUCET_INSTALL_COST: u64 = 84_201_467_720;
-    const EXPECTED_FAUCET_SET_VARIABLES_COST: u64 = 650_487_100;
-    const EXPECTED_FAUCET_CALL_BY_INSTALLER_COST: u64 = 3_247_573_380;
-    const EXPECTED_FAUCET_CALL_BY_USER_COST: u64 = 3_368_370_660;
->>>>>>> 00f7a487
 
     let installer_account = AccountHash::new([1u8; 32]);
     let user_account: AccountHash = AccountHash::new([2u8; 32]);
