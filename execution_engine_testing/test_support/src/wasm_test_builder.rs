use std::{
    collections::{BTreeMap, BTreeSet},
    convert::{TryFrom, TryInto},
    ffi::OsStr,
    fs,
    ops::Deref,
    path::{Path, PathBuf},
    rc::Rc,
    sync::Arc,
};

use filesize::PathExt;
use lmdb::DatabaseFlags;
use num_rational::Ratio;
use num_traits::{CheckedMul, Zero};

use casper_execution_engine::engine_state::{
    execute_request::ExecuteRequest, execution_result::ExecutionResult, Error, ExecutionEngineV1,
    DEFAULT_MAX_QUERY_DEPTH,
};
use casper_storage::{
    data_access_layer::{
<<<<<<< HEAD
        BalanceResult, BidsRequest, BlockRewardsRequest, BlockRewardsResult, BlockStore,
        DataAccessLayer, EraValidatorsRequest, EraValidatorsResult, FeeRequest, FeeResult,
        GenesisRequest, GenesisResult, ProtocolUpgradeRequest, ProtocolUpgradeResult, PruneRequest,
        PruneResult, QueryRequest, QueryResult, StepRequest, StepResult, TransferRequest,
        TransferResult,
=======
        BalanceRequest, BalanceResult, BidsRequest, BlockRewardsRequest, BlockRewardsResult,
        BlockStore, DataAccessLayer, EraValidatorsRequest, EraValidatorsResult, FeeRequest,
        FeeResult, FlushRequest, FlushResult, GenesisRequest, GenesisResult,
        ProtocolUpgradeRequest, ProtocolUpgradeResult, PruneRequest, PruneResult, QueryRequest,
        QueryResult, StepRequest, StepResult, SystemEntityRegistryPayload,
        SystemEntityRegistryRequest, SystemEntityRegistryResult, SystemEntityRegistrySelector,
        TrieRequest,
>>>>>>> 62231472
    },
    global_state::{
        state::{
            lmdb::LmdbGlobalState, scratch::ScratchGlobalState, CommitProvider, ScratchProvider,
            StateProvider, StateReader,
        },
        transaction_source::lmdb::LmdbEnvironment,
        trie::Trie,
        trie_store::lmdb::LmdbTrieStore,
    },
    system::runtime_native::{Config as NativeRuntimeConfig, TransferConfig},
    tracking_copy::TrackingCopyExt,
};
use casper_types::{
    account::AccountHash,
    addressable_entity::{EntityKindTag, NamedKeyAddr, NamedKeys},
    bytesrepr::{self, FromBytes},
    contracts::ContractHash,
    execution::Effects,
    global_state::TrieMerkleProof,
    runtime_args,
    system::{
        auction::{
            BidKind, EraValidators, UnbondingPurses, ValidatorWeights, WithdrawPurses,
            ARG_ERA_END_TIMESTAMP_MILLIS, ARG_EVICTED_VALIDATORS, AUCTION_DELAY_KEY, ERA_ID_KEY,
            METHOD_RUN_AUCTION, UNBONDING_DELAY_KEY,
        },
        mint::{ROUND_SEIGNIORAGE_RATE_KEY, TOTAL_SUPPLY_KEY},
        AUCTION, HANDLE_PAYMENT, MINT, STANDARD_PAYMENT,
    },
    AddressableEntity, AddressableEntityHash, AuctionCosts, BlockTime, ByteCode, ByteCodeAddr,
    ByteCodeHash, CLTyped, CLValue, Contract, Digest, EntityAddr, EraId, Gas, HandlePaymentCosts,
    Key, KeyTag, MintCosts, Motes, Package, PackageHash, ProtocolUpgradeConfig, ProtocolVersion,
    PublicKey, RefundHandling, StoredValue, SystemEntityRegistry, TransactionHash, TransactionInfo,
    Transfer, TransferAddr, URef, OS_PAGE_SIZE, U512,
};
use tempfile::TempDir;

use crate::{
    chainspec_config::{ChainspecConfig, PRODUCTION_PATH},
    ExecuteRequestBuilder, StepRequestBuilder, DEFAULT_GAS_PRICE, DEFAULT_PROPOSER_ADDR,
    DEFAULT_PROTOCOL_VERSION, SYSTEM_ADDR,
};

/// LMDB initial map size is calculated based on DEFAULT_LMDB_PAGES and systems page size.
pub(crate) const DEFAULT_LMDB_PAGES: usize = 256_000_000;

/// LMDB max readers
///
/// The default value is chosen to be the same as the node itself.
pub(crate) const DEFAULT_MAX_READERS: u32 = 512;

/// This is appended to the data dir path provided to the `LmdbWasmTestBuilder`".
const GLOBAL_STATE_DIR: &str = "global_state";

/// A wrapper structure that groups an entity alongside its namedkeys.
#[derive(Debug)]
pub struct EntityWithNamedKeys {
    entity: AddressableEntity,
    named_keys: NamedKeys,
}

impl EntityWithNamedKeys {
    /// Creates a new instance of an Entity with its NamedKeys.
    pub fn new(entity: AddressableEntity, named_keys: NamedKeys) -> Self {
        Self { entity, named_keys }
    }

    /// Returns a reference to the Entity.
    pub fn entity(&self) -> AddressableEntity {
        self.entity.clone()
    }

    /// Returns a reference to the main purse for the inner entity.
    pub fn main_purse(&self) -> URef {
        self.entity.main_purse()
    }

    /// Returns a reference to the NamedKeys.
    pub fn named_keys(&self) -> &NamedKeys {
        &self.named_keys
    }
}

/// Wasm test builder where Lmdb state is held in a automatically cleaned up temporary directory.
// pub type TempLmdbWasmTestBuilder = WasmTestBuilder<TemporaryLmdbGlobalState>;

/// Builder for simple WASM test
pub struct WasmTestBuilder<S> {
<<<<<<< HEAD
    engine_state: Rc<EngineState<S>>,
    exec_results: Vec<ExecutionResult>,
=======
    /// Data access layer.
    data_access_layer: Arc<S>,
    /// [`ExecutionEngineV1`] is wrapped in [`Rc`] to work around a missing [`Clone`]
    /// implementation.
    execution_engine: Rc<ExecutionEngineV1>,
    /// The chainspec.
    chainspec: ChainspecConfig,
    /// [`ExecutionResult`] is wrapped in [`Rc`] to work around a missing [`Clone`] implementation.
    exec_results: Vec<Vec<Rc<ExecutionResult>>>,
>>>>>>> 62231472
    upgrade_results: Vec<ProtocolUpgradeResult>,
    prune_results: Vec<PruneResult>,
    genesis_hash: Option<Digest>,
    /// Post state hash.
    post_state_hash: Option<Digest>,
    /// Cached effects after successful runs i.e. `effects[0]` is the collection of effects for
    /// first exec call, etc.
    effects: Vec<Effects>,
    /// Genesis effects.
    genesis_effects: Option<Effects>,
    /// Cached system account.
    system_account: Option<AddressableEntity>,
    /// Scratch global state used for in-memory execution and commit optimization.
    scratch_global_state: Option<ScratchGlobalState>,
    /// Global state dir, for implementations that define one.
    global_state_dir: Option<PathBuf>,
    /// Temporary directory, for implementation that uses one.
    temp_dir: Option<Rc<TempDir>>,
}

impl<S: ScratchProvider> WasmTestBuilder<S> {
    /// Commit scratch to global state, and reset the scratch cache.
    pub fn write_scratch_to_db(&mut self) -> &mut Self {
        let prestate_hash = self.post_state_hash.expect("Should have genesis hash");
        if let Some(scratch) = self.scratch_global_state.take() {
            let new_state_root = self
                .data_access_layer
                .write_scratch_to_db(prestate_hash, scratch)
                .unwrap();
            self.post_state_hash = Some(new_state_root);
        }
        self
    }
    /// Flushes the LMDB environment to disk.
    pub fn flush_environment(&self) {
        let request = FlushRequest::new();
        if let FlushResult::Failure(gse) = self.data_access_layer.flush(request) {
            panic!("flush failed: {:?}", gse)
        }
    }

    /// Execute and commit transforms from an ExecuteRequest into a scratch global state.
    /// You MUST call write_scratch_to_lmdb to flush these changes to LmdbGlobalState.
    pub fn scratch_exec_and_commit(&mut self, mut exec_request: ExecuteRequest) -> &mut Self {
        if self.scratch_global_state.is_none() {
            self.scratch_global_state = Some(self.data_access_layer.get_scratch_global_state());
        }

        let cached_state = self
            .scratch_global_state
            .as_ref()
            .expect("scratch state should exist");

        // Scratch still requires that one deploy be executed and committed at a time.
        let exec_request = {
            let hash = self.post_state_hash.expect("expected post_state_hash");
            exec_request.parent_state_hash = hash;
            exec_request
        };

        let mut exec_results = Vec::new();
        // First execute the request against our scratch global state.
        let maybe_exec_results = self.execution_engine.exec(cached_state, exec_request);
        for execution_result in maybe_exec_results.unwrap() {
            let _post_state_hash = cached_state
                .commit(
                    self.post_state_hash.expect("requires a post_state_hash"),
                    execution_result.effects().clone(),
                )
                .expect("should commit");

            // Save transforms and execution results for WasmTestBuilder.
            self.effects.push(execution_result.effects().clone());
            exec_results.push(Rc::new(execution_result))
        }
        self.exec_results.push(exec_results);
        self
    }
}

impl<S> Clone for WasmTestBuilder<S> {
    fn clone(&self) -> Self {
        WasmTestBuilder {
            data_access_layer: Arc::clone(&self.data_access_layer),
            execution_engine: Rc::clone(&self.execution_engine),
            chainspec: self.chainspec.clone(),
            exec_results: self.exec_results.clone(),
            upgrade_results: self.upgrade_results.clone(),
            prune_results: self.prune_results.clone(),
            genesis_hash: self.genesis_hash,
            post_state_hash: self.post_state_hash,
            effects: self.effects.clone(),
            genesis_effects: self.genesis_effects.clone(),
            system_account: self.system_account.clone(),
            scratch_global_state: None,
            global_state_dir: self.global_state_dir.clone(),
            temp_dir: self.temp_dir.clone(),
        }
    }
}

#[derive(Copy, Clone, Debug)]
enum GlobalStateMode {
    /// Creates empty lmdb database with specified flags
    Create(DatabaseFlags),
    /// Opens existing database
    Open(Digest),
}

impl GlobalStateMode {
    fn post_state_hash(self) -> Option<Digest> {
        match self {
            GlobalStateMode::Create(_) => None,
            GlobalStateMode::Open(post_state_hash) => Some(post_state_hash),
        }
    }
}

/// Wasm test builder where state is held in LMDB.
pub type LmdbWasmTestBuilder = WasmTestBuilder<DataAccessLayer<LmdbGlobalState>>;

impl Default for LmdbWasmTestBuilder {
    fn default() -> Self {
        Self::new_temporary_with_chainspec(&*PRODUCTION_PATH)
    }
}

impl LmdbWasmTestBuilder {
    /// Upgrades the execution engine using the scratch trie.
    pub fn upgrade_using_scratch(
        &mut self,
<<<<<<< HEAD
        mut engine_config: EngineConfig,
=======
>>>>>>> 62231472
        upgrade_config: &mut ProtocolUpgradeConfig,
    ) -> &mut Self {
        let pre_state_hash = self.post_state_hash.expect("should have state hash");
        upgrade_config.with_pre_state_hash(pre_state_hash);

<<<<<<< HEAD
        Rc::get_mut(&mut self.engine_state)
            .unwrap()
            .update_config(engine_config.clone());

        let scratch_state = self.engine_state.get_scratch_engine_state();
=======
        let scratch_state = self.data_access_layer.get_scratch_global_state();
>>>>>>> 62231472
        let pre_state_hash = upgrade_config.pre_state_hash();
        let req = ProtocolUpgradeRequest::new(upgrade_config.clone());
        let result = {
            let result = scratch_state.protocol_upgrade(req);
            if let ProtocolUpgradeResult::Success { effects, .. } = result {
                let post_state_hash = self
                    .data_access_layer
                    .write_scratch_to_db(pre_state_hash, scratch_state)
                    .unwrap();
                self.post_state_hash = Some(post_state_hash);
                engine_config.set_protocol_version(upgrade_config.new_protocol_version());
                Rc::get_mut(&mut self.engine_state)
                    .unwrap()
                    .update_config(engine_config);
                ProtocolUpgradeResult::Success {
                    post_state_hash,
                    effects,
                }
            } else {
                result
            }
        };
        self.upgrade_results.push(result);
        self
    }

    /// Returns an [`LmdbWasmTestBuilder`] with configuration.
    pub fn new_with_config<T: AsRef<OsStr> + ?Sized>(
        data_dir: &T,
        chainspec: ChainspecConfig,
    ) -> Self {
        let _ = env_logger::try_init();
        let page_size = *OS_PAGE_SIZE;
        let global_state_dir = Self::global_state_dir(data_dir);
        Self::create_global_state_dir(&global_state_dir);
        let environment = Arc::new(
            LmdbEnvironment::new(
                &global_state_dir,
                page_size * DEFAULT_LMDB_PAGES,
                DEFAULT_MAX_READERS,
                true,
            )
            .expect("should create LmdbEnvironment"),
        );
        let trie_store = Arc::new(
            LmdbTrieStore::new(&environment, None, DatabaseFlags::empty())
                .expect("should create LmdbTrieStore"),
        );

        let max_query_depth = DEFAULT_MAX_QUERY_DEPTH;
        let global_state = LmdbGlobalState::empty(environment, trie_store, max_query_depth)
            .expect("should create LmdbGlobalState");

        let data_access_layer = Arc::new(DataAccessLayer {
            block_store: BlockStore::new(),
            state: global_state,
            max_query_depth,
        });

        let engine_config = chainspec.engine_config();
        let engine_state = ExecutionEngineV1::new(engine_config);

        WasmTestBuilder {
            data_access_layer,
            execution_engine: Rc::new(engine_state),
            chainspec,
            exec_results: Vec::new(),
            upgrade_results: Vec::new(),
            prune_results: Vec::new(),
            genesis_hash: None,
            post_state_hash: None,
            effects: Vec::new(),
            system_account: None,
            genesis_effects: None,
            scratch_global_state: None,
            global_state_dir: Some(global_state_dir),
            temp_dir: None,
        }
    }

    fn create_or_open<T: AsRef<Path>>(
        global_state_dir: T,
        chainspec: ChainspecConfig,
        mode: GlobalStateMode,
    ) -> Self {
        let _ = env_logger::try_init();
        let page_size = *OS_PAGE_SIZE;

        match mode {
            GlobalStateMode::Create(_database_flags) => {}
            GlobalStateMode::Open(_post_state_hash) => {
                Self::create_global_state_dir(&global_state_dir)
            }
        }

        let environment = LmdbEnvironment::new(
            &global_state_dir,
            page_size * DEFAULT_LMDB_PAGES,
            DEFAULT_MAX_READERS,
            true,
        )
        .expect("should create LmdbEnvironment");

        let max_query_depth = DEFAULT_MAX_QUERY_DEPTH;

        let global_state = match mode {
            GlobalStateMode::Create(database_flags) => {
                let trie_store = LmdbTrieStore::new(&environment, None, database_flags)
                    .expect("should open LmdbTrieStore");
                LmdbGlobalState::empty(Arc::new(environment), Arc::new(trie_store), max_query_depth)
                    .expect("should create LmdbGlobalState")
            }
            GlobalStateMode::Open(post_state_hash) => {
                let trie_store =
                    LmdbTrieStore::open(&environment, None).expect("should open LmdbTrieStore");
                LmdbGlobalState::new(
                    Arc::new(environment),
                    Arc::new(trie_store),
                    post_state_hash,
                    max_query_depth,
                )
            }
        };

        let data_access_layer = Arc::new(DataAccessLayer {
            block_store: BlockStore::new(),
            state: global_state,
            max_query_depth,
        });
        let engine_config = chainspec.engine_config();
        let engine_state = ExecutionEngineV1::new(engine_config);

        let post_state_hash = mode.post_state_hash();

        let builder = WasmTestBuilder {
            data_access_layer,
            execution_engine: Rc::new(engine_state),
            chainspec,
            exec_results: Vec::new(),
            upgrade_results: Vec::new(),
            prune_results: Vec::new(),
            genesis_hash: None,
            post_state_hash,
            effects: Vec::new(),
            genesis_effects: None,
            system_account: None,
            scratch_global_state: None,
            global_state_dir: Some(global_state_dir.as_ref().to_path_buf()),
            temp_dir: None,
        };

        builder
    }

    /// Returns an [`LmdbWasmTestBuilder`] with configuration and values from
    /// a given chainspec.
    pub fn new_with_chainspec<T: AsRef<OsStr> + ?Sized, P: AsRef<Path>>(
        data_dir: &T,
        chainspec_path: P,
    ) -> Self {
        let chainspec_config = ChainspecConfig::from_chainspec_path(chainspec_path)
            .expect("must build chainspec configuration");

        Self::new_with_config(data_dir, chainspec_config)
    }

    /// Returns an [`LmdbWasmTestBuilder`] with configuration and values from
    /// the production chainspec.
    pub fn new_with_production_chainspec<T: AsRef<OsStr> + ?Sized>(data_dir: &T) -> Self {
        Self::new_with_chainspec(data_dir, &*PRODUCTION_PATH)
    }

    /// Returns a new [`LmdbWasmTestBuilder`].
    pub fn new<T: AsRef<OsStr> + ?Sized>(data_dir: &T) -> Self {
        Self::new_with_config(data_dir, Default::default())
    }

    /// Creates a new instance of builder using the supplied configurations, opening wrapped LMDBs
    /// (e.g. in the Trie and Data stores) rather than creating them.
    pub fn open<T: AsRef<OsStr> + ?Sized>(
        data_dir: &T,
        chainspec: ChainspecConfig,
        post_state_hash: Digest,
    ) -> Self {
        let global_state_path = Self::global_state_dir(data_dir);
        Self::open_raw(global_state_path, chainspec, post_state_hash)
    }

    /// Creates a new instance of builder using the supplied configurations, opening wrapped LMDBs
    /// (e.g. in the Trie and Data stores) rather than creating them.
    /// Differs from `open` in that it doesn't append `GLOBAL_STATE_DIR` to the supplied path.
    pub fn open_raw<T: AsRef<Path>>(
        global_state_dir: T,
        chainspec: ChainspecConfig,
        post_state_hash: Digest,
    ) -> Self {
        Self::create_or_open(
            global_state_dir,
            chainspec,
            GlobalStateMode::Open(post_state_hash),
        )
    }

    /// Creates new temporary lmdb builder with an engine config instance.
    ///
    /// Once [`LmdbWasmTestBuilder`] instance goes out of scope a global state directory will be
    /// removed as well.
    pub fn new_temporary_with_config(chainspec: ChainspecConfig) -> Self {
        let temp_dir = tempfile::tempdir().unwrap();

        let database_flags = DatabaseFlags::default();

        let mut builder = Self::create_or_open(
            temp_dir.path(),
            chainspec,
            GlobalStateMode::Create(database_flags),
        );

        builder.temp_dir = Some(Rc::new(temp_dir));

        builder
    }

    /// Creates new temporary lmdb builder with a path to a chainspec to load.
    ///
    /// Once [`LmdbWasmTestBuilder`] instance goes out of scope a global state directory will be
    /// removed as well.
    pub fn new_temporary_with_chainspec<P: AsRef<Path>>(chainspec_path: P) -> Self {
        let chainspec = ChainspecConfig::from_chainspec_path(chainspec_path)
            .expect("must build chainspec configuration");

        Self::new_temporary_with_config(chainspec)
    }

    fn create_global_state_dir<T: AsRef<Path>>(global_state_path: T) {
        fs::create_dir_all(&global_state_path).unwrap_or_else(|_| {
            panic!(
                "Expected to create {}",
                global_state_path.as_ref().display()
            )
        });
    }

    fn global_state_dir<T: AsRef<OsStr> + ?Sized>(data_dir: &T) -> PathBuf {
        let mut path = PathBuf::from(data_dir);
        path.push(GLOBAL_STATE_DIR);
        path
    }

    /// Returns the file size on disk of the backing lmdb file behind LmdbGlobalState.
    pub fn lmdb_on_disk_size(&self) -> Option<u64> {
        if let Some(path) = self.global_state_dir.as_ref() {
            let mut path = path.clone();
            path.push("data.lmdb");
            return path.as_path().size_on_disk().ok();
        }
        None
    }

<<<<<<< HEAD
    /// Execute and commit transforms from an ExecuteRequest into a scratch global state.
    /// You MUST call write_scratch_to_lmdb to flush these changes to LmdbGlobalState.
    pub fn scratch_exec_and_commit(&mut self, mut exec_request: ExecuteRequest) -> &mut Self {
        if self.scratch_engine_state.is_none() {
            self.scratch_engine_state = Some(self.engine_state.get_scratch_engine_state());
        }

        let cached_state = self
            .scratch_engine_state
            .as_ref()
            .expect("scratch state should exist");

        // Scratch still requires that one deploy be executed and committed at a time.
        let exec_request = {
            let hash = self.post_state_hash.expect("expected post_state_hash");
            exec_request.state_hash = hash;
            exec_request
        };

        // First execute the request against our scratch global state.
        let execution_result = cached_state.execute_transaction(exec_request).unwrap();
        let _post_state_hash = cached_state
            .commit_effects(
                self.post_state_hash.expect("requires a post_state_hash"),
                execution_result.effects().clone(),
            )
            .expect("should commit");

        // Save transforms and execution results for WasmTestBuilder.
        self.effects.push(execution_result.effects().clone());
        self.exec_results.push(execution_result);
        self
    }

    /// Commit scratch to global state, and reset the scratch cache.
    pub fn write_scratch_to_db(&mut self) -> &mut Self {
        let prestate_hash = self.post_state_hash.expect("Should have genesis hash");
        if let Some(scratch) = self.scratch_engine_state.take() {
            let new_state_root = self
                .engine_state
                .write_scratch_to_db(prestate_hash, scratch.into_inner())
                .unwrap();
            self.post_state_hash = Some(new_state_root);
        }
        self
    }

=======
>>>>>>> 62231472
    /// run step against scratch global state.
    pub fn step_with_scratch(&mut self, step_request: StepRequest) -> &mut Self {
        if self.scratch_global_state.is_none() {
            self.scratch_global_state = Some(self.data_access_layer.get_scratch_global_state());
        }

        let cached_state = self
            .scratch_global_state
            .as_ref()
            .expect("scratch state should exist");

        match cached_state.step(step_request) {
            StepResult::RootNotFound => {
                panic!("Root not found")
            }
            StepResult::Failure(err) => {
                panic!("{:?}", err)
            }
            StepResult::Success { .. } => {}
        }
        self
    }

    /// Runs a [`TransferRequest`].
    pub fn transfer_and_commit(&mut self, mut transfer_request: TransferRequest) -> &mut Self {
        let pre_state_hash = self.post_state_hash.expect("expected post_state_hash");
        transfer_request.set_state_hash_and_config(pre_state_hash, self.native_runtime_config());
        let gas = transfer_request.gas();
        let data_access_layer = self.engine_state.get_state();
        let transfer_result = data_access_layer.transfer(transfer_request);
        // native transfer auto-commits
        if let TransferResult::Success {
            post_state_hash, ..
        } = &transfer_result
        {
            self.post_state_hash = Some(*post_state_hash);
        }
        // Cache transformations
        let execution_result = ExecutionResult::from_transfer_result(transfer_result, gas).unwrap();
        self.effects.push(execution_result.effects().clone());
        self.exec_results.push(execution_result);
        self
    }
}

impl<S> WasmTestBuilder<S>
where
    S: StateProvider + CommitProvider,
{
    /// Takes a [`GenesisRequest`], executes the request and returns Self.
    pub fn run_genesis(&mut self, request: GenesisRequest) -> &mut Self {
        match self.data_access_layer.genesis(request) {
            GenesisResult::Fatal(msg) => {
                panic!("{}", msg);
            }
            GenesisResult::Failure(err) => {
                panic!("{:?}", err);
            }
            GenesisResult::Success {
                post_state_hash,
                effects,
            } => {
                self.genesis_hash = Some(post_state_hash);
                self.post_state_hash = Some(post_state_hash);
                self.system_account = self.get_entity_by_account_hash(*SYSTEM_ADDR);
                self.genesis_effects = Some(effects);
            }
        }
        self
    }

    fn query_system_entity_registry(
        &self,
        post_state_hash: Option<Digest>,
    ) -> Option<SystemEntityRegistry> {
        match self.query(post_state_hash, Key::SystemEntityRegistry, &[]) {
            Ok(StoredValue::CLValue(cl_registry)) => {
                let system_entity_registry =
                    CLValue::into_t::<SystemEntityRegistry>(cl_registry).unwrap();
                Some(system_entity_registry)
            }
            Ok(_) => None,
            Err(_) => None,
        }
    }

    /// Queries state for a [`StoredValue`].
    pub fn query(
        &self,
        maybe_post_state: Option<Digest>,
        base_key: Key,
        path: &[String],
    ) -> Result<StoredValue, String> {
        let post_state = maybe_post_state
            .or(self.post_state_hash)
            .expect("builder must have a post-state hash");

        let query_request = QueryRequest::new(post_state, base_key, path.to_vec());

        let query_result = self.data_access_layer.query(query_request);
        if let QueryResult::Success { value, .. } = query_result {
            return Ok(value.deref().clone());
        }

        Err(format!("{:?}", query_result))
    }

    /// Query a named key in global state by account hash.
    pub fn query_named_key_by_account_hash(
        &self,
        maybe_post_state: Option<Digest>,
        account_hash: AccountHash,
        name: &str,
    ) -> Result<StoredValue, String> {
        let entity_addr = self
            .get_entity_hash_by_account_hash(account_hash)
            .map(|entity_hash| EntityAddr::new_account(entity_hash.value()))
            .expect("must get EntityAddr");
        self.query_named_key(maybe_post_state, entity_addr, name)
    }

    /// Query a named key.
    pub fn query_named_key(
        &self,
        maybe_post_state: Option<Digest>,
        entity_addr: EntityAddr,
        name: &str,
    ) -> Result<StoredValue, String> {
        let named_key_addr = NamedKeyAddr::new_from_string(entity_addr, name.to_string())
            .expect("could not create named key address");
        let empty_path: Vec<String> = vec![];
        let maybe_stored_value = self
            .query(maybe_post_state, Key::NamedKey(named_key_addr), &empty_path)
            .expect("no stored value found");
        let key = maybe_stored_value
            .as_cl_value()
            .map(|cl_val| CLValue::into_t::<Key>(cl_val.clone()))
            .expect("must be cl_value")
            .expect("must get key");
        self.query(maybe_post_state, key, &[])
    }

    /// Queries state for a dictionary item.
    pub fn query_dictionary_item(
        &self,
        maybe_post_state: Option<Digest>,
        dictionary_seed_uref: URef,
        dictionary_item_key: &str,
    ) -> Result<StoredValue, String> {
        let dictionary_address =
            Key::dictionary(dictionary_seed_uref, dictionary_item_key.as_bytes());
        let empty_path: Vec<String> = vec![];
        self.query(maybe_post_state, dictionary_address, &empty_path)
    }

    /// Queries for a [`StoredValue`] and returns the [`StoredValue`] and a Merkle proof.
    pub fn query_with_proof(
        &self,
        maybe_post_state: Option<Digest>,
        base_key: Key,
        path: &[String],
    ) -> Result<(StoredValue, Vec<TrieMerkleProof<Key, StoredValue>>), String> {
        let post_state = maybe_post_state
            .or(self.post_state_hash)
            .expect("builder must have a post-state hash");

        let path_vec: Vec<String> = path.to_vec();

        let query_request = QueryRequest::new(post_state, base_key, path_vec);

        let query_result = self.data_access_layer.query(query_request);

        if let QueryResult::Success { value, proofs } = query_result {
            return Ok((value.deref().clone(), proofs));
        }

        panic! {"{:?}", query_result};
    }

    /// Queries for the total supply of token.
    /// # Panics
    /// Panics if the total supply can't be found.
    pub fn total_supply(&self, maybe_post_state: Option<Digest>) -> U512 {
        let mint_entity_hash = self
            .get_system_entity_hash(MINT)
            .expect("should have mint_contract_hash");

        let mint_key = Key::addressable_entity_key(EntityKindTag::System, mint_entity_hash);

        let result = self.query(maybe_post_state, mint_key, &[TOTAL_SUPPLY_KEY.to_string()]);

        let total_supply: U512 = if let Ok(StoredValue::CLValue(total_supply)) = result {
            total_supply.into_t().expect("total supply should be U512")
        } else {
            panic!("mint should track total supply");
        };

        total_supply
    }

    /// Queries for the base round reward.
    /// # Panics
    /// Panics if the total supply or seigniorage rate can't be found.
    pub fn base_round_reward(&mut self, maybe_post_state: Option<Digest>) -> U512 {
        let mint_named_keys =
            self.get_named_keys(EntityAddr::System(self.get_mint_contract_hash().value()));

        let total_supply_uref = *mint_named_keys
            .get(TOTAL_SUPPLY_KEY)
            .expect("must track total supply")
            .as_uref()
            .expect("must get uref");

        let round_seigniorage_rate_uref = *mint_named_keys
            .get(ROUND_SEIGNIORAGE_RATE_KEY)
            .expect("must track round seigniorage rate");

        let total_supply = self
            .query(maybe_post_state, Key::URef(total_supply_uref), &[])
            .expect("must read value under total supply URef")
            .into_cl_value()
            .expect("must convert into CL value")
            .into_t::<U512>()
            .expect("must convert into U512");

        let rate = self
            .query(maybe_post_state, round_seigniorage_rate_uref, &[])
            .expect("must read value")
            .into_cl_value()
            .expect("must conver to cl value")
            .into_t::<Ratio<U512>>()
            .expect("must conver to ratio");

        rate.checked_mul(&Ratio::from(total_supply))
            .map(|ratio| ratio.to_integer())
            .expect("must get base round reward")
    }

    /// Runs an [`ExecuteRequest`].
    pub fn exec(&mut self, mut exec_request: ExecuteRequest) -> &mut Self {
<<<<<<< HEAD
        exec_request.state_hash = self.post_state_hash.expect("expected post_state_hash");
        let execution_result = self.engine_state.execute_transaction(exec_request).unwrap();
=======
        let exec_request = {
            let hash = self.post_state_hash.expect("expected post_state_hash");
            exec_request.parent_state_hash = hash;
            exec_request
        };

        let maybe_exec_results = self
            .execution_engine
            .exec(self.data_access_layer.as_ref(), exec_request);
        assert!(maybe_exec_results.is_ok());
        // Parse deploy results
        let execution_results = maybe_exec_results.as_ref().unwrap();
>>>>>>> 62231472
        // Cache transformations
        self.effects.push(execution_result.effects().clone());
        self.exec_results.push(execution_result);
        self
    }

    /// Commit effects of previous exec call on the latest post-state hash.
    pub fn commit(&mut self) -> &mut Self {
        let prestate_hash = self.post_state_hash.expect("Should have genesis hash");

        let effects = self.effects.last().cloned().unwrap_or_default();

        self.commit_transforms(prestate_hash, effects)
    }

    /// Runs a commit request, expects a successful response, and
    /// overwrites existing cached post state hash with a new one.
    pub fn commit_transforms(&mut self, pre_state_hash: Digest, effects: Effects) -> &mut Self {
        let post_state_hash = self
            .data_access_layer
            .commit(pre_state_hash, effects)
            .expect("should commit");
        self.post_state_hash = Some(post_state_hash);
        self
    }

    /// Upgrades the execution engine.
    ///
    /// If `engine_config` is set to None, then it is defaulted to the current one.
<<<<<<< HEAD
    pub fn upgrade_with_upgrade_request_and_config(
        &mut self,
        engine_config: Option<EngineConfig>,
        upgrade_config: &mut ProtocolUpgradeConfig,
    ) -> &mut Self {
        let mut engine_config = engine_config.unwrap_or_else(|| self.engine_state.config().clone());

        let pre_state_hash = self.post_state_hash.expect("should have state hash");
        upgrade_config.with_pre_state_hash(pre_state_hash);

        Rc::get_mut(&mut self.engine_state)
            .unwrap()
            .update_config(engine_config.clone());

=======
    pub fn upgrade(&mut self, upgrade_config: &mut ProtocolUpgradeConfig) -> &mut Self {
        let pre_state_hash = self.post_state_hash.expect("should have state hash");
        upgrade_config.with_pre_state_hash(pre_state_hash);

>>>>>>> 62231472
        let req = ProtocolUpgradeRequest::new(upgrade_config.clone());
        let result = self.data_access_layer.protocol_upgrade(req);

        if let ProtocolUpgradeResult::Success {
            post_state_hash, ..
        } = result
        {
            engine_config.set_protocol_version(upgrade_config.new_protocol_version());
            Rc::get_mut(&mut self.engine_state)
                .unwrap()
                .update_config(engine_config);
            self.post_state_hash = Some(post_state_hash);
        }

        self.upgrade_results.push(result);
        self
    }

    /// Executes a request to call the system auction contract.
    pub fn run_auction(
        &mut self,
        era_end_timestamp_millis: u64,
        evicted_validators: Vec<PublicKey>,
    ) -> &mut Self {
        let auction = self.get_auction_contract_hash();
        let run_request = ExecuteRequestBuilder::contract_call_by_hash(
            *SYSTEM_ADDR,
            auction,
            METHOD_RUN_AUCTION,
            runtime_args! {
                ARG_ERA_END_TIMESTAMP_MILLIS => era_end_timestamp_millis,
                ARG_EVICTED_VALIDATORS => evicted_validators,
            },
        )
        .build();
        self.exec(run_request).expect_success().commit()
    }

    /// Increments engine state.
    pub fn step(&mut self, step_request: StepRequest) -> StepResult {
        let step_result = self.data_access_layer.step(step_request);

        if let StepResult::Success {
            post_state_hash, ..
        } = step_result
        {
            self.post_state_hash = Some(post_state_hash);
        }

        step_result
    }

    fn native_runtime_config(&self) -> NativeRuntimeConfig {
<<<<<<< HEAD
        let transfer_config = TransferConfig::new(
            self.engine_state.config().administrative_accounts().clone(),
            self.engine_state.config().allow_unrestricted_transfers(),
        );
=======
        let administrators: BTreeSet<AccountHash> = self
            .chainspec
            .core_config
            .administrators
            .iter()
            .map(|x| x.to_account_hash())
            .collect();
        let allow_unrestricted = self.chainspec.core_config.allow_unrestricted_transfers;
        let transfer_config = TransferConfig::new(administrators, allow_unrestricted);

        let fee_handling = self.chainspec.core_config.fee_handling;
        let refund_handling = self.chainspec.core_config.refund_handling;
        let vesting_schedule_period_millis =
            self.chainspec.core_config.vesting_schedule_period.millis();
        let allow_auction_bids = self.chainspec.core_config.allow_auction_bids;
        let compute_rewards = self.chainspec.core_config.compute_rewards;
        let max_delegators_per_validator = self.chainspec.core_config.max_delegators_per_validator;
        let minimum_delegation_amount = self.chainspec.core_config.minimum_delegation_amount;
>>>>>>> 62231472
        NativeRuntimeConfig::new(
            transfer_config,
            self.engine_state.config().fee_handling(),
            self.engine_state.config().refund_handling(),
            self.engine_state.config().vesting_schedule_period_millis(),
            self.engine_state.config().allow_auction_bids(),
            self.engine_state.config().compute_rewards(),
            self.engine_state.config().max_delegators_per_validator(),
            self.engine_state.config().minimum_delegation_amount(),
        )
    }

    /// Distribute fees.
    pub fn distribute_fees(
        &mut self,
        pre_state_hash: Option<Digest>,
        protocol_version: ProtocolVersion,
        block_time: u64,
    ) -> FeeResult {
        let native_runtime_config = self.native_runtime_config();

        let pre_state_hash = pre_state_hash.or(self.post_state_hash).unwrap();
        let fee_req = FeeRequest::new(
            native_runtime_config,
            pre_state_hash,
            protocol_version,
            BlockTime::new(block_time),
        );
        let fee_result = self.data_access_layer.distribute_fees(fee_req);

        if let FeeResult::Success {
            post_state_hash, ..
        } = fee_result
        {
            self.post_state_hash = Some(post_state_hash);
        }

        fee_result
    }

    /// Distributes the rewards.
    pub fn distribute(
        &mut self,
        pre_state_hash: Option<Digest>,
        protocol_version: ProtocolVersion,
        rewards: BTreeMap<PublicKey, U512>,
        block_time: u64,
    ) -> BlockRewardsResult {
        let pre_state_hash = pre_state_hash.or(self.post_state_hash).unwrap();
        let native_runtime_config = self.native_runtime_config();
        let distribute_req = BlockRewardsRequest::new(
            native_runtime_config,
            pre_state_hash,
            protocol_version,
            BlockTime::new(block_time),
            rewards,
        );
        let distribute_block_rewards_result = self
            .data_access_layer
            .distribute_block_rewards(distribute_req);

        if let BlockRewardsResult::Success {
            post_state_hash, ..
        } = distribute_block_rewards_result
        {
            self.post_state_hash = Some(post_state_hash);
        }

        distribute_block_rewards_result
    }

    /// Expects a successful run
    #[track_caller]
    pub fn expect_success(&mut self) -> &mut Self {
        let exec_result = self
            .get_last_exec_result()
            .expect("Expected to be called after exec()");
        if exec_result.is_failure() {
            panic!(
                "Expected successful execution result, but instead got: {:#?}",
                exec_result,
            );
        }
        self
    }

    /// Expects a failed run
    pub fn expect_failure(&mut self) -> &mut Self {
        let exec_result = self
            .get_last_exec_result()
            .expect("Expected to be called after exec()");
        if exec_result.is_success() {
            panic!(
                "Expected failed execution result, but instead got: {:?}",
                exec_result,
            );
        }
        self
    }

    /// Returns `true` if the last exec had an error, otherwise returns false.
    #[track_caller]
    pub fn is_error(&self) -> bool {
        self.get_last_exec_result()
            .expect("Expected to be called after exec()")
            .is_failure()
    }

    /// Returns an `engine_state::Error` if the last exec had an error, otherwise `None`.
    #[track_caller]
    pub fn get_error(&self) -> Option<Error> {
        self.get_last_exec_result()
            .expect("Expected to be called after exec()")
            .as_error()
            .cloned()
    }

    /// Returns the error message of the last exec.
    #[track_caller]
    pub fn get_error_message(&self) -> Option<String> {
        self.get_last_exec_result()
            .expect("Expected to be called after exec()")
            .as_error()
            .map(Error::to_string)
    }

    /// Gets `Effects` of all previous runs.
    #[track_caller]
    pub fn get_effects(&self) -> Vec<Effects> {
        self.effects.clone()
    }

    /// Gets genesis account (if present)
    pub fn get_genesis_account(&self) -> &AddressableEntity {
        self.system_account
            .as_ref()
            .expect("Unable to obtain genesis account. Please run genesis first.")
    }

    /// Returns the [`AddressableEntityHash`] of the mint, panics if it can't be found.
    pub fn get_mint_contract_hash(&self) -> AddressableEntityHash {
        self.get_system_entity_hash(MINT)
            .expect("Unable to obtain mint contract. Please run genesis first.")
    }

    /// Returns the [`AddressableEntityHash`] of the "handle payment" contract, panics if it can't
    /// be found.
    pub fn get_handle_payment_contract_hash(&self) -> AddressableEntityHash {
        self.get_system_entity_hash(HANDLE_PAYMENT)
            .expect("Unable to obtain handle payment contract. Please run genesis first.")
    }

    /// Returns the [`AddressableEntityHash`] of the "standard payment" contract, panics if it can't
    /// be found.
    pub fn get_standard_payment_contract_hash(&self) -> AddressableEntityHash {
        self.get_system_entity_hash(STANDARD_PAYMENT)
            .expect("Unable to obtain standard payment contract. Please run genesis first.")
    }

    fn get_system_entity_hash(&self, contract_name: &str) -> Option<AddressableEntityHash> {
        self.query_system_entity_registry(self.post_state_hash)?
            .get(contract_name)
            .copied()
    }

    /// Returns the [`AddressableEntityHash`] of the "auction" contract, panics if it can't be
    /// found.
    pub fn get_auction_contract_hash(&self) -> AddressableEntityHash {
        self.get_system_entity_hash(AUCTION)
            .expect("Unable to obtain auction contract. Please run genesis first.")
    }

    /// Returns genesis effects, panics if there aren't any.
    pub fn get_genesis_effects(&self) -> &Effects {
        self.genesis_effects
            .as_ref()
            .expect("should have genesis transforms")
    }

    /// Returns the genesis hash, panics if it can't be found.
    pub fn get_genesis_hash(&self) -> Digest {
        self.genesis_hash
            .expect("Genesis hash should be present. Should be called after run_genesis.")
    }

    /// Returns the post state hash, panics if it can't be found.
    pub fn get_post_state_hash(&self) -> Digest {
        self.post_state_hash.expect("Should have post-state hash.")
    }

    /// The chainspec configured settings for this builder.
    pub fn chainspec(&self) -> &ChainspecConfig {
        &self.chainspec
    }

    /// Update chainspec
    pub fn with_chainspec(&mut self, chainspec: ChainspecConfig) -> &mut Self {
        self.chainspec = chainspec;
        self.execution_engine = Rc::new(ExecutionEngineV1::new(self.chainspec.engine_config()));
        self
    }

    /// Returns the engine state.
    pub fn get_engine_state(&self) -> &ExecutionEngineV1 {
        &self.execution_engine
    }

    /// Returns the engine state.
    pub fn data_access_layer(&self) -> &S {
        &self.data_access_layer
    }

    /// Returns the last results execs.
    pub fn get_last_exec_result(&self) -> Option<ExecutionResult> {
        self.exec_results.last().cloned()
    }

    /// Returns the owned results of a specific exec.
    pub fn get_exec_result_owned(&self, index: usize) -> Option<ExecutionResult> {
        self.exec_results.get(index).cloned()
    }

    /// Returns a count of exec results.
    pub fn get_exec_results_count(&self) -> usize {
        self.exec_results.len()
    }

    /// Returns a `Result` containing an [`ProtocolUpgradeResult`].
    pub fn get_upgrade_result(&self, index: usize) -> Option<&ProtocolUpgradeResult> {
        self.upgrade_results.get(index)
    }

    /// Expects upgrade success.
    pub fn expect_upgrade_success(&mut self) -> &mut Self {
        // Check first result, as only first result is interesting for a simple test
        let result = self
            .upgrade_results
            .last()
            .expect("Expected to be called after a system upgrade.");

        assert!(result.is_success(), "Expected success, got: {:?}", result);

        self
    }

    /// Returns the "handle payment" contract, panics if it can't be found.
    pub fn get_handle_payment_contract(&self) -> EntityWithNamedKeys {
        let hash = self
            .get_system_entity_hash(HANDLE_PAYMENT)
            .expect("should have handle payment contract uref");

        let handle_payment_contract = Key::addressable_entity_key(EntityKindTag::System, hash);
        let handle_payment = self
            .query(None, handle_payment_contract, &[])
            .and_then(|v| v.try_into().map_err(|error| format!("{:?}", error)))
            .expect("should find handle payment URef");

        let named_keys = self.get_named_keys(EntityAddr::System(hash.value()));
        EntityWithNamedKeys::new(handle_payment, named_keys)
    }

    /// Returns the balance of a purse, panics if the balance can't be parsed into a `U512`.
    pub fn get_purse_balance(&self, purse: URef) -> U512 {
        let base_key = Key::Balance(purse.addr());
        self.query(None, base_key, &[])
            .and_then(|v| CLValue::try_from(v).map_err(|error| format!("{:?}", error)))
            .and_then(|cl_value| cl_value.into_t().map_err(|error| format!("{:?}", error)))
            .expect("should parse balance into a U512")
    }

    /// Returns a `BalanceResult` for a purse, panics if the balance can't be found.
    pub fn get_purse_balance_result(
        &self,
        protocol_version: ProtocolVersion,
        purse: URef,
    ) -> BalanceResult {
        let state_root_hash: Digest = self.post_state_hash.expect("should have post_state_hash");
        let request = BalanceRequest::from_purse(state_root_hash, protocol_version, purse);
        self.data_access_layer.balance(request)
    }

    /// Returns a `BalanceResult` for a purse using a `PublicKey`.
    pub fn get_public_key_balance_result(
        &self,
        protocol_version: ProtocolVersion,
        public_key: PublicKey,
    ) -> BalanceResult {
        let state_root_hash: Digest = self.post_state_hash.expect("should have post_state_hash");
        let request =
            BalanceRequest::from_public_key(state_root_hash, protocol_version, public_key);
        self.data_access_layer.balance(request)
    }

    /// Gets the purse balance of a proposer.
    pub fn get_proposer_purse_balance(&self) -> U512 {
        let proposer_contract = self
            .get_entity_by_account_hash(*DEFAULT_PROPOSER_ADDR)
            .expect("proposer account should exist");
        self.get_purse_balance(proposer_contract.main_purse())
    }

    /// Gets the contract hash associated with a given account hash.
    pub fn get_entity_hash_by_account_hash(
        &self,
        account_hash: AccountHash,
    ) -> Option<AddressableEntityHash> {
        match self.query(None, Key::Account(account_hash), &[]).ok() {
            Some(StoredValue::CLValue(cl_value)) => {
                let entity_key = CLValue::into_t::<Key>(cl_value).expect("must have contract hash");
                entity_key.into_entity_hash()
            }
            Some(_) | None => None,
        }
    }

    /// Returns an Entity alongside its named keys queried by its account hash.
    pub fn get_entity_with_named_keys_by_account_hash(
        &self,
        account_hash: AccountHash,
    ) -> Option<EntityWithNamedKeys> {
        if let Some(entity) = self.get_entity_by_account_hash(account_hash) {
            let entity_named_keys = self.get_named_keys_by_account_hash(account_hash);
            return Some(EntityWithNamedKeys::new(entity, entity_named_keys));
        };

        None
    }

    /// Returns an Entity alongside its named keys queried by its entity hash.
    pub fn get_entity_with_named_keys_by_entity_hash(
        &self,
        entity_hash: AddressableEntityHash,
    ) -> Option<EntityWithNamedKeys> {
        match self.get_addressable_entity(entity_hash) {
            Some(entity) => {
                let named_keys = self.get_named_keys_by_contract_entity_hash(entity_hash);
                Some(EntityWithNamedKeys::new(entity, named_keys))
            }
            None => None,
        }
    }

    /// Queries for an `Account`.
    pub fn get_entity_by_account_hash(
        &self,
        account_hash: AccountHash,
    ) -> Option<AddressableEntity> {
        match self.query(None, Key::Account(account_hash), &[]).ok() {
            Some(StoredValue::CLValue(cl_value)) => {
                let contract_key =
                    CLValue::into_t::<Key>(cl_value).expect("must have contract hash");
                match self.query(None, contract_key, &[]) {
                    Ok(StoredValue::AddressableEntity(contract)) => Some(contract),
                    Ok(_) | Err(_) => None,
                }
            }
            Some(_other_variant) => None,
            None => None,
        }
    }

    /// Queries for an `AddressableEntity` and panics if it can't be found.
    pub fn get_expected_addressable_entity_by_account_hash(
        &self,
        account_hash: AccountHash,
    ) -> AddressableEntity {
        self.get_entity_by_account_hash(account_hash)
            .expect("account to exist")
    }

    /// Queries for an addressable entity by `AddressableEntityHash`.
    pub fn get_addressable_entity(
        &self,
        entity_hash: AddressableEntityHash,
    ) -> Option<AddressableEntity> {
        let entity_key = Key::addressable_entity_key(EntityKindTag::SmartContract, entity_hash);

        let value: StoredValue = match self.query(None, entity_key, &[]) {
            Ok(stored_value) => stored_value,
            Err(_) => self
                .query(
                    None,
                    Key::addressable_entity_key(EntityKindTag::System, entity_hash),
                    &[],
                )
                .expect("must have value"),
        };

        if let StoredValue::AddressableEntity(entity) = value {
            Some(entity)
        } else {
            None
        }
    }

    /// Retrieve a Contract from global state.
    pub fn get_legacy_contract(&self, contract_hash: ContractHash) -> Option<Contract> {
        let contract_value: StoredValue = self
            .query(None, contract_hash.into(), &[])
            .expect("should have contract value");

        if let StoredValue::Contract(contract) = contract_value {
            Some(contract)
        } else {
            None
        }
    }

    /// Queries for byte code by `ByteCodeAddr` and returns an `Option<ByteCode>`.
    pub fn get_byte_code(&self, byte_code_hash: ByteCodeHash) -> Option<ByteCode> {
        let byte_code_key = Key::byte_code_key(ByteCodeAddr::new_wasm_addr(byte_code_hash.value()));

        let byte_code_value: StoredValue = self
            .query(None, byte_code_key, &[])
            .expect("should have contract value");

        if let StoredValue::ByteCode(byte_code) = byte_code_value {
            Some(byte_code)
        } else {
            None
        }
    }

    /// Queries for a contract package by `PackageHash`.
    pub fn get_package(&self, package_hash: PackageHash) -> Option<Package> {
        let contract_value: StoredValue = self
            .query(None, package_hash.into(), &[])
            .expect("should have package value");

        if let StoredValue::Package(package) = contract_value {
            Some(package)
        } else {
            None
        }
    }

    /// Queries for a transfer by `TransferAddr`.
    pub fn get_transfer(&self, transfer_addr: TransferAddr) -> Option<Transfer> {
        let transfer_value: StoredValue = self
            .query(None, Key::Transfer(transfer_addr), &[])
            .expect("should have transfer value");

        if let StoredValue::Transfer(transfer) = transfer_value {
            Some(transfer)
        } else {
            None
        }
    }

    /// Queries for transaction info by `TransactionHash`.
    pub fn get_transaction_info(&self, txn_hash: TransactionHash) -> Option<TransactionInfo> {
        let txn_info_value: StoredValue = self
            .query(None, Key::TransactionInfo(txn_hash), &[])
            .expect("should have transaction info value");

        if let StoredValue::TransactionInfo(txn_info) = txn_info_value {
            Some(txn_info)
        } else {
            None
        }
    }

    /// Returns execution cost.
    pub fn exec_cost(&self, index: usize) -> Gas {
        self.exec_results
            .get(index)
            .map(ExecutionResult::gas)
            .unwrap()
    }

    /// Returns the `Gas` cost of the last exec.
    pub fn last_exec_gas_cost(&self) -> Gas {
        self.exec_results.last().map(ExecutionResult::gas).unwrap()
    }

    /// Assert that last error is the expected one.
    ///
    /// NOTE: we're using string-based representation for checking equality
    /// as the `Error` type does not implement `Eq` (many of its subvariants don't).
    pub fn assert_error(&self, expected_error: Error) {
        match self.get_error() {
            Some(error) => assert_eq!(format!("{:?}", expected_error), format!("{:?}", error)),
            None => panic!("expected error ({:?}) got success", expected_error),
        }
    }

    /// Gets [`EraValidators`].
    pub fn get_era_validators(&mut self) -> EraValidators {
        let state_hash = self.get_post_state_hash();
        let request = EraValidatorsRequest::new(state_hash, *DEFAULT_PROTOCOL_VERSION);
        let result = self.data_access_layer.era_validators(request);

        if let EraValidatorsResult::Success { era_validators } = result {
            era_validators
        } else {
            panic!("get era validators should be available");
        }
    }

    /// Gets [`ValidatorWeights`] for a given [`EraId`].
    pub fn get_validator_weights(&mut self, era_id: EraId) -> Option<ValidatorWeights> {
        let mut result = self.get_era_validators();
        result.remove(&era_id)
    }

    /// Gets [`Vec<BidKind>`].
    pub fn get_bids(&mut self) -> Vec<BidKind> {
        let get_bids_request = BidsRequest::new(self.get_post_state_hash());

        let get_bids_result = self.data_access_layer.bids(get_bids_request);

        get_bids_result.into_option().unwrap()
    }

    /// Returns named keys for an account entity by its account hash.
    pub fn get_named_keys_by_account_hash(&self, account_hash: AccountHash) -> NamedKeys {
        let entity_hash = self
            .get_entity_hash_by_account_hash(account_hash)
            .expect("must have entity hash");
        let entity_addr = EntityAddr::new_account(entity_hash.value());
        self.get_named_keys(entity_addr)
    }

    /// Returns named keys for an account entity by its entity hash.
    pub fn get_named_keys_by_contract_entity_hash(
        &self,
        contract_hash: AddressableEntityHash,
    ) -> NamedKeys {
        let entity_addr = EntityAddr::new_smart_contract(contract_hash.value());
        self.get_named_keys(entity_addr)
    }

    /// Returns the named keys for a system contract.
    pub fn get_named_keys_for_system_contract(
        &self,
        system_entity_hash: AddressableEntityHash,
    ) -> NamedKeys {
        self.get_named_keys(EntityAddr::System(system_entity_hash.value()))
    }

    /// Get the named keys for an entity.
    pub fn get_named_keys(&self, entity_addr: EntityAddr) -> NamedKeys {
        let state_root_hash = self.get_post_state_hash();

        let mut tracking_copy = self
            .data_access_layer
            .tracking_copy(state_root_hash)
            .unwrap()
            .unwrap();

        tracking_copy
            .get_named_keys(entity_addr)
            .expect("should have named keys")
    }

    /// Gets [`UnbondingPurses`].
    pub fn get_unbonds(&mut self) -> UnbondingPurses {
        let state_root_hash = self.get_post_state_hash();

        let tracking_copy = self
            .data_access_layer
            .tracking_copy(state_root_hash)
            .unwrap()
            .unwrap();

        let reader = tracking_copy.reader();

        let unbond_keys = reader
            .keys_with_prefix(&[KeyTag::Unbond as u8])
            .unwrap_or_default();

        let mut ret = BTreeMap::new();

        for key in unbond_keys.into_iter() {
            let read_result = reader.read(&key);
            if let (Key::Unbond(account_hash), Ok(Some(StoredValue::Unbonding(unbonding_purses)))) =
                (key, read_result)
            {
                ret.insert(account_hash, unbonding_purses);
            }
        }

        ret
    }

    /// Gets [`WithdrawPurses`].
    pub fn get_withdraw_purses(&mut self) -> WithdrawPurses {
        let state_root_hash = self.get_post_state_hash();

        let tracking_copy = self
            .data_access_layer
            .tracking_copy(state_root_hash)
            .unwrap()
            .unwrap();

        let reader = tracking_copy.reader();

        let withdraws_keys = reader
            .keys_with_prefix(&[KeyTag::Withdraw as u8])
            .unwrap_or_default();

        let mut ret = BTreeMap::new();

        for key in withdraws_keys.into_iter() {
            let read_result = reader.read(&key);
            if let (Key::Withdraw(account_hash), Ok(Some(StoredValue::Withdraw(withdraw_purses)))) =
                (key, read_result)
            {
                ret.insert(account_hash, withdraw_purses);
            }
        }

        ret
    }

    /// Gets all `[Key::Balance]`s in global state.
    pub fn get_balance_keys(&self) -> Vec<Key> {
        self.get_keys(KeyTag::Balance).unwrap_or_default()
    }

    /// Gets all keys in global state by a prefix.
    pub fn get_keys(
        &self,
        tag: KeyTag,
    ) -> Result<Vec<Key>, casper_storage::global_state::error::Error> {
        let state_root_hash = self.get_post_state_hash();

        let tracking_copy = self
            .data_access_layer
            .tracking_copy(state_root_hash)
            .unwrap()
            .unwrap();

        let reader = tracking_copy.reader();

        reader.keys_with_prefix(&[tag as u8])
    }

    /// Gets a stored value from a contract's named keys.
    pub fn get_value<T>(&mut self, entity_addr: EntityAddr, name: &str) -> T
    where
        T: FromBytes + CLTyped,
    {
        let named_keys = self.get_named_keys(entity_addr);

        let key = named_keys.get(name).expect("should have named key");
        let stored_value = self.query(None, *key, &[]).expect("should query");
        let cl_value = stored_value.into_cl_value().expect("should be cl value");
        let result: T = cl_value.into_t().expect("should convert");
        result
    }

    /// Gets an [`EraId`].
    pub fn get_era(&mut self) -> EraId {
        let auction_contract = self.get_auction_contract_hash();
        self.get_value(EntityAddr::System(auction_contract.value()), ERA_ID_KEY)
    }

    /// Gets the auction delay.
    pub fn get_auction_delay(&mut self) -> u64 {
        let auction_contract = self.get_auction_contract_hash();
        self.get_value(
            EntityAddr::System(auction_contract.value()),
            AUCTION_DELAY_KEY,
        )
    }

    /// Gets the unbonding delay
    pub fn get_unbonding_delay(&mut self) -> u64 {
        let auction_contract = self.get_auction_contract_hash();
        self.get_value(
            EntityAddr::System(auction_contract.value()),
            UNBONDING_DELAY_KEY,
        )
    }

    fn system_entity_key(&self, request: SystemEntityRegistryRequest) -> Key {
        let result = self.data_access_layer.system_entity_registry(request);
        if let SystemEntityRegistryResult::Success { payload, .. } = result {
            match payload {
                SystemEntityRegistryPayload::All(_) => {
                    panic!("asked for auction, got entire registry");
                }
                SystemEntityRegistryPayload::EntityKey(key) => key,
            }
        } else {
            panic!("{:?}", result)
        }
    }

    /// Gets the [`AddressableEntityHash`] of the system auction contract, panics if it can't be
    /// found.
    pub fn get_system_auction_hash(&self) -> AddressableEntityHash {
        let state_root_hash = self.get_post_state_hash();
        let request = SystemEntityRegistryRequest::new(
            state_root_hash,
            ProtocolVersion::V2_0_0,
            SystemEntityRegistrySelector::auction(),
        );
        self.system_entity_key(request)
            .into_entity_hash()
            .expect("should downcast")
    }

    /// Gets the [`AddressableEntityHash`] of the system mint contract, panics if it can't be found.
    pub fn get_system_mint_hash(&self) -> AddressableEntityHash {
        let state_root_hash = self.get_post_state_hash();
        let request = SystemEntityRegistryRequest::new(
            state_root_hash,
            ProtocolVersion::V2_0_0,
            SystemEntityRegistrySelector::mint(),
        );
        self.system_entity_key(request)
            .into_entity_hash()
            .expect("should downcast")
    }

    /// Gets the [`AddressableEntityHash`] of the system handle payment contract, panics if it can't
    /// be found.
    pub fn get_system_handle_payment_hash(
        &self,
        protocol_version: ProtocolVersion,
    ) -> AddressableEntityHash {
        let state_root_hash = self.get_post_state_hash();
        let request = SystemEntityRegistryRequest::new(
            state_root_hash,
            protocol_version,
            SystemEntityRegistrySelector::handle_payment(),
        );
        self.system_entity_key(request)
            .into_entity_hash()
            .expect("should downcast")
    }

    /// Resets the `exec_results`, `upgrade_results` and `transform` fields.
    pub fn clear_results(&mut self) -> &mut Self {
        self.exec_results = Vec::new();
        self.upgrade_results = Vec::new();
        self.effects = Vec::new();
        self
    }

    /// Advances eras by num_eras
    pub fn advance_eras_by(&mut self, num_eras: u64) {
        let step_request_builder = StepRequestBuilder::new()
            .with_protocol_version(ProtocolVersion::V2_0_0)
            .with_runtime_config(self.native_runtime_config())
            .with_run_auction(true);

        for _ in 0..num_eras {
            let state_hash = self.get_post_state_hash();
            let step_request = step_request_builder
                .clone()
                .with_parent_state_hash(state_hash)
                .with_next_era_id(self.get_era().successor())
                .build();

            match self.step(step_request) {
                StepResult::RootNotFound => panic!("Root not found {:?}", state_hash),
                StepResult::Failure(err) => panic!("{:?}", err),
                StepResult::Success { .. } => {
                    // noop
                }
            }
        }
    }

    /// Advances eras by configured amount
    pub fn advance_eras_by_default_auction_delay(&mut self) {
        let auction_delay = self.get_auction_delay();
        self.advance_eras_by(auction_delay + 1);
    }

    /// Advances by a single era.
    pub fn advance_era(&mut self) {
        self.advance_eras_by(1);
    }

    /// Returns an initialized step request builder.
    pub fn step_request_builder(&mut self) -> StepRequestBuilder {
        StepRequestBuilder::new()
            .with_parent_state_hash(self.get_post_state_hash())
            .with_protocol_version(ProtocolVersion::V2_0_0)
            .with_runtime_config(self.native_runtime_config())
    }

    /// Returns a trie by hash.
    pub fn get_trie(&mut self, state_hash: Digest) -> Option<Trie<Key, StoredValue>> {
        let req = TrieRequest::new(state_hash, None);
        self.data_access_layer()
            .trie(req)
            .into_legacy()
            .unwrap()
            .map(|bytes| bytesrepr::deserialize(bytes.into_inner().into()).unwrap())
    }

    /// Returns the costs related to interacting with the auction system contract.
    pub fn get_auction_costs(&self) -> AuctionCosts {
        *self.chainspec.system_costs_config.auction_costs()
    }

    /// Returns the costs related to interacting with the mint system contract.
    pub fn get_mint_costs(&self) -> MintCosts {
        *self.chainspec.system_costs_config.mint_costs()
    }

    /// Returns the costs related to interacting with the handle payment system contract.
    pub fn get_handle_payment_costs(&self) -> HandlePaymentCosts {
        *self.chainspec.system_costs_config.handle_payment_costs()
    }

    /// Commits a prune of leaf nodes from the tip of the merkle trie.
    pub fn commit_prune(&mut self, prune_config: PruneRequest) -> &mut Self {
        let result = self.data_access_layer.prune(prune_config);

        if let PruneResult::Success {
            post_state_hash,
            effects,
        } = &result
        {
            self.post_state_hash = Some(*post_state_hash);
            self.effects.push(effects.clone());
        }

        self.prune_results.push(result);
        self
    }

    /// Returns a `Result` containing a [`PruneResult`].
    pub fn get_prune_result(&self, index: usize) -> Option<&PruneResult> {
        self.prune_results.get(index)
    }

    /// Expects a prune success.
    pub fn expect_prune_success(&mut self) -> &mut Self {
        // Check first result, as only first result is interesting for a simple test
        let result = self
            .prune_results
            .last()
            .expect("Expected to be called after a system upgrade.");

        match result {
            PruneResult::RootNotFound => panic!("Root not found"),
            PruneResult::MissingKey => panic!("Does not exists"),
            PruneResult::Failure(tce) => {
                panic!("{:?}", tce);
            }
            PruneResult::Success { .. } => {}
        }

        self
    }

    /// Calculates refunded amount from a last execution request.
    pub fn calculate_refund_amount(&self, payment_amount: U512) -> U512 {
        let gas_amount = Motes::from_gas(self.last_exec_gas_cost(), DEFAULT_GAS_PRICE)
            .expect("should create motes from gas");

        let refund_ratio = match self.chainspec.core_config.refund_handling {
            RefundHandling::Refund { refund_ratio } | RefundHandling::Burn { refund_ratio } => {
                refund_ratio
            }
            RefundHandling::None => Ratio::zero(),
        };

        let (numer, denom) = refund_ratio.into();
        let refund_ratio = Ratio::new_raw(U512::from(numer), U512::from(denom));

        // amount declared to be paid in payment code MINUS gas spent in last execution.
        let refundable_amount = Ratio::from(payment_amount) - Ratio::from(gas_amount.value());
        (refundable_amount * refund_ratio).to_integer()
    }
}<|MERGE_RESOLUTION|>--- conflicted
+++ resolved
@@ -20,21 +20,13 @@
 };
 use casper_storage::{
     data_access_layer::{
-<<<<<<< HEAD
-        BalanceResult, BidsRequest, BlockRewardsRequest, BlockRewardsResult, BlockStore,
-        DataAccessLayer, EraValidatorsRequest, EraValidatorsResult, FeeRequest, FeeResult,
-        GenesisRequest, GenesisResult, ProtocolUpgradeRequest, ProtocolUpgradeResult, PruneRequest,
-        PruneResult, QueryRequest, QueryResult, StepRequest, StepResult, TransferRequest,
-        TransferResult,
-=======
         BalanceRequest, BalanceResult, BidsRequest, BlockRewardsRequest, BlockRewardsResult,
         BlockStore, DataAccessLayer, EraValidatorsRequest, EraValidatorsResult, FeeRequest,
         FeeResult, FlushRequest, FlushResult, GenesisRequest, GenesisResult,
         ProtocolUpgradeRequest, ProtocolUpgradeResult, PruneRequest, PruneResult, QueryRequest,
         QueryResult, StepRequest, StepResult, SystemEntityRegistryPayload,
         SystemEntityRegistryRequest, SystemEntityRegistryResult, SystemEntityRegistrySelector,
-        TrieRequest,
->>>>>>> 62231472
+        TransferRequest, TrieRequest,
     },
     global_state::{
         state::{
@@ -124,10 +116,6 @@
 
 /// Builder for simple WASM test
 pub struct WasmTestBuilder<S> {
-<<<<<<< HEAD
-    engine_state: Rc<EngineState<S>>,
-    exec_results: Vec<ExecutionResult>,
-=======
     /// Data access layer.
     data_access_layer: Arc<S>,
     /// [`ExecutionEngineV1`] is wrapped in [`Rc`] to work around a missing [`Clone`]
@@ -135,9 +123,7 @@
     execution_engine: Rc<ExecutionEngineV1>,
     /// The chainspec.
     chainspec: ChainspecConfig,
-    /// [`ExecutionResult`] is wrapped in [`Rc`] to work around a missing [`Clone`] implementation.
-    exec_results: Vec<Vec<Rc<ExecutionResult>>>,
->>>>>>> 62231472
+    exec_results: Vec<ExecutionResult>,
     upgrade_results: Vec<ProtocolUpgradeResult>,
     prune_results: Vec<PruneResult>,
     genesis_hash: Option<Digest>,
@@ -191,29 +177,23 @@
             .as_ref()
             .expect("scratch state should exist");
 
-        // Scratch still requires that one deploy be executed and committed at a time.
-        let exec_request = {
-            let hash = self.post_state_hash.expect("expected post_state_hash");
-            exec_request.parent_state_hash = hash;
-            exec_request
-        };
-
-        let mut exec_results = Vec::new();
+        exec_request.state_hash = self.post_state_hash.expect("expected post_state_hash");
+
         // First execute the request against our scratch global state.
-        let maybe_exec_results = self.execution_engine.exec(cached_state, exec_request);
-        for execution_result in maybe_exec_results.unwrap() {
-            let _post_state_hash = cached_state
-                .commit(
-                    self.post_state_hash.expect("requires a post_state_hash"),
-                    execution_result.effects().clone(),
-                )
-                .expect("should commit");
-
-            // Save transforms and execution results for WasmTestBuilder.
-            self.effects.push(execution_result.effects().clone());
-            exec_results.push(Rc::new(execution_result))
-        }
-        self.exec_results.push(exec_results);
+        let execution_result = self
+            .execution_engine
+            .exec(cached_state, exec_request)
+            .unwrap();
+        let _post_state_hash = cached_state
+            .commit(
+                self.post_state_hash.expect("requires a post_state_hash"),
+                execution_result.effects().clone(),
+            )
+            .expect("should commit");
+
+        // Save transforms and execution results for WasmTestBuilder.
+        self.effects.push(execution_result.effects().clone());
+        self.exec_results.push(execution_result);
         self
     }
 }
@@ -269,24 +249,12 @@
     /// Upgrades the execution engine using the scratch trie.
     pub fn upgrade_using_scratch(
         &mut self,
-<<<<<<< HEAD
-        mut engine_config: EngineConfig,
-=======
->>>>>>> 62231472
         upgrade_config: &mut ProtocolUpgradeConfig,
     ) -> &mut Self {
         let pre_state_hash = self.post_state_hash.expect("should have state hash");
         upgrade_config.with_pre_state_hash(pre_state_hash);
 
-<<<<<<< HEAD
-        Rc::get_mut(&mut self.engine_state)
-            .unwrap()
-            .update_config(engine_config.clone());
-
-        let scratch_state = self.engine_state.get_scratch_engine_state();
-=======
         let scratch_state = self.data_access_layer.get_scratch_global_state();
->>>>>>> 62231472
         let pre_state_hash = upgrade_config.pre_state_hash();
         let req = ProtocolUpgradeRequest::new(upgrade_config.clone());
         let result = {
@@ -297,10 +265,9 @@
                     .write_scratch_to_db(pre_state_hash, scratch_state)
                     .unwrap();
                 self.post_state_hash = Some(post_state_hash);
-                engine_config.set_protocol_version(upgrade_config.new_protocol_version());
-                Rc::get_mut(&mut self.engine_state)
+                Rc::get_mut(&mut self.execution_engine)
                     .unwrap()
-                    .update_config(engine_config);
+                    .set_protocol_version(upgrade_config.new_protocol_version());
                 ProtocolUpgradeResult::Success {
                     post_state_hash,
                     effects,
@@ -546,56 +513,6 @@
         None
     }
 
-<<<<<<< HEAD
-    /// Execute and commit transforms from an ExecuteRequest into a scratch global state.
-    /// You MUST call write_scratch_to_lmdb to flush these changes to LmdbGlobalState.
-    pub fn scratch_exec_and_commit(&mut self, mut exec_request: ExecuteRequest) -> &mut Self {
-        if self.scratch_engine_state.is_none() {
-            self.scratch_engine_state = Some(self.engine_state.get_scratch_engine_state());
-        }
-
-        let cached_state = self
-            .scratch_engine_state
-            .as_ref()
-            .expect("scratch state should exist");
-
-        // Scratch still requires that one deploy be executed and committed at a time.
-        let exec_request = {
-            let hash = self.post_state_hash.expect("expected post_state_hash");
-            exec_request.state_hash = hash;
-            exec_request
-        };
-
-        // First execute the request against our scratch global state.
-        let execution_result = cached_state.execute_transaction(exec_request).unwrap();
-        let _post_state_hash = cached_state
-            .commit_effects(
-                self.post_state_hash.expect("requires a post_state_hash"),
-                execution_result.effects().clone(),
-            )
-            .expect("should commit");
-
-        // Save transforms and execution results for WasmTestBuilder.
-        self.effects.push(execution_result.effects().clone());
-        self.exec_results.push(execution_result);
-        self
-    }
-
-    /// Commit scratch to global state, and reset the scratch cache.
-    pub fn write_scratch_to_db(&mut self) -> &mut Self {
-        let prestate_hash = self.post_state_hash.expect("Should have genesis hash");
-        if let Some(scratch) = self.scratch_engine_state.take() {
-            let new_state_root = self
-                .engine_state
-                .write_scratch_to_db(prestate_hash, scratch.into_inner())
-                .unwrap();
-            self.post_state_hash = Some(new_state_root);
-        }
-        self
-    }
-
-=======
->>>>>>> 62231472
     /// run step against scratch global state.
     pub fn step_with_scratch(&mut self, step_request: StepRequest) -> &mut Self {
         if self.scratch_global_state.is_none() {
@@ -624,19 +541,13 @@
         let pre_state_hash = self.post_state_hash.expect("expected post_state_hash");
         transfer_request.set_state_hash_and_config(pre_state_hash, self.native_runtime_config());
         let gas = transfer_request.gas();
-        let data_access_layer = self.engine_state.get_state();
-        let transfer_result = data_access_layer.transfer(transfer_request);
-        // native transfer auto-commits
-        if let TransferResult::Success {
-            post_state_hash, ..
-        } = &transfer_result
-        {
-            self.post_state_hash = Some(*post_state_hash);
-        }
-        // Cache transformations
+        let transfer_result = self.data_access_layer.transfer(transfer_request);
+
         let execution_result = ExecutionResult::from_transfer_result(transfer_result, gas).unwrap();
-        self.effects.push(execution_result.effects().clone());
+        let effects = execution_result.effects().clone();
+        self.effects.push(effects.clone());
         self.exec_results.push(execution_result);
+        self.commit_transforms(pre_state_hash, effects);
         self
     }
 }
@@ -836,23 +747,11 @@
 
     /// Runs an [`ExecuteRequest`].
     pub fn exec(&mut self, mut exec_request: ExecuteRequest) -> &mut Self {
-<<<<<<< HEAD
         exec_request.state_hash = self.post_state_hash.expect("expected post_state_hash");
-        let execution_result = self.engine_state.execute_transaction(exec_request).unwrap();
-=======
-        let exec_request = {
-            let hash = self.post_state_hash.expect("expected post_state_hash");
-            exec_request.parent_state_hash = hash;
-            exec_request
-        };
-
-        let maybe_exec_results = self
+        let execution_result = self
             .execution_engine
-            .exec(self.data_access_layer.as_ref(), exec_request);
-        assert!(maybe_exec_results.is_ok());
-        // Parse deploy results
-        let execution_results = maybe_exec_results.as_ref().unwrap();
->>>>>>> 62231472
+            .exec(self.data_access_layer.as_ref(), exec_request)
+            .unwrap();
         // Cache transformations
         self.effects.push(execution_result.effects().clone());
         self.exec_results.push(execution_result);
@@ -880,29 +779,10 @@
     }
 
     /// Upgrades the execution engine.
-    ///
-    /// If `engine_config` is set to None, then it is defaulted to the current one.
-<<<<<<< HEAD
-    pub fn upgrade_with_upgrade_request_and_config(
-        &mut self,
-        engine_config: Option<EngineConfig>,
-        upgrade_config: &mut ProtocolUpgradeConfig,
-    ) -> &mut Self {
-        let mut engine_config = engine_config.unwrap_or_else(|| self.engine_state.config().clone());
-
-        let pre_state_hash = self.post_state_hash.expect("should have state hash");
-        upgrade_config.with_pre_state_hash(pre_state_hash);
-
-        Rc::get_mut(&mut self.engine_state)
-            .unwrap()
-            .update_config(engine_config.clone());
-
-=======
     pub fn upgrade(&mut self, upgrade_config: &mut ProtocolUpgradeConfig) -> &mut Self {
         let pre_state_hash = self.post_state_hash.expect("should have state hash");
         upgrade_config.with_pre_state_hash(pre_state_hash);
 
->>>>>>> 62231472
         let req = ProtocolUpgradeRequest::new(upgrade_config.clone());
         let result = self.data_access_layer.protocol_upgrade(req);
 
@@ -910,10 +790,9 @@
             post_state_hash, ..
         } = result
         {
-            engine_config.set_protocol_version(upgrade_config.new_protocol_version());
-            Rc::get_mut(&mut self.engine_state)
+            Rc::get_mut(&mut self.execution_engine)
                 .unwrap()
-                .update_config(engine_config);
+                .set_protocol_version(upgrade_config.new_protocol_version());
             self.post_state_hash = Some(post_state_hash);
         }
 
@@ -956,12 +835,6 @@
     }
 
     fn native_runtime_config(&self) -> NativeRuntimeConfig {
-<<<<<<< HEAD
-        let transfer_config = TransferConfig::new(
-            self.engine_state.config().administrative_accounts().clone(),
-            self.engine_state.config().allow_unrestricted_transfers(),
-        );
-=======
         let administrators: BTreeSet<AccountHash> = self
             .chainspec
             .core_config
@@ -971,25 +844,15 @@
             .collect();
         let allow_unrestricted = self.chainspec.core_config.allow_unrestricted_transfers;
         let transfer_config = TransferConfig::new(administrators, allow_unrestricted);
-
-        let fee_handling = self.chainspec.core_config.fee_handling;
-        let refund_handling = self.chainspec.core_config.refund_handling;
-        let vesting_schedule_period_millis =
-            self.chainspec.core_config.vesting_schedule_period.millis();
-        let allow_auction_bids = self.chainspec.core_config.allow_auction_bids;
-        let compute_rewards = self.chainspec.core_config.compute_rewards;
-        let max_delegators_per_validator = self.chainspec.core_config.max_delegators_per_validator;
-        let minimum_delegation_amount = self.chainspec.core_config.minimum_delegation_amount;
->>>>>>> 62231472
         NativeRuntimeConfig::new(
             transfer_config,
-            self.engine_state.config().fee_handling(),
-            self.engine_state.config().refund_handling(),
-            self.engine_state.config().vesting_schedule_period_millis(),
-            self.engine_state.config().allow_auction_bids(),
-            self.engine_state.config().compute_rewards(),
-            self.engine_state.config().max_delegators_per_validator(),
-            self.engine_state.config().minimum_delegation_amount(),
+            self.chainspec.core_config.fee_handling,
+            self.chainspec.core_config.refund_handling,
+            self.chainspec.core_config.vesting_schedule_period.millis(),
+            self.chainspec.core_config.allow_auction_bids,
+            self.chainspec.core_config.compute_rewards,
+            self.chainspec.core_config.max_delegators_per_validator,
+            self.chainspec.core_config.minimum_delegation_amount,
         )
     }
 
