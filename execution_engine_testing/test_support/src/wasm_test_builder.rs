--- conflicted
+++ resolved
@@ -478,11 +478,7 @@
         let maybe_exec_results = cached_state.run_execute(exec_request);
         for execution_result in maybe_exec_results.unwrap() {
             let _post_state_hash = cached_state
-<<<<<<< HEAD
                 .commit_effects(
-=======
-                .apply_effects(
->>>>>>> b1e0f2ae
                     self.post_state_hash.expect("requires a post_state_hash"),
                     execution_result.effects().clone(),
                 )
@@ -760,11 +756,7 @@
     pub fn commit_transforms(&mut self, pre_state_hash: Digest, effects: Effects) -> &mut Self {
         let post_state_hash = self
             .engine_state
-<<<<<<< HEAD
             .commit_effects(pre_state_hash, effects)
-=======
-            .apply_effects(pre_state_hash, effects)
->>>>>>> b1e0f2ae
             .expect("should commit");
         self.post_state_hash = Some(post_state_hash);
         self
