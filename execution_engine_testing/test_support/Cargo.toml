--- conflicted
+++ resolved
@@ -11,13 +11,8 @@
 license = "Apache-2.0"
 
 [dependencies]
-<<<<<<< HEAD
-casper-global-state = { version = "1.4.3", path = "../../global_state" }
+casper-storage = { version = "1.4.3", path = "../../storage" }
 casper-execution-engine = { version = "2.0.1", path = "../../execution_engine", features = ["test-support"] }
-=======
-casper-storage = { version = "1.4.3", path = "../../storage" }
-casper-execution-engine = { version = "2.0.0", path = "../../execution_engine", features = ["test-support"] }
->>>>>>> 08a6e9f9
 casper-hashing = { version = "1.4.3", path = "../../hashing" }
 casper-types = { version = "1.5.0", path = "../../types" }
 humantime = "2"
