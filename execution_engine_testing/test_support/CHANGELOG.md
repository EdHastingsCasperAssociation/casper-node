--- conflicted
+++ resolved
@@ -13,14 +13,13 @@
 
 ## [Unreleased]
 
-<<<<<<< HEAD
 ### Added
 * Added `WasmTestBuilder::get_execution_journals` method for returning execution journals for all test runs.
 
 ### Changed
 * `WasmTestBuilder::get_transforms` is deprecated in favor of `WasmTestBuilder::get_execution_journals`.
 * `deploy_hash` field is now defaulted to a random value rather than zeros in `DeployItemBuilder`.
-=======
+
 
 
 ## 2.1.0
@@ -28,7 +27,6 @@
 ### Added
 * Add further helper methods to `WasmTestBuilder`.
 
->>>>>>> a7f6a648
 
 
 ## 2.0.3 - 2021-12-06
